project(calligra)

cmake_minimum_required(VERSION 2.8.0 FATAL_ERROR)

cmake_policy(SET CMP0002 OLD)

#cmake_policy CMP0017 was introduced in version 2.8.4
if(${CMAKE_VERSION} VERSION_GREATER 2.8.3)
    cmake_policy(SET CMP0017 NEW)
endif()

 ############
#############
## Options ##
#############
############

 ######################
#######################
## Constants defines ##
#######################
######################

# define the generic version of the Calligra libraries here
# this makes it easy to advance it when the next Calligra release comes
set(GENERIC_CALLIGRA_LIB_VERSION "13.0.0")
set(GENERIC_CALLIGRA_LIB_SOVERSION "13")

set(CMAKE_MODULE_PATH ${CMAKE_SOURCE_DIR}/cmake/modules )


 ########################
#########################
## Product definitions ##
#########################
########################

# There are currently 4 product sets predefined:
# "ACTIVE", "CREATIVE", "DESKTOP", "ALL" (default).
# One can define her/his own set, see cmake/productsets/README

# Finding out the products to build is done in 5 steps:
# 1. have the user define the products wanted, by choosing a productset
# 2. estimate all additional required products
# 3. estimate which of the products can be build by external deps
# 4. find which products have been temporarily disabled due to problems
# 5. estimate which of the products can be build by internal deps

include(CalligraProductSetMacros)

if(NOT DEFINED RELEASE_BUILD)
    # estimate mode by CMAKE_BUILD_TYPE content if not set on cmdline
    string(TOLOWER "${CMAKE_BUILD_TYPE}" CMAKE_BUILD_TYPE_TOLOWER)
    set(RELEASE_BUILD_TYPES "release" "relwithdebinfo" "minsizerel")
    list(FIND RELEASE_BUILD_TYPES "${CMAKE_BUILD_TYPE_TOLOWER}" INDEX)
    if (INDEX EQUAL -1)
        set(RELEASE_BUILD FALSE)
    else(INDEX EQUAL -1)
        set(RELEASE_BUILD TRUE)
    endif(INDEX EQUAL -1)
endif(NOT DEFINED RELEASE_BUILD)
message(STATUS "Release build: ${RELEASE_BUILD}")

if (RELEASE_BUILD)
    set(CALLIGRA_SHOULD_BUILD_STAGING FALSE)
else (RELEASE_BUILD)
    set(CALLIGRA_SHOULD_BUILD_STAGING TRUE)
endif (RELEASE_BUILD)


option(GHNS "support Get Hot New Stuff" OFF)
option(NEPOMUK "support NEPOMUK Tagging" ON)
# TODO: orthogonal setting, results in minimal features, yet needs to be defined
# option(TINY "compile a tiny Calligra" OFF)
option(QT3SUPPORT "Build the parts of Calligra that still depend on Qt3" ON)
option(PACKAGERS_BUILD "Build support of multiple CPU architectures in one binary. Should be used by packagers only." ON)

# TODO: remove option and migration code below before 3.0 release
option(CREATIVEONLY "compile only Karbon and Krita" OFF)

# temporary migration support
set(PRODUCTSET_DEFAULT "ALL")
if (CREATIVEONLY)
    set(WARN_ABOUT_CREATIVEONLY TRUE)
    set(PRODUCTSET_DEFAULT "CREATIVE")
endif (CREATIVEONLY)

if(NOT PRODUCTSET)
    set(PRODUCTSET ${PRODUCTSET_DEFAULT} CACHE STRING "Set of products to build" FORCE)
endif(NOT PRODUCTSET)

# TODO: also add headers/sdk for all the libs ("_DEVEL"?)
# TODO: note external deps for products, so they are only checked if needed
# There can be required or optional external deps, required will also result
# in automatic disabling of product building
# TODO: some products have multiple optional requirements, but need at least one.
# See CONVERTER, EXTRA_*

# 3rd-party libs
calligra_define_product(LIB_KDGANTT "libkdgantt")
calligra_define_product(LIB_KDCHART "libkdchart")
calligra_define_product(LIB_WRITERPERFECT "libwriterperfect")
# building tools
calligra_define_product(RNG2CPP "rng2cpp")
# Calligra-independent utility libs
calligra_define_product(LIB_KOVECTORIMAGE "libkovectorimage")
calligra_define_product(LIB_KOPROPERTY "libkoproperty")
calligra_define_product(LIB_KOREPORT "libkoreport" NEEDS LIB_KOPROPERTY)
calligra_define_product(LIB_CALLIGRADB "libcalligradb")
# calligra libs
calligra_define_product(CALLIGRA_LIBS "Calligra core libs"  NEEDS RNG2CPP)
calligra_define_product(LIB_KOPAGEAPP "Lib for paged documents"  NEEDS CALLIGRA_LIBS)
calligra_define_product(LIB_KOODF2 "libkoodf2"  NEEDS CALLIGRA_LIBS)
calligra_define_product(LIB_KOODFREADER "libkoodfreader"  NEEDS LIB_KOODF2 CALLIGRA_LIBS)
calligra_define_product(LIB_MSO "libmso"  NEEDS CALLIGRA_LIBS)
calligra_define_product(LIB_KOMSOOXML "libkomsooxml"  NEEDS LIB_KOODF2 CALLIGRA_LIBS)
calligra_define_product(SCRIPTING "Scripting feature") # TODO
calligra_define_product(RDF "RDF feature")
# plugins
calligra_define_product(PLUGIN_TEXTSHAPE ""  NEEDS CALLIGRA_LIBS)
# apps
calligra_define_product(WORDS_PART "Words engine" NEEDS CALLIGRA_LIBS PLUGIN_TEXTSHAPE)
calligra_define_product(WORDS_APP "Words executable (for Desktop)"  NEEDS WORDS_PART)
calligra_define_product(STAGE_PART "Stage engine"  NEEDS CALLIGRA_LIBS LIB_KOPAGEAPP)
calligra_define_product(STAGE_APP "Stage executable (for Desktop)"  NEEDS STAGE_PART)
calligra_define_product(SHEETS_PART "Sheets engine"  NEEDS CALLIGRA_LIBS)
calligra_define_product(SHEETS_APP "Sheets executable (for Desktop)"  NEEDS SHEETS_PART)
calligra_define_product(AUTHOR_APP "Full Author (for Desktop)"  NEEDS WORDS_PART)
calligra_define_product(KARBON_APP "Full Karbon (for Desktop)"  NEEDS CALLIGRA_LIBS)
calligra_define_product(KRITA_APP "Full Krita (for Desktop)"  NEEDS CALLIGRA_LIBS)
calligra_define_product(KEXI_APP "Full Kexi (for Desktop)"  NEEDS CALLIGRA_LIBS LIB_KOREPORT LIB_CALLIGRADB)
calligra_define_product(FLOW_APP "Full Flow (for Desktop)"  NEEDS CALLIGRA_LIBS LIB_KOPAGEAPP)
calligra_define_product(PLAN_APP "Full Plan (for Desktop)"  NEEDS CALLIGRA_LIBS LIB_KOREPORT LIB_KDCHART LIB_KDGANTT)
calligra_define_product(BRAINDUMP_APP "Full Braindump (for Desktop)"  NEEDS CALLIGRA_LIBS)
calligra_define_product(DOC "Calligra Documentations")
# extras
calligra_define_product(CONVERTER "Format converter for commandline"  NEEDS CALLIGRA_LIBS)
calligra_define_product(EXTRA_PROPERTIES "Plugin for the KDE file properties dialog"  NEEDS CALLIGRA_LIBS)
calligra_define_product(EXTRA_THUMBNAIL "Plugins for KDE filesystem thumbnailing"  NEEDS CALLIGRA_LIBS)
calligra_define_product(EXTRA_QUICKPRINT "Plugin for the filemanager adding a \"Print\" action")
calligra_define_product(EXTRA_FILEMANAGER_TEMPLATES "File templates for filemanager")
calligra_define_product(OKULARODPGENERATOR "Plugin for Okular adding support for ODP and MS PPT/PPTX" NEEDS STAGE_PART)
# more plugins
calligra_define_product(PLUGIN_COLORENGINES ""  NEEDS CALLIGRA_LIBS)
calligra_define_product(PLUGIN_MUSICSHAPE ""  NEEDS CALLIGRA_LIBS)
calligra_define_product(PLUGIN_SPACENAVIGATOR ""  NEEDS CALLIGRA_LIBS)
calligra_define_product(PLUGIN_ARTISTICTEXTSHAPE ""  NEEDS CALLIGRA_LIBS)
calligra_define_product(PLUGIN_DOCKERS ""  NEEDS CALLIGRA_LIBS)
calligra_define_product(PLUGIN_TEXTEDITING ""  NEEDS CALLIGRA_LIBS)
calligra_define_product(PLUGIN_KEXI_SPREADSHEETMIGRATION ""  NEEDS KEXI_APP SHEETS_PART)
calligra_define_product(PLUGIN_DEFAULTTOOLS ""  NEEDS CALLIGRA_LIBS)
calligra_define_product(PLUGIN_PATHSHAPES ""  NEEDS CALLIGRA_LIBS)
calligra_define_product(PLUGIN_VARIABLES ""  NEEDS CALLIGRA_LIBS)
calligra_define_product(PLUGIN_CHARTSHAPE "" NEEDS CALLIGRA_LIBS LIB_KDCHART)
calligra_define_product(PLUGIN_PICTURESHAPE ""  NEEDS CALLIGRA_LIBS)
calligra_define_product(PLUGIN_PLUGINSHAPE ""  NEEDS CALLIGRA_LIBS)
calligra_define_product(PLUGIN_FORMULASHAPE ""  NEEDS CALLIGRA_LIBS)
calligra_define_product(PLUGIN_VIDEOSHAPE "Plugin for handling videos in Calligra"  NEEDS CALLIGRA_LIBS)
calligra_define_product(PLUGIN_VECTORSHAPE "" NEEDS CALLIGRA_LIBS LIB_KOVECTORIMAGE)
calligra_define_product(PLUGIN_REPORTING ""  NEEDS LIB_KOREPORT LIB_KDCHART)
# staging plugins
calligra_define_product(PLUGIN_GOOGLEDOCS "" STAGING  NEEDS CALLIGRA_LIBS)
calligra_define_product(PLUGIN_THREEDSHAPE ""  STAGING  NEEDS CALLIGRA_LIBS)
calligra_define_product(PLUGIN_SHEETS_PIVOTTABLES ""  STAGING  NEEDS SHEETS_PART)
# Sheets filters
calligra_define_product(FILTER_XLSX_TO_ODS "XLSX to ODS filter" NEEDS LIB_KOMSOOXML SHEETS_PART)
calligra_define_product(FILTER_XLS_TO_SHEETS "Sheets XLS import filter" NEEDS LIB_MSO LIB_KOMSOOXML SHEETS_PART)
calligra_define_product(FILTER_SHEETS_TO_XLS "Sheets XLS export filter" NEEDS LIB_MSO LIB_KOMSOOXML SHEETS_PART)
calligra_define_product(FILTER_CSV_TO_SHEETS "Sheets CSV import filter" NEEDS SHEETS_PART)
calligra_define_product(FILTER_SHEETS_TO_CSV "Sheets CSV export filter" NEEDS SHEETS_PART)
calligra_define_product(FILTER_APPLIXSPREAD_TO_KSPREAD "Applix Spreadsheet to KSpread filter" NEEDS SHEETS_PART)
calligra_define_product(FILTER_DBASE_TO_KSPREAD "dBASE to KSpread filter"  NEEDS CALLIGRA_LIBS)
calligra_define_product(FILTER_GNUMERIC_TO_SHEETS "Sheets GNUMERIC import filter" NEEDS SHEETS_PART)
calligra_define_product(FILTER_SHEETS_TO_GNUMERIC "Sheets GNUMERIC import filter" NEEDS SHEETS_PART)
calligra_define_product(FILTER_OPENCALC_TO_SHEETS "Sheets OpenOffice.org Calc import filter" NEEDS SHEETS_PART)
calligra_define_product(FILTER_SHEETS_TO_OPENCALC "Sheets OpenOffice.org Calc export filter" NEEDS SHEETS_PART)
calligra_define_product(FILTER_QUATTROPRO_TO_SHEETS "Sheets Quattro Pro import filter" NEEDS SHEETS_PART)
calligra_define_product(FILTER_HTML_TO_ODS "HTML to ODS filter"  NEEDS CALLIGRA_LIBS)
calligra_define_product(FILTER_SHEETS_TO_HTML "Sheets HTML export filter"  NEEDS SHEETS_PART)
calligra_define_product(FILTER_KSPREAD_TO_LATEX "KSpread to LaTeX filter"  NEEDS CALLIGRA_LIBS)
calligra_define_product(FILTER_SHEETS_IMPORT "All Sheets import filter"  WANTS FILTER_XLSX_TO_ODS FILTER_XLS_TO_SHEETS FILTER_CSV_TO_SHEETS FILTER_APPLIXSPREAD_TO_KSPREAD FILTER_DBASE_TO_KSPREAD FILTER_GNUMERIC_TO_SHEETS FILTER_OPENCALC_TO_SHEETS FILTER_QUATTROPRO_TO_SHEETS FILTER_HTML_TO_ODS)
calligra_define_product(FILTER_SHEETS_EXPORT "All Sheets export filter"  WANTS FILTER_SHEETS_TO_XLS FILTER_SHEETS_TO_CSV FILTER_SHEETS_TO_GNUMERIC FILTER_SHEETS_TO_OPENCALC FILTER_SHEETS_TO_HTML FILTER_KSPREAD_TO_LATEX)
calligra_define_product(FILTER_SHEETS "All Sheets filter"  WANTS FILTER_SHEETS_IMPORT FILTER_SHEETS_EXPORT)
# Flow filters
calligra_define_product(FILTER_VISIO_TO_ODG "Visio to ODG filter"  NEEDS LIB_WRITERPERFECT CALLIGRA_LIBS)
calligra_define_product(FILTER_FLOW_IMPORT "All Flow import filter"  WANTS FILTER_VISIO_TO_ODG)
calligra_define_product(FILTER_FLOW_EXPORT "All Flow export filter"  WANTS )
calligra_define_product(FILTER_FLOW "All Flow filter"  WANTS FILTER_FLOW_IMPORT FILTER_FLOW_EXPORT)
# Stage filters
calligra_define_product(FILTER_KPR_TO_OPD "KPresenter to ODP filter"  NEEDS CALLIGRA_LIBS)
calligra_define_product(FILTER_PPT_TO_ODP "PPT to OPD filter" NEEDS LIB_MSO CALLIGRA_LIBS)
calligra_define_product(FILTER_PPTX_TO_ODP "PPTX to ODP filter" NEEDS LIB_KOMSOOXML LIB_KOODF2 CALLIGRA_LIBS)
calligra_define_product(FILTER_STAGE_IMPORT "All Stage import filter"  WANTS FILTER_KPR_TO_OPD FILTER_PPT_TO_ODP FILTER_PPTX_TO_ODP)
calligra_define_product(FILTER_STAGE_EXPORT "All Stage export filter"  WANTS )
calligra_define_product(FILTER_STAGE "All Stage filter"  WANTS FILTER_STAGE_IMPORT FILTER_STAGE_EXPORT)
# Words filters
calligra_define_product(FILTER_DOC_TO_ODT "DOC to ODT filter" NEEDS LIB_MSO LIB_KOMSOOXML CALLIGRA_LIBS)
calligra_define_product(FILTER_DOCX_TO_ODT "DOCX to ODT filter" NEEDS LIB_KOMSOOXML LIB_KOODF2 CALLIGRA_LIBS)
calligra_define_product(FILTER_WORDPERFECT_TO_ODT "Word Perfect to ODT filter"  NEEDS LIB_WRITERPERFECT CALLIGRA_LIBS)
calligra_define_product(FILTER_WORKS_TO_ODT "MS Works to ODT filter"  NEEDS LIB_WRITERPERFECT CALLIGRA_LIBS)
calligra_define_product(FILTER_APPLIXWORD_TO_ODT "Applixword to ODT filter"  NEEDS CALLIGRA_LIBS)
calligra_define_product(FILTER_ASCII_TO_WORDS "Words ASCII import filter"  NEEDS WORDS_PART LIB_KOODF2)
calligra_define_product(FILTER_ODT_TO_ASCII "ODT to ASCII filter"  NEEDS LIB_KOODFREADER CALLIGRA_LIBS)
calligra_define_product(FILTER_RTF_TO_ODT "RTF to ODT filter"  NEEDS CALLIGRA_LIBS)
calligra_define_product(FILTER_ODT_TO_MOBI "Mobi export filter"  NEEDS CALLIGRA_LIBS)
calligra_define_product(FILTER_ODT_TO_EPUB2 "ODT Epub2 export filter"  NEEDS LIB_KOVECTORIMAGE CALLIGRA_LIBS)
calligra_define_product(FILTER_ODT_TO_HTML "ODT HTML export filter"  NEEDS LIB_KOVECTORIMAGE CALLIGRA_LIBS)
calligra_define_product(FILTER_WORDS_IMPORT "All Words import filter"  WANTS FILTER_DOC_TO_ODT FILTER_DOCX_TO_ODT FILTER_WORDPERFECT_TO_ODT FILTER_WORKS_TO_ODT FILTER_ASCII_TO_WORDS FILTER_RTF_TO_ODT)
calligra_define_product(FILTER_WORDS_EXPORT "All Words export filter"  WANTS FILTER_ODT_TO_ASCII FILTER_ODT_TO_MOBI FILTER_ODT_TO_EPUB2 FILTER_ODT_TO_HTML)
calligra_define_product(FILTER_WORDS "All Words filter"  WANTS FILTER_WORDS_IMPORT FILTER_WORDS_EXPORT)
# Plan filters
calligra_define_product(FILTER_MPXJ_IMPORT "MS Project import filter"  NEEDS PLAN_APP)
calligra_define_product(FILTER_PLAN "All Plan filter" WANTS FILTER_MPXJ_IMPORT)
# Karbon filters
calligra_define_product(FILTER_EPS_TO_SVG_AI "EPS to SVG/AI filter"  NEEDS CALLIGRA_LIBS)
calligra_define_product(FILTER_XFIG_TO_ODG "XFig to ODG filter"  NEEDS CALLIGRA_LIBS)
calligra_define_product(FILTER_PDF_TO_SVG "PDF to SVG filter"  NEEDS CALLIGRA_LIBS)
calligra_define_product(FILTER_WPG_TO_SVG "WPG to SVG filter"  NEEDS CALLIGRA_LIBS)
calligra_define_product(FILTER_KARBON_TO_IMAGE "Karbon image export filter"  NEEDS KARBON_APP)
calligra_define_product(FILTER_KARBON_TO_SVG "Karbon SVG export filter"  NEEDS KARBON_APP)
calligra_define_product(FILTER_SVG_TO_KARBON "Karbon SVG import filter"  NEEDS KARBON_APP)
calligra_define_product(FILTER_KARBON_TO_WMF "Karbon WMF export filter"  NEEDS KARBON_APP)
calligra_define_product(FILTER_WMF_TO_SVG "WMF to SVG filter"  NEEDS LIB_KOVECTORIMAGE CALLIGRA_LIBS)
calligra_define_product(FILTER_KARBON1X_TO_KARBON "Karbon 1.x import filter"  NEEDS KARBON_APP)
calligra_define_product(FILTER_KARBON_IMPORT "All Karbon import filter"  WANTS FILTER_EPS_TO_SVG_AI FILTER_PDF_TO_SVG FILTER_WPG_TO_SVG FILTER_SVG_TO_KARBON FILTER_WMF_TO_SVG FILTER_KARBON1X_TO_KARBON)
calligra_define_product(FILTER_KARBON_EXPORT "All Karbon export filter"  WANTS FILTER_KARBON_TO_IMAGE FILTER_KARBON_TO_SVG FILTER_KARBON_TO_WMF)
calligra_define_product(FILTER_KARBON "All Karbon filter"  WANTS FILTER_KARBON_IMPORT FILTER_KARBON_EXPORT)
# meta apps
calligra_define_product(WORDS "Full Words (for Desktop)"  NEEDS WORDS_APP  WANTS FILTER_WORDS)
calligra_define_product(STAGE "Full Stage (for Desktop)"  NEEDS STAGE_APP  WANTS FILTER_STAGE)
calligra_define_product(SHEETS "Full Sheets (for Desktop)"  NEEDS SHEETS_APP  WANTS FILTER_SHEETS PLUGIN_SHEETS_PIVOTTABLES)
calligra_define_product(AUTHOR "Full Author (for Desktop)"  NEEDS AUTHOR_APP  WANTS FILTER_WORDS)
calligra_define_product(KARBON "Full Karbon (for Desktop)"  NEEDS KARBON_APP  WANTS FILTER_KARBON)
calligra_define_product(KRITA "Full Krita (for Desktop)"  NEEDS KRITA_APP)
calligra_define_product(KEXI "Full Kexi (for Desktop)"  NEEDS KEXI_APP  WANTS PLUGIN_KEXI_SPREADSHEETMIGRATION PLUGIN_REPORTING)
calligra_define_product(FLOW "Full Flow (for Desktop)"  NEEDS FLOW_APP  WANTS FILTER_FLOW)
calligra_define_product(PLAN "Full Plan (for Desktop)"  NEEDS PLAN_APP  WANTS FILTER_PLAN)
calligra_define_product(BRAINDUMP "Full Braindump (for Desktop)"  NEEDS BRAINDUMP_APP)
calligra_define_product(ACTIVE "Calligra Active"  NEEDS SHEETS_PART STAGE_PART WORDS_PART)
calligra_define_product(CALLIGRA ""  NEEDS CALLIGRA_LIBS)
# developer utils
calligra_define_product(DEVTOOLS "Tools for developers")
calligra_define_product(CSTESTER "" NEEDS SHEETS_PART STAGE_PART WORDS_PART)

# For new products see cmake/productsets/README, "How to add another product?"

#############################################
####      Choose products to build       ####
#############################################

calligra_set_productset(${PRODUCTSET})

 ########################
#########################
## Look for KDE and Qt ##
#########################
########################
set(KDE_MIN_VERSION "4.3.0")
find_package(KDE4 4.3.0 REQUIRED)

if (QT3SUPPORT)
    find_package(Qt4 4.6.0 REQUIRED QtCore QtGui QtXml QtScript QtSvg QtTest QtWebKit QtDBus QtOpenGL Qt3Support)
else (QT3SUPPORT)
    find_package(Qt4 4.6.0 REQUIRED QtCore QtGui QtXml QtScript QtSvg QtTest QtWebKit QtDBus QtOpenGL)
endif (QT3SUPPORT)

include (KDE4Defaults)
include (MacroLibrary)
include (MacroAdditionalCleanFiles)
include (MacroAddFileDependencies)

if ((${QTVERSION} VERSION_EQUAL 4.8.0) OR (${QTVERSION} VERSION_EQUAL 4.8.1))
    if (NOT IHAVEPATCHEDQT)
        set(SHOULD_BUILD_WORDS_PART FALSE)
        set(SHOULD_BUILD_STAGE_PART FALSE)
        set(SHOULD_BUILD_PLUGIN_TEXTSHAPE FALSE)
        set(SHOULD_BUILD_PLUGIN_TEXTEDITING FALSE)
        MESSAGE(STATUS "WARNING: You are using a version of Qt that causes crashes. As a result Words and Stage will not be built. Please upgrade to 4.8.2. You can also patch Qt and when building Calligra set IHAVEPATCHEDQT. Patch against Qt can be found in qt48setx.patch")
    endif (NOT IHAVEPATCHEDQT)
endif ((${QTVERSION} VERSION_EQUAL 4.8.0) OR (${QTVERSION} VERSION_EQUAL 4.8.1))

if (GHNS)
    if(NOT ${KDE_VERSION} VERSION_GREATER 4.4.0)
        set(GHNS FALSE)
    endif(NOT ${KDE_VERSION} VERSION_GREATER 4.4.0)

    macro_optional_find_package(LibAttica)
    macro_log_feature(LIBATTICA_FOUND "LibAttica" "Attica is used for Get Hot New Stuff." "https://projects.kde.org/projects/kdesupport/attica" FALSE "" "You need at least version 3.0 for uploading of resources to work.")

    if (NOT LIBATTICA_FOUND)
        set(GHNS FALSE)
    else (NOT LIBATTICA_FOUND)
        MESSAGE(STATUS "WARNING: You are compiling with Get Hot New Stuff enabled. Do not do that when building distribution packages. GHNS is unusable these days until someone starts maintaining it again.")
    endif (NOT LIBATTICA_FOUND)
endif (GHNS)

if(NOT ${KDE_VERSION} VERSION_GREATER 4.6.4)
  set(NEPOMUK FALSE)
endif(NOT ${KDE_VERSION} VERSION_GREATER 4.6.4)

macro_ensure_out_of_source_build("Compiling Calligra inside the source directory is not possible. Please refer to the build instruction http://community.kde.org/Calligra/Building/Building_Calligra")

if(KDE4_BUILD_TESTS)
    # only with this definition will the FOO_TEST_EXPORT macro do something
    add_definitions(-DCOMPILING_TESTS)
endif(KDE4_BUILD_TESTS)

<<<<<<< HEAD
# overcome some platform incompatibilities
if(WIN32)
    include_directories(${CMAKE_CURRENT_SOURCE_DIR}/winquirks)
    add_definitions(-D_USE_MATH_DEFINES)
    add_definitions(-DNOMINMAX)
    set(WIN32_PLATFORM_NET_LIBS ws2_32.lib netapi32.lib)
endif(WIN32)

add_definitions(
    -DQT_USE_FAST_CONCATENATION
    -DQT_USE_FAST_OPERATOR_PLUS
)
=======
# would need more code changes before 4.8.0, e.g. with qPrintable()
if(NOT ${QTVERSION} VERSION_LESS 4.8.0)
    # enable QStringBuilder enhancement
    add_definitions(
        -DQT_USE_FAST_CONCATENATION
        -DQT_USE_FAST_OPERATOR_PLUS
    )
endif(NOT ${QTVERSION} VERSION_LESS 4.8.0)
>>>>>>> 944754c8


 ###########################
############################
## Required dependencies  ##
############################
###########################

find_package(Perl REQUIRED)
find_package(ZLIB REQUIRED)
find_package(PNG REQUIRED)
if (APPLE)
    # this is not added correctly on OSX -- see http://forum.kde.org/viewtopic.php?f=139&t=101867&p=221242#p221242
    include_directories(${PNG_INCLUDE_DIR})
endif(APPLE)
find_package(Boost REQUIRED) # for pigment and stage
if (NOT Boost_FOUND)
    MESSAGE(FATAL_ERROR "Did not find Boost. Boost is required for the core libraries, stage, sheets and krita.")
endif (NOT Boost_FOUND)

if (APPLE)
   find_package(Carbon REQUIRED)
endif (APPLE)

 ###########################
############################
## Optional dependencies  ##
############################
###########################

##
## Test for sqlite
##
set(SQLITE_MIN_VERSION 3.6.16)
set(SQLITE_RECOMMENDED_VERSION 3.7.15)
set(SQLITE_LOAD_EXTENSION_REQUIRED ON)
macro_optional_find_package(CalligraSqlite 3.6.16)
macro_bool_to_01(SQLITE_FOUND HAVE_SQLITE)
macro_log_feature(SQLITE_FOUND "SQLite" "Embedded SQL database engine with enabled extensions loading"
                  "http://www.sqlite.org" FALSE "${SQLITE_MIN_VERSION}"
                  "Required by Calligra's default database handler for Kexi and bibliography in Words.")

##
## Test for ICU
##
macro_optional_find_package(ICU)
macro_bool_to_01(ICU_FOUND HAVE_ICU)
macro_log_feature(ICU_FOUND "ICU" "International Components for Unicode (ICU) Library"
                  "http://icu-project.org" FALSE ""
                  "Required by Calligra's default database handler for Kexi and Words.")

##
## Check for OpenEXR 
##

macro_optional_find_package(OpenEXR)
macro_bool_to_01(OPENEXR_FOUND HAVE_OPENEXR)

##
## Look for OpenGL
##
set(HAVE_OPENGL 0)
macro_optional_find_package(OpenGL)

if(OPENGL_FOUND)
    message(STATUS "Found OpenGL: ${OPENGL_LIBRARIES}")
    if(QT_QTOPENGL_FOUND)
        message(STATUS "Found Qt OpenGL support")
        set(HAVE_OPENGL 1)
    else(QT_QTOPENGL_FOUND)
        message(STATUS "Did NOT find Qt OpenGL support. Check your Qt configuration")
    endif(QT_QTOPENGL_FOUND)
else(OPENGL_FOUND)
    message(STATUS "Did NOT find OpenGL libraries")
endif(OPENGL_FOUND)

macro_log_feature(HAVE_OPENGL "OpenGL" "OpenGL support" "" FALSE "" "Required by parts of Krita and optionally by flake")

##
## Test for kdepimlibs
##
macro_optional_find_package(KdepimLibs)
macro_log_feature(KDEPIMLIBS_FOUND "KDE PIMLibs" "KDE Personal Information Management Libraries" "http://www.kde.org/" FALSE "" "Required by Plan and the KDE address book integration (available as a module in KDE)")


##
## Test for eigen2
##
macro_optional_find_package(Eigen2)
macro_log_feature(EIGEN2_FOUND "Eigen" "C++ template library for linear algebra" "http://eigen.tuxfamily.org" FALSE "2.0" "Required by Calligra Sheets and Krita")

##
## Test for QCA2
##
macro_optional_find_package(QCA2)
macro_log_feature(QCA2_FOUND "QCA" "Qt Cryptographic Architecture" "http://delta.affinix.com/qca" FALSE "2.0" "Required for encrypted OpenDocument files and encrypted xls files support (available as a module in kdesupport)")

##
## Test for exiv2
##
set(EXIV2_MIN_VERSION "0.16")
macro_optional_find_package(Exiv2)
macro_log_feature(EXIV2_FOUND "Exiv2" "Image metadata library and tools" "http://www.exiv2.org" FALSE "0.16" "Required by Krita")

##
## Test for soprano
##
macro_optional_find_package(Soprano)
macro_log_feature(Soprano_FOUND "Soprano" "KDE4 RDF handling library" "http://soprano.sourceforge.net/" FALSE "" "Required to handle RDF metadata in ODF")
if(NOT Soprano_FOUND)
    set(SOPRANO_INCLUDE_DIR "")
endif(NOT Soprano_FOUND)


##
## Test for marble
##
macro_optional_find_package(Marble)
macro_log_feature(MARBLE_FOUND "Marble" "KDE4 World Globe Widget library" "http://techbase.kde.org/Projects/Marble/" FALSE "" "Required by RDF, Kexi Forms and Reports to show locations on a map")
if(NOT MARBLE_FOUND)
    set(CAN_USE_MARBLE FALSE)
    set(MARBLE_INCLUDE_DIR "")
else(NOT MARBLE_FOUND)
    set(CAN_USE_MARBLE TRUE)
endif(NOT MARBLE_FOUND)
if( MARBLE_FOUND )
    add_definitions( -DCAN_USE_MARBLE )
    ##
    ## Marble changed addMarbleWidget to setMarbleWidget in MarbleControlBox.h
    ## with commit ea177ca. This is for compatibility with older versions.
    ##
    find_file(MARBLECONTROLBOX_H MarbleControlBox.h ${MARBLE_INCLUDE_DIR} PATH_SUFFIXES marble)
    if( MARBLECONTROLBOX_H )
    file(READ ${MARBLECONTROLBOX_H} MARBLECONTROLBOX_H_CONTENT)
    string(REGEX MATCH "setMarbleWidget" SETMARBLEWIDGET ${MARBLECONTROLBOX_H_CONTENT})
        if( SETMARBLEWIDGET )
            add_definitions(-DHAVE_SETMARBLEWIDGET)
        endif( SETMARBLEWIDGET)
    else( MARBLECONTROLBOX_H )
        message( WARNING "MarbleControlBox.h not found, could not properly set the SETMARBLEWIDGET define." )
    endif( MARBLECONTROLBOX_H )
endif( MARBLE_FOUND )

##
## Test for lcms
##
macro_optional_find_package(LCMS2)
macro_log_feature(LCMS2_FOUND "LittleCMS" "Color management engine" "http://www.littlecms.com" FALSE "2.4" "Will be used for color management and is necesary for Krita")
if(LCMS2_FOUND)
    if(NOT ${LCMS2_VERSION} VERSION_LESS 2040 )
        set(HAVE_LCMS24 TRUE)
    endif(NOT ${LCMS2_VERSION} VERSION_LESS 2040 )
    set(HAVE_REQUIRED_LCMS_VERSION TRUE)
    set(HAVE_LCMS2 TRUE)
endif(LCMS2_FOUND)

##
## Test for Vc
##

set(OLD_CMAKE_MODULE_PATH ${CMAKE_MODULE_PATH} )
set(CMAKE_MODULE_PATH ${CMAKE_SOURCE_DIR}/cmake/modules )
macro_optional_find_package(Vc 0.6.70)
macro_log_feature(Vc_FOUND "Vc" "Portable, zero-overhead SIMD library for C++" "http://code.compeng.uni-frankfurt.de/projects/vc" FALSE "" "Required by the Krita for vectorization")
macro_bool_to_01(Vc_FOUND HAVE_VC)
macro_bool_to_01(PACKAGERS_BUILD DO_PACKAGERS_BUILD)

configure_file(config-vc.h.cmake ${CMAKE_CURRENT_BINARY_DIR}/config-vc.h )

if(HAVE_VC)
    message(STATUS "Vc found!")

    SET(CMAKE_MODULE_PATH ${CMAKE_MODULE_PATH} "${Vc_CMAKE_MODULES_DIR}")
    include (VcMacros)

    macro(ko_compile_for_all_implementations_no_scalar _objs _src)
      if(PACKAGERS_BUILD)
        vc_compile_for_all_implementations(${_objs} ${_src} FLAGS -fPIC ONLY SSE2 SSSE3 SSE4_1 AVX)
      else(PACKAGERS_BUILD)
        set(${_objs} ${_src})
      endif(PACKAGERS_BUILD)
    endmacro()

    macro(ko_compile_for_all_implementations _objs _src)
      if(PACKAGERS_BUILD)
        vc_compile_for_all_implementations(${_objs} ${_src} FLAGS -fPIC ONLY Scalar SSE2 SSSE3 SSE4_1 AVX)
      else(PACKAGERS_BUILD)
        set(${_objs} ${_src})
      endif(PACKAGERS_BUILD)
    endmacro()

    if (NOT PACKAGERS_BUILD)
      # Optimize the whole Calligra for current architecture
      set(CMAKE_CXX_FLAGS "${CMAKE_CXX_FLAGS} ${Vc_DEFINITIONS}")
    endif (NOT PACKAGERS_BUILD)
endif(HAVE_VC)
set(CMAKE_MODULE_PATH ${OLD_CMAKE_MODULE_PATH} )

##
## Test for Nepomuk
##
if(NEPOMUK)
    macro_optional_find_package(Nepomuk)
    if(NOT NEPOMUK_FOUND)
        set(NEPOMUK FALSE)
    endif(NOT NEPOMUK_FOUND)
    add_definitions(-DDISABLE_NEPOMUK_LEGACY)
    macro_log_feature(NEPOMUK_FOUND "Nepomuk" "Handles metadata of resources" FALSE  "Required to handle metadata of resources")
endif(NEPOMUK)

##
## Test for KActivities
##
macro_optional_find_package(KActivities 6.1.0)
macro_log_feature(KActivities_FOUND "KActivities" "Activities interface library" "https://projects.kde.org/projects/kde/kdelibs/kactivities" FALSE "" "Required for Activities integration.")
if(KActivities_FOUND)
    set(HAVE_KACTIVITIES TRUE)
endif(KActivities_FOUND)

#Set the build of TextShape changetraker

add_definitions(${QT_DEFINITIONS} ${KDE4_DEFINITIONS} ${QT_QTDBUS_DEFINITIONS})

if(WIN32)
    # detect oxygen icon dir at configure time based on KDEDIRS - there may be different package installation locations
    execute_process(COMMAND "${KDE4_KDECONFIG_EXECUTABLE}" --path icon OUTPUT_VARIABLE _dir ERROR_QUIET OUTPUT_STRIP_TRAILING_WHITESPACE)
    file(TO_CMAKE_PATH "${_dir}" __dir)
    find_path(KDE4_ICON_DIR oxygen PATHS
        ${__dir}
    )
    message(STATUS "using oxygen application icons from ${KDE4_ICON_DIR}")

    set(LIB_INSTALL_DIR ${LIB_INSTALL_DIR}
                        RUNTIME DESTINATION ${BIN_INSTALL_DIR}
                        LIBRARY ${INSTALL_TARGETS_DEFAULT_ARGS}
                        ARCHIVE ${INSTALL_TARGETS_DEFAULT_ARGS} )


else(WIN32)
    set (KDE4_ICON_DIR  ${CMAKE_INSTALL_PREFIX}/share/icons)
endif(WIN32)

##
## Test for Fontconfig
##
## Only test if on non-Windows system
if(!WIN32)
    macro_optional_find_package(Fontconfig)
    macro_log_feature(FONTCONFIG_FOUND "Fontconfig" "Library for configuring and customizing font access" "http://fontconfig.org" FALSE "" "Required to handle exact font size")
endif(!WIN32)

##
## Test for Freetype
##
## Only test if on non-Windows system
if(!WIN32)
    macro_optional_find_package(Freetype)
    macro_log_feature(FREETYPE_FOUND "Freetype" "A Free, High-Quality, and Portable Font Engine" "http://www.freetype.org/" FALSE "" "Required to handle exact font size")
endif(!WIN32)

if(NOT FONTCONFIG_FOUND OR NOT FREETYPE_FOUND)
    set(FONTCONFIG_INCLUDE_DIR "")
    set(FREETYPE_INCLUDE_DIRS "")
else(NOT FONTCONFIG_FOUND OR NOT FREETYPE_FOUND)
    add_definitions( -DSHOULD_BUILD_FONT_CONVERSION )
endif(NOT FONTCONFIG_FOUND OR NOT FREETYPE_FOUND)

##
## Test for Qt Webkit
##
macro_log_feature(QT_QTWEBKIT_FOUND "Qt Webkit" "Qt binding for Webkit, the HTML engine." "http://qt.nokia.com" FALSE "" "Required for the web shape, web Kexi widget and web report element")
if(QT_QTWEBKIT_FOUND)
    add_definitions( -DCAN_USE_QTWEBKIT )
endif(QT_QTWEBKIT_FOUND)

##
## QImageBlitz (for Kexi)
##
#macro_optional_find_package(QImageBlitz)
#macro_log_feature(QIMAGEBLITZ_FOUND "QImageBlitz" "Fast, smooth scaling of QImages" "sourceforge.net/projects/qimageblitz/" FALSE "" "Required for Kexi")

##
## Test for KDeclarative
##
macro_optional_find_package(KDeclarative)

##
## Test endianess
##
include (TestBigEndian)
TEST_BIG_ENDIAN(CMAKE_WORDS_BIGENDIAN)

##
## Test SharedMimeInfo
##
macro_optional_find_package(SharedMimeInfo)
macro_log_feature(SHARED_MIME_INFO_FOUND "SharedMimeInfo" "Shared Mime Info" "http://freedesktop.org/wiki/Software/shared-mime-info" FALSE "" "Required to determine file types OpenRaster (Krita default format), SVM or all of MSOOXML.")

##
## Test for Okular
##
macro_optional_find_package(Okular)
macro_log_feature(OKULAR_FOUND "Okular" "Okular ODP Plugin" "http://okular.kde.org/" FALSE "" "Required to build the Okular OpenDocument Presenter plugin")

##
## Test for WordPerfect Document Lib
##
macro_optional_find_package(WPD)
macro_log_feature(WPD_FOUND "WPD" "WordPerfect Document Library" "http://libwpd.sourceforge.net/" FALSE "" "Required by the Words WPD import filter")

##
## Test for WordPerfect Graphics Lib
##
macro_optional_find_package(WPG)
macro_log_feature(LIBWPG_FOUND "WPG" "WordPerfect Graphics Library" "http://libwpg.sourceforge.net/" FALSE "" "Required by the Karbon WPG import filter")

##
## Test for Microsoft Works Document Library
##
macro_optional_find_package(LibWPS)
macro_log_feature(LIBWPS_FOUND "LibWPS" "Microsoft Works Document Library" "http://libwps.sourceforge.net/" FALSE "" "Required by the Words WPS import filter")

##
## Test for libvisio
##
macro_optional_find_package(LibVisio)
macro_log_feature(LIBVISIO_FOUND "LibVisio" "Visio Import Filter Library" "http://www.freedesktop.org/wiki/Software/libvisio" FALSE "" "Required by the Flow visio import filter")

##
## Test for qt-poppler
##
macro_optional_find_package(Poppler)
macro_log_feature( POPPLER_FOUND "poppler-qt4" "The Poppler Qt4 interface library" "http://poppler.freedesktop.org" FALSE "" "Required by the Krita PDF filter, Karbon PDF import filter and CSTester PDF feature")

## The Karbon pdf-importer needs the not-officially-supported XPDF Headers
## Installing these is off by default in poppler sources, so lets make
## sure they're really there before trying to build the pdf import
if(POPPLER_FOUND)
    find_path(POPPLER_XPDF_HEADERS poppler-config.h
    HINTS ${POPPLER_INCLUDE_DIR} )
    if(POPPLER_XPDF_HEADERS)
        set(POPPLER_XPDF_HEADERS_FOUND TRUE)
    endif(POPPLER_XPDF_HEADERS)
    macro_log_feature( POPPLER_XPDF_HEADERS_FOUND "poppler-qt4-xpdf-headers" "XPDF headers in the Poppler Qt4 interface library" "http://poppler.freedesktop.org" FALSE "" "Required by the Karbon PDF import filter")
endif(POPPLER_FOUND)


##
## Generate a file for prefix information
##

 ###############################
################################
## Add Calligra helper macros ##
################################
###############################

include(MacroCalligraAddBenchmark)
include(MacroCalligraBuildTest)

 ####################
#####################
## Define includes ##
#####################
####################

# WARNING: make sure that QT_INCLUDES is the first directory to be added to include_directory before
#          any other include directory

# for config.h and <toplevel/foo.h> includes (if any?)
include_directories(${CMAKE_CURRENT_SOURCE_DIR} ${CMAKE_CURRENT_BINARY_DIR} ${CMAKE_SOURCE_DIR}/interfaces )

# koplugin is at the bottom of the stack
set(KOPLUGIN_INCLUDES ${CMAKE_SOURCE_DIR}/libs/koplugin)

# koodf is at the bottom of the stack
set(KOODF_INCLUDES ${CMAKE_SOURCE_DIR}/libs/odf
                   ${CMAKE_SOURCE_DIR}/libs/odf/styles
                   ${CMAKE_BINARY_DIR}/libs/odf
                   ${KDE4_INCLUDES})

set(KUNDO2_INCLUDES ${CMAKE_SOURCE_DIR}/libs/kundo2)

# pigment depends on koplugin and lcms
set(PIGMENT_INCLUDES ${KOPLUGIN_INCLUDES}
                   ${CMAKE_SOURCE_DIR}/libs/pigment
                   ${CMAKE_SOURCE_DIR}/libs/pigment/compositeops
                   ${CMAKE_SOURCE_DIR}/libs/pigment/resources
                   ${QT_INCLUDES}
                   ${KDE4_INCLUDES})

# flake depends on koodf and pigment
set(FLAKE_INCLUDES ${CMAKE_SOURCE_DIR}/libs/flake
                   ${KOODF_INCLUDES}
                   ${KOPLUGIN_INCLUDES}
                   ${PIGMENT_INCLUDES}
                   ${KUNDO2_INCLUDES}
                   ${CMAKE_SOURCE_DIR}/libs/widgetutils
                   ${CMAKE_SOURCE_DIR}/libs/flake/commands
                   ${CMAKE_SOURCE_DIR}/libs/flake/tools
                   ${CMAKE_SOURCE_DIR}/libs/flake/svg
                   ${CMAKE_BINARY_DIR}/libs/flake)

# vectorimage
set(VECTORIMAGE_INCLUDES 
                   ${CMAKE_SOURCE_DIR}/libs/vectorimage
                   ${CMAKE_SOURCE_DIR}/libs/vectorimage/libemf
                   ${CMAKE_SOURCE_DIR}/libs/vectorimage/libsvm
                   ${CMAKE_SOURCE_DIR}/libs/vectorimage/libwmf)
                   
# KoText depends on koplugin, odf
set(KOTEXT_INCLUDES ${CMAKE_SOURCE_DIR}/libs/kotext
                   ${CMAKE_BINARY_DIR}/libs/kotext
                   ${CMAKE_SOURCE_DIR}/libs/kotext/changetracker
                   ${CMAKE_SOURCE_DIR}/libs/kotext/styles
                   ${CMAKE_SOURCE_DIR}/libs/kotext/opendocument
                   ${SOPRANO_INCLUDE_DIR}
                   ${FLAKE_INCLUDES}
                   ${KOODF_INCLUDES}
                   ${CMAKE_SOURCE_DIR}/libs/main)

# TextLayout depends on kotext
set(TEXTLAYOUT_INCLUDES ${KOTEXT_INCLUDES}
                   ${CMAKE_SOURCE_DIR}/libs/textlayout)

# BasicFlakes depends on flake, widgets
set(BASICFLAKES_INCLUDES ${KOWIDGETS_INCLUDES} ${FLAKE_INCLUDES}
                   ${CMAKE_SOURCE_DIR}/libs/basicflakes
                   ${CMAKE_SOURCE_DIR}/libs/basicflakes/tools)

# komain depends on kotext & flake
set(KOMAIN_INCLUDES ${KDE4_INCLUDES}
                    ${TEXTLAYOUT_INCLUDES}
                    ${CMAKE_SOURCE_DIR}/libs/widgets
                    ${CMAKE_SOURCE_DIR}/libs/widgetutils
                    ${CMAKE_SOURCE_DIR}/libs/main
                    ${CMAKE_SOURCE_DIR}/libs/main/config)

set(KORDF_INCLUDES ${KOMAIN_INCLUDES}
                   ${CMAKE_SOURCE_DIR}/libs/rdf
)

if(SHOULD_BUILD_SCRIPTING)
  set(KOKROSS_INCLUDES ${CMAKE_SOURCE_DIR}/libs/kokross ${CMAKE_BINARY_DIR}/libs/kokross)
endif(SHOULD_BUILD_SCRIPTING)

# kopageapp
set(KOPAGEAPP_INCLUDES ${TEXTLAYOUT_INCLUDES}
                    ${PIGMENT_INCLUDES}
                    ${KOMAIN_INCLUDES}
                    ${CMAKE_SOURCE_DIR}/libs/widgets
                    ${CMAKE_SOURCE_DIR}/libs/kopageapp ${CMAKE_SOURCE_DIR}/libs/kopageapp/commands ${CMAKE_BINARY_DIR}/libs/kopageapp )

# koproperty
set(KOPROPERTY_INCLUDES ${KOODF_INCLUDES}
                        ${CMAKE_SOURCE_DIR}/libs
                        ${CMAKE_SOURCE_DIR}/libs/widgets)
set(KOPROPERTY_LIBS koproperty)

# koreport
set(KOREPORT_INCLUDES
    ${CMAKE_SOURCE_DIR}/libs/
    ${CMAKE_SOURCE_DIR}/libs/koreport
    ${CMAKE_SOURCE_DIR}/libs/koreport/common
    ${CMAKE_SOURCE_DIR}/libs/koreport/renderer
    ${CMAKE_SOURCE_DIR}/libs/koreport/wrtembed)
set(KOREPORT_LIBS koreport)

# calligradb
set(CALLIGRADB_LIBS calligradb)                    # TODO remove when Predicate lib arrives
set(CALLIGRADB_INCLUDES ${CMAKE_SOURCE_DIR}/libs   # TODO remove when Predicate lib arrives
                        ${CMAKE_BINARY_DIR}/libs/db)

#############################################
####          3rd party libraries        ####
#############################################

set(KDGANTT_INCLUDES
    ${CMAKE_SOURCE_DIR}/3rdparty/kdgantt
)

set(KDCHART_INCLUDES
    ${CMAKE_SOURCE_DIR}/3rdparty/kdchart/include
)
set(KDCHART_LIBS calligrakdchart)


set(WRITERPERFECT_INCLUDES
    ${CMAKE_SOURCE_DIR}/filters/writerperfect
)

#############################################
####           filter libraries          ####
#############################################

# libodf2
set(KOODF2_INCLUDES
    ${CMAKE_SOURCE_DIR}/filters/libodf2
)

 #########################################
##########################################
## Detect which products can be compile ##
##########################################
#########################################

#
# WARNING: when adding a dependency for product x if there is already a line
# containing calligra_disable_product(product_x, don't add a new one, just add
# the test to the if construct and the reasoning
#

if(NOT SHARED_MIME_INFO_FOUND)
    calligra_disable_product(LIB_KOMSOOXML "SharedMimeInfo not found (needed to install mimetypes)")
endif(NOT SHARED_MIME_INFO_FOUND)

if(NOT Soprano_FOUND)
    calligra_disable_product(RDF "Soprano not found")
endif(NOT Soprano_FOUND)

if(NOT EIGEN2_FOUND)
    calligra_disable_product(SHEETS_PART "Eigen devel not found")
endif(NOT EIGEN2_FOUND)

if(NOT EIGEN2_FOUND OR NOT EXIV2_FOUND OR NOT HAVE_REQUIRED_LCMS_VERSION OR NOT SHARED_MIME_INFO_FOUND)
    calligra_disable_product(KRITA_APP "SharedMimeInfo|libeigen2|libexiv2|lcms devel not found ")
endif(NOT EIGEN2_FOUND OR NOT EXIV2_FOUND OR NOT HAVE_REQUIRED_LCMS_VERSION OR NOT SHARED_MIME_INFO_FOUND)

if (NOT ${QTVERSION} VERSION_GREATER 4.7.0)
    calligra_disable_product(ACTIVE "Qt version <= 4.7.0")
endif (NOT ${QTVERSION} VERSION_GREATER 4.7.0)

if (NOT QT_QTDECLARATIVE_FOUND OR NOT KDECLARATIVE_FOUND)
    calligra_disable_product(ACTIVE "QtDeclarative|KDeclarative not found")
endif(NOT QT_QTDECLARATIVE_FOUND OR NOT KDECLARATIVE_FOUND)

# TODO: remove when Predicate lib arrives
if (NOT HAVE_ICU OR NOT HAVE_SQLITE)
    calligra_disable_product(LIB_CALLIGRADB "ICU|sqlite devel not found")
endif (NOT HAVE_ICU OR NOT HAVE_SQLITE)

if (NOT QT3SUPPORT)
    calligra_disable_product(KEXI_APP "Qt3Support not found")
endif (NOT QT3SUPPORT)

if(NOT OKULAR_FOUND)
    calligra_disable_product(OKULARODPGENERATOR "Okular devel not found")
endif(NOT OKULAR_FOUND)

if (NOT WPD_FOUND OR NOT LIBWPG_FOUND OR NOT LIBVISIO_FOUND)
    calligra_disable_product(FILTER_VISIO_TO_ODG "libwpd|libwpg|libvisio devel not found")
endif (NOT WPD_FOUND OR NOT LIBWPG_FOUND OR NOT LIBVISIO_FOUND)

if(NOT WPD_FOUND OR NOT LIBWPG_FOUND)
    calligra_disable_product(FILTER_WORDPERFECT_TO_ODT "libwpd|libwpg devel not found")
endif(NOT WPD_FOUND OR NOT LIBWPG_FOUND)

if(NOT WPD_FOUND OR NOT LIBWPS_FOUND)
    calligra_disable_product(FILTER_WORKS_TO_ODT "libwpd|libwps devel not found")
endif(NOT WPD_FOUND OR NOT LIBWPS_FOUND)

if (NOT WPD_FOUND OR NOT LIBWPG_FOUND)
    calligra_disable_product(LIB_WRITERPERFECT "libwpd|libwpg devel not found")
endif (NOT WPD_FOUND OR NOT LIBWPG_FOUND)

if (NOT WPD_FOUND OR NOT LIBWPG_FOUND)
    calligra_disable_product(FILTER_WPG_TO_SVG "libwpd|libwpg devel not found")
endif (NOT WPD_FOUND OR NOT LIBWPG_FOUND)

if (WIN32 OR NOT POPPLER_XPDF_HEADERS_FOUND)
    calligra_disable_product(FILTER_PDF_TO_SVG "poppler xpdf headers not found or on win")
endif (WIN32 OR NOT POPPLER_XPDF_HEADERS_FOUND)

if(WIN32 OR QT_MAC_USE_COCOA)
    calligra_disable_product(FILTER_HTML_TO_ODS "not supported on platform")
endif(WIN32 OR QT_MAC_USE_COCOA)

if(WIN32 OR QT_MAC_USE_COCOA)
    calligra_disable_product(FILTER_SHEETS_TO_HTML "not supported on platform")
endif(WIN32 OR QT_MAC_USE_COCOA)

if(WIN32 OR QT_MAC_USE_COCOA)
    calligra_disable_product(FILTER_KSPREAD_TO_LATEX "not supported on platform")
endif(WIN32 OR QT_MAC_USE_COCOA)

if(NOT SHARED_MIME_INFO_FOUND)
    calligra_disable_product(FILTER_MPXJ_IMPORT "SharedMimeInfo not found (needed to install mimetypes)")
endif(NOT SHARED_MIME_INFO_FOUND)

if(WIN32)
    calligra_disable_product(BRAINDUMP_APP "unmaintained on Windows")
endif()

#############################################
####  Backward compatibility BUILD_x=off ####
#############################################

# workaround: disable directly all products which might be activated by internal
# dependencies, but belong to scope of old flag
calligra_drop_products_on_old_flag(braindump BRAINDUMP_APP)
calligra_drop_products_on_old_flag(flow FLOW_APP)
calligra_drop_products_on_old_flag(karbon KARBON_APP)
calligra_drop_products_on_old_flag(kexi KEXI_APP)
calligra_drop_products_on_old_flag(krita KRITA_APP)
calligra_drop_products_on_old_flag(plan  PLAN_APP)
calligra_drop_products_on_old_flag(sheets SHEETS_PART SHEETS_APP)
calligra_drop_products_on_old_flag(stage  STAGE_PART STAGE_APP)
calligra_drop_products_on_old_flag(words  WORDS_PART WORDS_APP)

#############################################
####      Temporarily broken products    ####
#############################################

# If a product does not build due to some temporary brokeness disable it here,
# by calling calligra_disable_product with the product id and the reason,
# e.g.:
# calligra_disable_product(KEXI_APP "isn't buildable at the moment")

#############################################
####     Calculate buildable products    ####
#############################################

calligra_drop_unbuildable_products()


#############################################
####     Setup product-depending vars    ####
#############################################

if(SHOULD_BUILD_RDF)
   add_definitions( -DSHOULD_BUILD_RDF )
endif(SHOULD_BUILD_RDF)


 ###################
####################
## Subdirectories ##
####################
###################

add_subdirectory(words)

if (SHOULD_BUILD_FLOW_APP)
    add_subdirectory(flow)
endif (SHOULD_BUILD_FLOW_APP)

add_subdirectory(stage)

if(SHOULD_BUILD_KEXI_APP)
    add_subdirectory(kexi)
endif(SHOULD_BUILD_KEXI_APP)

if(SHOULD_BUILD_PLAN_APP)
    add_subdirectory(plan)
endif(SHOULD_BUILD_PLAN_APP)

add_subdirectory(sheets)

if(SHOULD_BUILD_KRITA_APP)
  add_subdirectory(krita)
endif(SHOULD_BUILD_KRITA_APP)

if(SHOULD_BUILD_KARBON_APP)
  add_subdirectory(karbon)
endif(SHOULD_BUILD_KARBON_APP)

if(SHOULD_BUILD_BRAINDUMP_APP)
  add_subdirectory(braindump)
endif(SHOULD_BUILD_BRAINDUMP_APP)

if(SHOULD_BUILD_ACTIVE)
  add_subdirectory(active)
endif(SHOULD_BUILD_ACTIVE)

if(SHOULD_BUILD_DOC)
    add_subdirectory(doc)
endif(SHOULD_BUILD_DOC)

# non-app directories are moved here because they can depend on SHOULD_BUILD_{appname} variables set above
add_subdirectory(libs)
add_subdirectory(3rdparty)
add_subdirectory(interfaces)
add_subdirectory(cmake)
add_subdirectory(pics)
add_subdirectory(plugins)
add_subdirectory(servicetypes)
add_subdirectory(devtools)
add_subdirectory(extras)
add_subdirectory(filters)
add_subdirectory(data)

macro_display_feature_log()

calligra_log_should_build()

add_custom_target(apidox doc/api/gendocs.pl WORKING_DIRECTORY ${CMAKE_SOURCE_DIR})

configure_file(KoConfig.h.cmake ${CMAKE_CURRENT_BINARY_DIR}/KoConfig.h )
install( FILES  ${CMAKE_CURRENT_BINARY_DIR}/KoConfig.h DESTINATION ${INCLUDE_INSTALL_DIR}/calligra COMPONENT Devel)

## temporary warning
if (WARN_ABOUT_CREATIVEONLY)
    message(STATUS "WARNING:\n   You are using a deprecated build flag,\n   switch from \"-DCREATIVEONLY=ON\" to \"-DPRODUCTSET=CREATIVE\"\n   and remove the line \"CREATIVEONLY:BOOL=ON\" from CMakeCache.txt")
    message(STATUS "--------------------------------------------------------------------------" )
endif (WARN_ABOUT_CREATIVEONLY)<|MERGE_RESOLUTION|>--- conflicted
+++ resolved
@@ -305,7 +305,6 @@
     add_definitions(-DCOMPILING_TESTS)
 endif(KDE4_BUILD_TESTS)
 
-<<<<<<< HEAD
 # overcome some platform incompatibilities
 if(WIN32)
     include_directories(${CMAKE_CURRENT_SOURCE_DIR}/winquirks)
@@ -318,7 +317,7 @@
     -DQT_USE_FAST_CONCATENATION
     -DQT_USE_FAST_OPERATOR_PLUS
 )
-=======
+
 # would need more code changes before 4.8.0, e.g. with qPrintable()
 if(NOT ${QTVERSION} VERSION_LESS 4.8.0)
     # enable QStringBuilder enhancement
@@ -327,7 +326,6 @@
         -DQT_USE_FAST_OPERATOR_PLUS
     )
 endif(NOT ${QTVERSION} VERSION_LESS 4.8.0)
->>>>>>> 944754c8
 
 
  ###########################
