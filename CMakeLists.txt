--- conflicted
+++ resolved
@@ -774,7 +774,7 @@
         KRITA_boost_COMPILER_VERSION ${CMAKE_CXX_COMPILER_VERSION})
     set(Boost_COMPILER "mgw${KRITA_boost_COMPILER_VERSION}")
 endif()
-<<<<<<< HEAD
+
 find_package(Boost 1.65 REQUIRED COMPONENTS system)
 set_package_properties(Boost PROPERTIES
     DESCRIPTION "Boost provides free peer-reviewed portable C++ source libraries."
@@ -784,15 +784,11 @@
     INTERFACE
         Boost::disable_autolinking
 )
-=======
-find_package(Boost 1.55 REQUIRED COMPONENTS system)
-include_directories(SYSTEM ${Boost_INCLUDE_DIRS})
 
 find_package(Immer REQUIRED)
 find_package(Zug REQUIRED)
 find_package(Lager REQUIRED)
 
->>>>>>> a28aa2ed
 ##
 ## Test for GNU Scientific Library
 ##
