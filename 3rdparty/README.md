= CMake external projects to build krita's dependencies on Linux, Windows or OSX =

If you need to build Krita's dependencies for the following reasons:

* you develop on Windows and aren't using Emerge
* you develop on OSX and aren't using Homebrew
* you want to build a generic, distro-agnostic version of Krita for Linux
* you develop on Linux, but some dependencies aren't available for your distribution

and you know what you're doing, you can use the following guide to build
the dependencies that Krita needs.

If you develop on Linux and your distribution has the dependencies available,

YOU DO NOT NEED THIS GUIDE AND YOU SHOULD STOP READING NOW

Otherwise you risk major confusion.

== Prerequisites ==

Note: on all operating systems the entire procedure is done in a terminal window.

1. git: https://git-scm.com/downloads. Make sure git is in your path
2. cmake 3.3.2: https://cmake.org/download/. Make sure cmake is in your path.
3. Make sure you have a compiler:
    * Linux: gcc, minimum version 4.8
    * OSX: clang, you need to install xcode for this
    * Windows: mingw-w64 5.4 (by mingw-builds)
               - 32-bit (x86) target: https://sourceforge.net/projects/mingw-w64/files/Toolchains%20targetting%20Win32/Personal%20Builds/mingw-builds/5.4.0/threads-posix/dwarf/
               - 64-bit (x64) target: https://sourceforge.net/projects/mingw-w64/files/Toolchains%20targetting%20Win64/Personal%20Builds/mingw-builds/5.4.0/threads-posix/seh/
               Make sure mingw's bin folder is in your path. It might be a good
               idea to create a batch file which sets the path and start cmd.
               MSVC is *not* supported at the moment.
4. If you compile Qt on Windows, you will also need Python: https://www.python.org. Make sure to have python.exe in your path.

== Setup your environment ==


== Prepare your directory layout ==

1. Make a toplevel build directory, say $HOME/dev or c:\dev. We'll refer to this directory as BUILDROOT. You can use a variable for this, on WINDOWS %BUILDROOT%, on OSX and Linux $BUILDROOT. You will have to replace BUILDROOT with $BUILDROOT or %BUILDROOT whenever you copy and paste a command, depending on your operating system.

2. Checkout krita in BUILDROOT
    cd BUILDROOT
    git clone git://anongit.kde.org/krita.git
3. Create the build directory
    mkdir BUILDROOT/b
4. Create the downloads directory
    mkdir BUILDROOT/d
5. Create the install directory
    mkdir BUILDROOT/i

== Prepare the externals build ==

1. enter the BUILDROOT/b directory

2. The cmake command needs to point to your BUILDROOT like /dev/d, not c:\dev\d.

    set PATH=BUILDROOT\i\bin\;BUILDROOT\i\lib;%PATH%
    cmake ..\krita\3rdparty -DEXTERNALS_DOWNLOAD_DIR=/dev/d -DINSTALL_ROOT=/dev/i  -G "MinGW Makefiles"

3. run cmake:

    * Linux:
    export PATH=$BUILDROOT/i/bin
    export PYTHONHOME=$BUILDROOT/i (only if you want to build your own python)
    cmake ../krita/3rdparty \
        -DINSTALL_ROOT=$BUILDROOT/i \
        -DEXTERNALS_DOWNLOAD_DIR=$BUILDROOT/d \
        -DCMAKE_INSTALL_PREFIX=BUILDROOT/i

    * OSX:
    
    export PATH=$BUILDROOT/i/bin
    export PYTHONHOME=$BUILDROOT/i (only if you want to build your own python)
    cmake ../krita/3rdparty/  \
        -DCMAKE_INSTALL_PREFIX=$BUILDROOT/i \
        -DEXTERNALS_DOWNLOAD_DIR=$BUILDROOT/d  \
        -DINSTALL_ROOT=$BUILDROOT/i 


    * Windows 32 bits:
    
    TODO

    * Windows 64 bits:

<<<<<<< HEAD
Note that the cmake command needs to point to your BUILDROOT like /dev/d, not c:\dev\d.

    set PATH=%BUILDROOT%\i\bin\;%BUILDROOT%\i\lib;%PATH%
    set PYTHONHOME=%BUILDROOT%/i (only if you want to build your own python)
    set PATH=BUILDROOT\i\bin\;BUILDROOT\i\lib;%PATH%
    cmake ..\krita\3rdparty -DEXTERNALS_DOWNLOAD_DIR=/dev/d -DINSTALL_ROOT=/dev/i  -G "MinGW Makefiles"
=======
>>>>>>> 3a49e4d6

4. build the packages:

With a judicious application of DEPENDS statements, it's possible to build it all in one go, but in my experience that fails always, so it's better to build the dependencies independently.

If you want to use the included version of Python (can be used on Windows to build Qt instead of installing Python separately):
    
    cmake --build . --config RelWithDebInfo --target ext_python

On Windows:

    cmake --build . --config RelWithDebInfo --target ext_patch
    cmake --build . --config RelWithDebInfo --target ext_png2ico
    cmake --build . --config RelWithDebInfo --target ext_gettext
    
On all operating systems:

    cmake --build . --config RelWithDebInfo --target ext_qt
    cmake --build . --config RelWithDebInfo --target ext_zlib
    cmake --build . --config RelWithDebInfo --target ext_boost

	Note about boost: check if the headers are installed into i/include/boost, but not into i/include/boost-1.61/boost

    cmake --build . --config RelWithDebInfo --target ext_eigen3
    cmake --build . --config RelWithDebInfo --target ext_exiv2
    cmake --build . --config RelWithDebInfo --target ext_fftw3
    
On Windows:

    set FFTW_LIB_DIR=%BUILDROOT%\i\lib
    dlltool.exe -k --output-lib %FFTW_LIB_DIR%\libfftw3-3.a --input-def %FFTW_LIB_DIR%\libfftw3-3.def
    dlltool.exe -k --output-lib %FFTW_LIB_DIR%\libfftw3f-3.a --input-def %FFTW_LIB_DIR%\libfftw3f-3.def
    dlltool.exe -k --output-lib %FFTW_LIB_DIR%\libfftw3l-3.a --input-def %FFTW_LIB_DIR%\libfftw3l-3.def

On all operating systems
    
    cmake --build . --config RelWithDebInfo --target ext_ilmbase
    cmake --build . --config RelWithDebInfo --target ext_jpeg
    cmake --build . --config RelWithDebInfo --target ext_lcms2
    cmake --build . --config RelWithDebInfo --target ext_ocio
    cmake --build . --config RelWithDebInfo --target ext_openexr

Note for OSX:

On OSX, you need to first build openexr; that will fail; then you need to set the rpath for the two utilities correctly, then try to build openexr again.

    install_name_tool -add_rpath $BUILD_ROOT/i/lib $BUILD_ROOT/b/ext_openexr/ext_openexr-prefix/src/ext_openexr-build/IlmImf/./b44ExpLogTable
    install_name_tool -add_rpath $BUILD_ROOT/i/lib $BUILD_ROOT/b/ext_openexr/ext_openexr-prefix/src/ext_openexr-build/IlmImf/./dwaLookups

On All operating systems:

    cmake --build . --config RelWithDebInfo --target ext_png
    cmake --build . --config RelWithDebInfo --target ext_tiff
    cmake --build . --config RelWithDebInfo --target ext_gsl
    cmake --build . --config RelWithDebInfo --target ext_vc
    cmake --build . --config RelWithDebInfo --target ext_libraw

On Windows

    cmake --build . --config RelWithDebInfo --target ext_freetype
    cmake --build . --config RelWithDebInfo --target ext_poppler

On Linux

    cmake --build . --config RelWithDebInfo --target ext_kcrash

Everywhere else:

    cmake --build . --config RelWithDebInfo --target ext_kwindowsystem

On Windows, if you want to include DrMingw for dumping backtrace on crash:

    cmake --build . --config RelWithDebInfo --target ext_drmingw

Note: poppler should be buildable on Linux as well with a home-built freetype
and fontconfig, but I don't know how to make fontconfig find freetype, and on
Linux, fontconfig is needed for poppler. Poppler is needed for PDF import.

Note 2: libcurl still isn't available.

Note 3: if you want to build a release, you need to get the binary gettext
archives from files.kde.org/krita/build/dependencies:

  http://files.kde.org/krita/build/dependencies/gettext0.19.8.1-iconv1.14-shared-32.zip
  http://files.kde.org/krita/build/dependencies/gettext0.19.8.1-iconv1.14-shared-64.zip

Take care, these zips contain a libstdc++-6.dll that you don't want in your path when building.

== Build Krita ==
 
1. Make a krita build directory: 
    mkdir BUILDROOT/build
2. Enter the BUILDROOT/build
3. Run 

On Windows

Depending on what you want to use, run this command for MSBuild: 

    cmake ..\krita -G "MinGW Makefiles" -DBoost_DEBUG=OFF -DBOOST_INCLUDEDIR=c:\dev\i\include -DBOOST_DEBUG=ON -DBOOST_ROOT=c:\dev\i -DBOOST_LIBRARYDIR=c:\dev\i\lib -DCMAKE_INSTALL_PREFIX=c:\dev\i -DCMAKE_PREFIX_PATH=c:\dev\i -DCMAKE_BUILD_TYPE=RelWithDebInfo -DBUILD_TESTING=OFF -DKDE4_BUILD_TESTS=OFF -DHAVE_MEMORY_LEAK_TRACKER=OFF -Wno-dev -DDEFINE_NO_DEPRECATED=1

Or this to use jom (faster compiling, uses all cores, ships with QtCreator/pre-built Qt binaries):

    cmake ..\krita -G "MinGW Makefiles" -DBoost_DEBUG=OFF -DBOOST_INCLUDEDIR=c:\dev\i\include -DBOOST_DEBUG=ON -DBOOST_ROOT=c:\dev\i -DBOOST_LIBRARYDIR=c:\dev\i\lib -DCMAKE_INSTALL_PREFIX=c:\dev\i -DCMAKE_PREFIX_PATH=c:\dev\i -DCMAKE_BUILD_TYPE=RelWithDebInfo -DBUILD_TESTING=OFF -DKDE4_BUILD_TESTS=OFF -DHAVE_MEMORY_LEAK_TRACKER=OFF -Wno-dev -DDEFINE_NO_DEPRECATED=1

On Linux

    cmake ../krita -DCMAKE_INSTALL_PREFIX=BUILDROOT/i -DDEFINE_NO_DEPRECATED=1 -DBUILD_TESTING=OFF -DKDE4_BUILD_TESTS=OFF -DCMAKE_BUILD_TYPE=RelWithDebInfobg

On OSX

    cmake ../krita -DCMAKE_INSTALL_PREFIX=$BUILDROOT/i -DDEFINE_NO_DEPRECATED=1 -DBUILD_TESTING=OFF -DKDE4_BUILD_TESTS=OFF -DBUNDLE_INSTALL_DIR=$BUILDROOT/i/bin -DCMAKE_BUILD_TYPE=RelWithDebInfo


4. Run 

On Linux and OSX

    make
    make install

On Windows

    Either use MSBuild to build (-- /m tells msbuild to use all your cores):

    cmake --build . --config RelWithDebInfo --target INSTALL -- /m

    Or use jom which should be in a path similar to C:\Qt\Qt5.6.0\Tools\QtCreator\bin\jom.exe.
    So, from the same folder, instead of running cmake run:

    "C:\Qt\Qt5.6.0\Tools\QtCreator\bin\jom.exe" install

6. Run krita:

On Linux

    BUILDROOT/i/bin/krita

On Windows

    BUILDROOT\i\bin\krita.exe

On OSX

    BUILDROOT/i/bin/krita.app/Contents/MacOS/krita

== Packaging a Windows Build ==

If you want to create a stripped down version of Krita to distribute, after building everything just copy the makepkg.bat file from the "windows" folder inside krita root source folder to BUILDROOT and run it.

That will copy the necessary files into the specified folder and leave behind developer related files, so the resulting folder will be a smaller install folder.

== Common Issues ==

- On Windows, if you get a 'mspdb140.dll' missing alert window, it means you did not run the bat file. Make sure to include the quotes in the command:
  "C:\Program Files (x86)\Microsoft Visual Studio 14.0\VC\bin\amd64\vcvars64.bat"

- On Windows, if you get an error about Qt5Core.dll missing/not found or nmake exit with an error that mention QT_PLUGIN_PATH, you have to copy a couple of dlls in the Qt build directory, look for the N.B. in the Qt instructions at the start of the Readme.

- If you receive an error while compiling about "missing QtCore5.cmake", or something similar, check to make sure qmake is in your PATH. Restart your command line after any changes are made.<|MERGE_RESOLUTION|>--- conflicted
+++ resolved
@@ -85,15 +85,12 @@
 
     * Windows 64 bits:
 
-<<<<<<< HEAD
 Note that the cmake command needs to point to your BUILDROOT like /dev/d, not c:\dev\d.
 
     set PATH=%BUILDROOT%\i\bin\;%BUILDROOT%\i\lib;%PATH%
     set PYTHONHOME=%BUILDROOT%/i (only if you want to build your own python)
     set PATH=BUILDROOT\i\bin\;BUILDROOT\i\lib;%PATH%
     cmake ..\krita\3rdparty -DEXTERNALS_DOWNLOAD_DIR=/dev/d -DINSTALL_ROOT=/dev/i  -G "MinGW Makefiles"
-=======
->>>>>>> 3a49e4d6
 
 4. build the packages:
 
