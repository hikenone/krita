/*
 *  Copyright (c) 2015 Dmitry Kazakov <dimula73@gmail.com>
 *
 *  This program is free software; you can redistribute it and/or modify
 *  it under the terms of the GNU General Public License as published by
 *  the Free Software Foundation; either version 2 of the License, or
 *  (at your option) any later version.
 *
 *  This program is distributed in the hope that it will be useful,
 *  but WITHOUT ANY WARRANTY; without even the implied warranty of
 *  MERCHANTABILITY or FITNESS FOR A PARTICULAR PURPOSE.  See the
 *  GNU General Public License for more details.
 *
 *  You should have received a copy of the GNU General Public License
 *  along with this program; if not, write to the Free Software
 *  Foundation, Inc., 51 Franklin Street, Fifth Floor, Boston, MA 02110-1301, USA.
 */

#ifndef __TIMELINE_FRAMES_MODEL_H
#define __TIMELINE_FRAMES_MODEL_H

#include <QScopedPointer>
#include <QIcon>

#include "kritaanimationdocker_export.h"
#include "kis_node_model.h"
#include "kis_types.h"
#include "kis_node.h"
#include "timeline_node_list_keeper.h"

class KisNodeDummy;
class KisDummiesFacadeBase;
class KisAnimationPlayer;


class KRITAANIMATIONDOCKER_EXPORT TimelineFramesModel : public TimelineNodeListKeeper::ModelWithExternalNotifications
{
    Q_OBJECT
public:
    TimelineFramesModel(QObject *parent);
    ~TimelineFramesModel();

    bool hasConnectionToCanvas() const;

    void setDummiesFacade(KisDummiesFacadeBase *dummiesFacade, KisImageSP image);

    bool canDropFrameData(const QMimeData *data, const QModelIndex &index);
    bool insertOtherLayer(int index, int dstRow);
    int activeLayerRow() const;

    bool createFrame(const QModelIndex &dstIndex);
    bool copyFrame(const QModelIndex &dstIndex);

    QString audioChannelFileName() const;
    void setAudioChannelFileName(const QString &fileName);

    bool isAudioMuted() const;
    void setAudioMuted(bool value);

    void setLastClickedIndex(const QModelIndex &index);

    int rowCount(const QModelIndex &parent = QModelIndex()) const;
    QVariant data(const QModelIndex &index, int role) const;
    bool setData(const QModelIndex &index, const QVariant &value, int role);
    QVariant headerData(int section, Qt::Orientation orientation, int role) const;
    bool setHeaderData(int section, Qt::Orientation orientation, const QVariant &value, int role);

    Qt::DropActions supportedDragActions() const;
    Qt::DropActions supportedDropActions() const;
    QStringList mimeTypes() const;
    QMimeData * mimeData(const QModelIndexList &indexes) const;
    bool dropMimeData(const QMimeData * data, Qt::DropAction action, int row, int column, const QModelIndex & parent);
    Qt::ItemFlags flags(const QModelIndex &index) const;

    bool insertRows(int row, int count, const QModelIndex &parent);
    bool removeRows(int row, int count, const QModelIndex &parent);

    enum ItemDataRole
    {
        ActiveLayerRole = KisTimeBasedItemModel::UserRole,
        TimelinePropertiesRole,
        OtherLayersRole,
        LayerUsedInTimelineRole,
        ColorLabel
    };

    // metatype is added by the original implementation
    typedef KisBaseNode::Property Property;
    typedef KisBaseNode::PropertyList PropertyList;

    typedef TimelineNodeListKeeper::OtherLayer OtherLayer;
    typedef TimelineNodeListKeeper::OtherLayersList OtherLayersList;


    struct NodeManipulationInterface {
        virtual ~NodeManipulationInterface() {}
        virtual KisLayerSP addPaintLayer() const = 0;
        virtual void removeNode(KisNodeSP node) const = 0;
    };

    /**
     * NOTE: the model has an ownership over the interface, that is it'll
     *       be deleted automatically later
     */
    void setNodeManipulationInterface(NodeManipulationInterface *iface);

protected:
    KisNodeSP nodeAt(QModelIndex index) const;
    QList<KisKeyframeChannel*> channelsAt(QModelIndex index) const;

private Q_SLOTS:
    void slotDummyChanged(KisNodeDummy *dummy);
    void processUpdateQueue();

public Q_SLOTS:
    void slotCurrentNodeChanged(KisNodeSP node);

Q_SIGNALS:
    void requestCurrentNodeChanged(KisNodeSP node);
    void sigInfiniteTimelineUpdateNeeded();
<<<<<<< HEAD
    void sigAudioChannelChanged();
=======
    void sigEnsureRowVisible(int row);
>>>>>>> 9e661852

private:
    struct Private;
    const QScopedPointer<Private> m_d;
};

#endif /* __TIMELINE_FRAMES_MODEL_H */<|MERGE_RESOLUTION|>--- conflicted
+++ resolved
@@ -118,12 +118,9 @@
 Q_SIGNALS:
     void requestCurrentNodeChanged(KisNodeSP node);
     void sigInfiniteTimelineUpdateNeeded();
-<<<<<<< HEAD
     void sigAudioChannelChanged();
-=======
     void sigEnsureRowVisible(int row);
->>>>>>> 9e661852
-
+    
 private:
     struct Private;
     const QScopedPointer<Private> m_d;
