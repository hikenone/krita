--- conflicted
+++ resolved
@@ -326,11 +326,8 @@
     connect(selectionModel(), SIGNAL(selectionChanged(const QItemSelection &, const QItemSelection &)),
             &m_d->selectionChangedCompressor, SLOT(start()));
 
-<<<<<<< HEAD
+    connect(m_d->model, SIGNAL(sigEnsureRowVisible(int)), SLOT(slotEnsureRowVisible(int)));
     slotUpdateAudioActions();
-=======
-    connect(m_d->model, SIGNAL(sigEnsureRowVisible(int)), SLOT(slotEnsureRowVisible(int)));
->>>>>>> 9e661852
 }
 
 void TimelineFramesView::setFramesPerSecond(int fps)
