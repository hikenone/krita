/*
 *  Copyright (c) 2016 Boudewijn Rempt <boud@valdyas.org>
 *
 *  This program is free software; you can redistribute it and/or modify
 *  it under the terms of the GNU General Public License as published by
 *  the Free Software Foundation; either version 2 of the License, or
 *  (at your option) any later version.
 *
 *  This program is distributed in the hope that it will be useful,
 *  but WITHOUT ANY WARRANTY; without even the implied warranty of
 *  MERCHANTABILITY or FITNESS FOR A PARTICULAR PURPOSE.  See the
 *  GNU General Public License for more details.
 *
 *  You should have received a copy of the GNU General Public License
 *  along with this program; if not, write to the Free Software
 *  Foundation, Inc., 51 Franklin Street, Fifth Floor,
 * Boston, MA 02110-1301, USA.
 */

#include "kis_brush_import.h"

#include <QCheckBox>
#include <QBuffer>
#include <QSlider>
#include <QApplication>

#include <kpluginfactory.h>
#include <QFileInfo>

#include <KoColorSpace.h>
#include <KoColorSpaceRegistry.h>
#include <KoColorModelStandardIds.h>

#include <KisDocument.h>

#include <kis_transaction.h>
#include <kis_paint_device.h>
#include <kis_image.h>
#include <kis_paint_layer.h>
#include <kis_node.h>
#include <kis_group_layer.h>

#include <kis_gimp_brush.h>
#include <kis_imagepipe_brush.h>
#include <KisAnimatedBrushAnnotation.h>

K_PLUGIN_FACTORY_WITH_JSON(KisBrushImportFactory, "krita_brush_import.json", registerPlugin<KisBrushImport>();)

KisBrushImport::KisBrushImport(QObject *parent, const QVariantList &) : KisImportExportFilter(parent)
{
}

KisBrushImport::~KisBrushImport()
{
}


KisImportExportFilter::ConversionStatus KisBrushImport::convert(KisDocument *document, QIODevice *io, KisPropertiesConfigurationSP /*configuration*/)
{
    KisBrush *brush;

    if (mimeType() == "image/x-gimp-brush") {
        brush = new KisGbrBrush(filename());
    }
    else if (mimeType() == "image/x-gimp-brush-animated") {
        brush = new KisImagePipeBrush(filename());
    }
    else {
        return KisImportExportFilter::BadMimeType;
    }

<<<<<<< HEAD
    if (!brush->loadFromDevice(io)) {
        delete brush;
        return KisImportExportFilter::InvalidFormat;
    }
=======
    QString filename = inputFile();

    if (!filename.isEmpty()) {

        if (!QFile(filename).exists()) {
            return KisImportExportFilter::FileNotFound;
        }


        KisBrush *brush;

        if (from == "image/x-gimp-brush") {
            brush = new KisGimpBrush(filename);
        }
        else if (from == "image/x-gimp-brush-animated") {
            brush = new KisImagePipeBrush(filename);
        }
        else {
            return KisImportExportFilter::BadMimeType;
        }


        if (!brush->load()) {
            delete brush;
            return KisImportExportFilter::InvalidFormat;
        }

        if (!brush->valid()) {
            delete brush;
            return KisImportExportFilter::InvalidFormat;
        }

        KisDocument * doc = outputDocument();

        if (!doc) {
            delete brush;
            return KisImportExportFilter::NoDocumentCreated;
        }
>>>>>>> 23283fc4

    if (!brush->valid()) {
        delete brush;
        return KisImportExportFilter::InvalidFormat;
    }

    const KoColorSpace *colorSpace = 0;
    if (brush->hasColor()) {
        colorSpace = KoColorSpaceRegistry::instance()->rgb8();
    }
    else {
        colorSpace = KoColorSpaceRegistry::instance()->colorSpace(GrayAColorModelID.id(), Integer8BitsColorDepthID.id(), "");
    }

<<<<<<< HEAD
    KisImageWSP image = new KisImage(document->createUndoStore(), brush->width(), brush->height(), colorSpace, brush->name());
    image->setProperty("brushspacing", brush->spacing());

    KisImagePipeBrush *pipeBrush = dynamic_cast<KisImagePipeBrush*>(brush);
    if (pipeBrush) {
        QVector<KisGbrBrush*> brushes = pipeBrush->brushes();
        for(int i = brushes.size(); i > 0; i--) {
            KisGbrBrush *subbrush = brushes.at(i - 1);
            const KoColorSpace *subColorSpace = 0;
            if (brush->hasColor()) {
                subColorSpace = KoColorSpaceRegistry::instance()->rgb8();
=======
        KisImageWSP image = new KisImage(doc->createUndoStore(), brush->width(), brush->height(), colorSpace, brush->name());
        image->setProperty("brushspacing", brush->spacing());

        KisImagePipeBrush *pipeBrush = dynamic_cast<KisImagePipeBrush*>(brush);
        if (pipeBrush) {
            QVector<KisGimpBrush*> brushes = pipeBrush->brushes();
            for(int i = brushes.size(); i > 0; i--) {
                KisGimpBrush *subbrush = brushes.at(i - 1);
                const KoColorSpace *subColorSpace = 0;
                if (brush->hasColor()) {
                    subColorSpace = KoColorSpaceRegistry::instance()->rgb8();
                }
                else {
                    subColorSpace = KoColorSpaceRegistry::instance()->colorSpace(GrayAColorModelID.id(), Integer8BitsColorDepthID.id(), "");
                }
                KisPaintLayerSP layer = new KisPaintLayer(image, image->nextLayerName(), 255, subColorSpace);
                layer->paintDevice()->convertFromQImage(subbrush->brushTipImage(), 0, 0, 0);
                image->addNode(layer, image->rootLayer());
>>>>>>> 23283fc4
            }
            else {
                subColorSpace = KoColorSpaceRegistry::instance()->colorSpace(GrayAColorModelID.id(), Integer8BitsColorDepthID.id(), "");
            }
            KisPaintLayerSP layer = new KisPaintLayer(image, image->nextLayerName(), 255, subColorSpace);
            layer->paintDevice()->convertFromQImage(subbrush->brushTipImage(), 0, 0, 0);
            image->addNode(layer, image->rootLayer());
        }
        KisAnnotationSP ann = new KisAnimatedBrushAnnotation(pipeBrush->parasite());
        image->addAnnotation(ann);
    }
    else {
        KisPaintLayerSP layer = new KisPaintLayer(image, image->nextLayerName(), 255, colorSpace);
        layer->paintDevice()->convertFromQImage(brush->brushTipImage(), 0, 0, 0);
        image->addNode(layer, image->rootLayer(), 0);
    }

    document->setCurrentImage(image);
    delete brush;
    return KisImportExportFilter::OK;

}
#include "kis_brush_import.moc"<|MERGE_RESOLUTION|>--- conflicted
+++ resolved
@@ -60,7 +60,7 @@
     KisBrush *brush;
 
     if (mimeType() == "image/x-gimp-brush") {
-        brush = new KisGbrBrush(filename());
+        brush = new KisGimpBrush(filename());
     }
     else if (mimeType() == "image/x-gimp-brush-animated") {
         brush = new KisImagePipeBrush(filename());
@@ -69,51 +69,10 @@
         return KisImportExportFilter::BadMimeType;
     }
 
-<<<<<<< HEAD
     if (!brush->loadFromDevice(io)) {
         delete brush;
         return KisImportExportFilter::InvalidFormat;
     }
-=======
-    QString filename = inputFile();
-
-    if (!filename.isEmpty()) {
-
-        if (!QFile(filename).exists()) {
-            return KisImportExportFilter::FileNotFound;
-        }
-
-
-        KisBrush *brush;
-
-        if (from == "image/x-gimp-brush") {
-            brush = new KisGimpBrush(filename);
-        }
-        else if (from == "image/x-gimp-brush-animated") {
-            brush = new KisImagePipeBrush(filename);
-        }
-        else {
-            return KisImportExportFilter::BadMimeType;
-        }
-
-
-        if (!brush->load()) {
-            delete brush;
-            return KisImportExportFilter::InvalidFormat;
-        }
-
-        if (!brush->valid()) {
-            delete brush;
-            return KisImportExportFilter::InvalidFormat;
-        }
-
-        KisDocument * doc = outputDocument();
-
-        if (!doc) {
-            delete brush;
-            return KisImportExportFilter::NoDocumentCreated;
-        }
->>>>>>> 23283fc4
 
     if (!brush->valid()) {
         delete brush;
@@ -128,38 +87,17 @@
         colorSpace = KoColorSpaceRegistry::instance()->colorSpace(GrayAColorModelID.id(), Integer8BitsColorDepthID.id(), "");
     }
 
-<<<<<<< HEAD
     KisImageWSP image = new KisImage(document->createUndoStore(), brush->width(), brush->height(), colorSpace, brush->name());
     image->setProperty("brushspacing", brush->spacing());
 
     KisImagePipeBrush *pipeBrush = dynamic_cast<KisImagePipeBrush*>(brush);
     if (pipeBrush) {
-        QVector<KisGbrBrush*> brushes = pipeBrush->brushes();
+        QVector<KisGimpBrush*> brushes = pipeBrush->brushes();
         for(int i = brushes.size(); i > 0; i--) {
-            KisGbrBrush *subbrush = brushes.at(i - 1);
+            KisGimpBrush *subbrush = brushes.at(i - 1);
             const KoColorSpace *subColorSpace = 0;
             if (brush->hasColor()) {
                 subColorSpace = KoColorSpaceRegistry::instance()->rgb8();
-=======
-        KisImageWSP image = new KisImage(doc->createUndoStore(), brush->width(), brush->height(), colorSpace, brush->name());
-        image->setProperty("brushspacing", brush->spacing());
-
-        KisImagePipeBrush *pipeBrush = dynamic_cast<KisImagePipeBrush*>(brush);
-        if (pipeBrush) {
-            QVector<KisGimpBrush*> brushes = pipeBrush->brushes();
-            for(int i = brushes.size(); i > 0; i--) {
-                KisGimpBrush *subbrush = brushes.at(i - 1);
-                const KoColorSpace *subColorSpace = 0;
-                if (brush->hasColor()) {
-                    subColorSpace = KoColorSpaceRegistry::instance()->rgb8();
-                }
-                else {
-                    subColorSpace = KoColorSpaceRegistry::instance()->colorSpace(GrayAColorModelID.id(), Integer8BitsColorDepthID.id(), "");
-                }
-                KisPaintLayerSP layer = new KisPaintLayer(image, image->nextLayerName(), 255, subColorSpace);
-                layer->paintDevice()->convertFromQImage(subbrush->brushTipImage(), 0, 0, 0);
-                image->addNode(layer, image->rootLayer());
->>>>>>> 23283fc4
             }
             else {
                 subColorSpace = KoColorSpaceRegistry::instance()->colorSpace(GrayAColorModelID.id(), Integer8BitsColorDepthID.id(), "");
