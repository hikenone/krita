--- conflicted
+++ resolved
@@ -222,13 +222,8 @@
     ../dialogs/TableDialog.cpp
     ../dialogs/TrackedChangeManager.cpp
     ../dialogs/TrackedChangeModel.cpp
-<<<<<<< HEAD
     ../dialogs/ChangeTrackingOptionsWidget.cpp
-    ../dialogs/SimpleTableWidget.cpp
-    ../Layout.cpp
-=======
-    ../TextShapeLayout.cpp
->>>>>>> 143c965d
+    ../TextShapeLayout.cpp
     ../TextLine.cpp
     ../Outline.cpp
     ../ListItemsHelper.cpp
