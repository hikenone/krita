--- conflicted
+++ resolved
@@ -1609,7 +1609,6 @@
 
 QMap<QString, QWidget *> TextTool::createOptionWidgets()
 {
-<<<<<<< HEAD
     QMap<QString, QWidget *> widgets;
     SimpleCharacterWidget *scw = new SimpleCharacterWidget(this, 0);
     SimpleParagraphWidget *spw = new SimpleParagraphWidget(this, 0);
@@ -1620,17 +1619,6 @@
     // Connect to/with simple character widget (docker)
     connect(this, SIGNAL(styleManagerChanged(KoStyleManager *)), scw, SLOT(setStyleManager(KoStyleManager *)));
     connect(scw, SIGNAL(doneWithFocus()), this, SLOT(returnFocusToCanvas()));
-=======
-    QTabWidget *widget = new QTabWidget();
-    SimpleStyleWidget *ssw = new SimpleStyleWidget(this, widget);
-    widget->addTab(ssw, i18n("Abc"));
-    StylesWidget *styles = new StylesWidget(widget);
-    widget->addTab(styles, i18n("Styles"));
-    ChangeTrackingOptionsWidget *changeTrackingOptions = new ChangeTrackingOptionsWidget(this, widget);
-    widget->addTab(changeTrackingOptions, i18n("Change Tracking"));
-    SimpleTableWidget *stw = new SimpleTableWidget(this, 0);
-    widget->addTab(stw, i18n("Table"));
->>>>>>> f4175485
 
     // Connect to/with simple paragraph widget (docker)
     connect(this, SIGNAL(styleManagerChanged(KoStyleManager *)), spw, SLOT(setStyleManager(KoStyleManager *)));
@@ -1904,14 +1892,11 @@
     delete dia;
 }
 
-<<<<<<< HEAD
 void TextTool::insertTableQuick(int rows, int columns)
 {
     m_textEditor.data()->insertTable(rows, columns);
 }
 
-=======
->>>>>>> f4175485
 void TextTool::insertTableRowAbove()
 {
     m_textEditor.data()->insertTableRowAbove();
