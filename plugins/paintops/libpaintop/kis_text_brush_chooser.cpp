--- conflicted
+++ resolved
@@ -57,41 +57,11 @@
 
 KisTextBrushChooser::~KisTextBrushChooser()
 {
-<<<<<<< HEAD
-    pipeModeChbox->setEnabled(!lineEdit->text().isEmpty());
-    if (lineEdit->text().isEmpty()) {
-        pipeModeChbox->setChecked(false);
-    }
-
-    lblFont->setText(QString(m_font.family() + ", %1").arg(m_font.pointSize()));
-    lblFont->setFont(m_font);
-
-    KisTextBrush* textBrush = dynamic_cast<KisTextBrush*>(m_textBrush.data());
-    KIS_ASSERT(textBrush);
-
-    textBrush->setFont(m_font);
-    textBrush->setText(lineEdit->text());
-    textBrush->setPipeMode(pipeModeChbox->isChecked());
-    textBrush->setSpacing(inputSpacing->value());
-    textBrush->updateBrush();
-
-    emit sigBrushChanged();
-=======
->>>>>>> 7bd1eefd
 }
 
 void KisTextBrushChooser::getFont()
 {
-<<<<<<< HEAD
-    bool b;
-
-    m_textBrush = brush;
-
-    KisTextBrush *textBrush = dynamic_cast<KisTextBrush*>(brush.data());
-    KIS_ASSERT(textBrush);
-=======
     bool ok = false;
->>>>>>> 7bd1eefd
 
     QFont f;
     f.fromString(m_d->model->font());
