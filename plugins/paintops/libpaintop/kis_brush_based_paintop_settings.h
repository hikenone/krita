/*
 *  Copyright (c) 2010 Sven Langkamp <sven.langkamp@gmail.com>
 *
 *  This program is free software; you can redistribute it and/or modify
 *  it under the terms of the GNU General Public License as published by
 *  the Free Software Foundation; either version 2 of the License, or
 *  (at your option) any later version.
 *
 *  This program is distributed in the hope that it will be useful,
 *  but WITHOUT ANY WARRANTY; without even the implied warranty of
 *  MERCHANTABILITY or FITNESS FOR A PARTICULAR PURPOSE.  See the
 *  GNU General Public License for more details.
 *
 *  You should have received a copy of the GNU General Public License
 *  along with this program; if not, write to the Free Software
 *  Foundation, Inc., 51 Franklin Street, Fifth Floor, Boston, MA 02110-1301, USA.
 */

#ifndef KIS_BRUSH_BASED_PAINTOP_SETTINGS_H
#define KIS_BRUSH_BASED_PAINTOP_SETTINGS_H

#include <brushengine/kis_paintop_settings.h>
#include <kritapaintop_export.h>
#include <kis_outline_generation_policy.h>
#include <kis_brush.h>
#include <kis_shared.h>
#include <kis_shared_ptr.h>


class PAINTOP_EXPORT KisBrushBasedPaintOpSettings : public KisOutlineGenerationPolicy<KisPaintOpSettings>
{
public:
    KisBrushBasedPaintOpSettings();
    ~KisBrushBasedPaintOpSettings() override {}

    ///Reimplemented
    bool paintIncremental() override;
<<<<<<< HEAD

    ///Reimplemented
    bool isAirbrushing() const override;

    ///Reimplemented
    int rate() const override;
=======
>>>>>>> 9eee7b1d

    using KisPaintOpSettings::brushOutline;
    QPainterPath brushOutline(const KisPaintInformation &info, OutlineMode mode) override;

    ///Reimplemented
    bool isValid() const override;

    ///Reimplemented
    bool isLoadable() override;

    KisBrushSP brush() const;

    KisPaintOpSettingsSP clone() const override;

    void setAngle(qreal value);
    qreal angle();

    void setSpacing(qreal spacing);
    qreal spacing();

    void setAutoSpacing(bool active, qreal coeff);

    bool autoSpacingActive();
    qreal autoSpacingCoeff();

    void setPaintOpSize(qreal value) override;
    qreal paintOpSize() const override;

    QList<KisUniformPaintOpPropertySP> uniformProperties(KisPaintOpSettingsSP settings) override;

protected:

    void onPropertyChanged() override;
    QPainterPath brushOutlineImpl(const KisPaintInformation &info, OutlineMode mode, qreal additionalScale, bool forceOutline = false);
    mutable KisBrushSP m_savedBrush;
    QList<KisUniformPaintOpPropertyWSP> m_uniformProperties;

private:

    Q_DISABLE_COPY(KisBrushBasedPaintOpSettings)

};

class KisBrushBasedPaintOpSettings;
typedef KisPinnedSharedPtr<KisBrushBasedPaintOpSettings> KisBrushBasedPaintOpSettingsSP;

#endif // KIS_BRUSH_BASED_PAINTOP_SETTINGS_H<|MERGE_RESOLUTION|>--- conflicted
+++ resolved
@@ -35,15 +35,6 @@
 
     ///Reimplemented
     bool paintIncremental() override;
-<<<<<<< HEAD
-
-    ///Reimplemented
-    bool isAirbrushing() const override;
-
-    ///Reimplemented
-    int rate() const override;
-=======
->>>>>>> 9eee7b1d
 
     using KisPaintOpSettings::brushOutline;
     QPainterPath brushOutline(const KisPaintInformation &info, OutlineMode mode) override;
