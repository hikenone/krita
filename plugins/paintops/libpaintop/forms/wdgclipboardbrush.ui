--- conflicted
+++ resolved
@@ -88,12 +88,9 @@
        <item row="0" column="1">
         <widget class="QLineEdit" name="nameEdit"/>
        </item>
-<<<<<<< HEAD
        <item row="1" column="1">
         <widget class="KisSpacingSelectionWidget" name="spacingWidget" native="true"/>
        </item>
-=======
->>>>>>> 4070d449
        <item row="1" column="0">
         <widget class="QLabel" name="spacingLbl">
          <property name="maximumSize">
