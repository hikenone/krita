--- conflicted
+++ resolved
@@ -44,7 +44,6 @@
         QRectF rc(0, 0, sizex, sizey);
         rc.translate(-rc.center());
         path.addRect(rc);
-<<<<<<< HEAD
 
         QPainterPath tiltLine;
         QLineF tiltAngle(QPointF(0.0,0.0), QPointF(0.0,sizex));
@@ -56,8 +55,6 @@
         tiltLine.lineTo(tiltAngle.p2());
         tiltLine.lineTo(tiltAngle.p1());
 
-=======
->>>>>>> f3eff3b9
         path = outlineFetcher()->fetchOutline(info, this, path);
 
         if (mode == CursorTiltOutline) {
