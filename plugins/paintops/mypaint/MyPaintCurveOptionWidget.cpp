--- conflicted
+++ resolved
@@ -57,121 +57,5 @@
 
 KisPaintOpOption::OptionalLodLimitationsReader MyPaintCurveOptionWidget::lodLimitationsReader() const
 {
-<<<<<<< HEAD
-    KisCurveOptionWidget::updateSensorCurveLabels(sensor);
-    KisMyPaintBrushOption* mySensor = dynamic_cast<KisMyPaintBrushOption*>(sensor.data());
-    if (mySensor) {
-
-        m_curveOptionWidget->label_xmin->setText(mySensor->minimumXLabel());
-        m_curveOptionWidget->label_xmax->setText(mySensor->maximumXLabel());
-        m_curveOptionWidget->label_ymin->setText(mySensor->minimumYLabel());
-        m_curveOptionWidget->label_ymax->setText(mySensor->maximumYLabel());
-    }
-}
-
-void KisMyPaintCurveOptionWidget::updateRangeSpinBoxes(KisDynamicSensorSP sensor) const {
-
-    KisMyPaintBrushOption* mySensor = dynamic_cast<KisMyPaintBrushOption*>(sensor.data());
-    KIS_SAFE_ASSERT_RECOVER_RETURN(mySensor);
-    m_curveOptionWidget->xMinBox->blockSignals(true);
-    m_curveOptionWidget->xMaxBox->blockSignals(true);
-    m_curveOptionWidget->yMinBox->blockSignals(true);
-    m_curveOptionWidget->yMaxBox->blockSignals(true);
-
-    m_curveOptionWidget->xMinBox->setValue( mySensor->getXRangeMin());
-    m_curveOptionWidget->xMaxBox->setValue( mySensor->getXRangeMax());
-    m_curveOptionWidget->yMinBox->setValue( mySensor->getYRangeMin());
-    m_curveOptionWidget->yMaxBox->setValue( mySensor->getYRangeMax());
-
-    m_curveOptionWidget->xMinBox->blockSignals(false);
-    m_curveOptionWidget->xMaxBox->blockSignals(false);
-    m_curveOptionWidget->yMinBox->blockSignals(false);
-    m_curveOptionWidget->yMaxBox->blockSignals(false);
-}
-
-float KisMyPaintCurveOptionWidget::getBaseValue(KisPropertiesConfigurationSP setting) {
-
-    KisMyPaintCurveOption *curveOpt = dynamic_cast<KisMyPaintCurveOption*>(m_curveOption);
-    KIS_ASSERT(curveOpt);
-    if(curveOpt->currentSetting() == MYPAINT_BRUSH_SETTING_RADIUS_LOGARITHMIC)
-        return log(setting->getFloat(MYPAINT_DIAMETER)/2);
-
-    if(curveOpt->currentSetting() == MYPAINT_BRUSH_SETTING_OPAQUE)
-        return setting->getFloat(MYPAINT_OPACITY);
-
-    if(curveOpt->currentSetting() == MYPAINT_BRUSH_SETTING_HARDNESS)
-        return setting->getFloat(MYPAINT_HARDNESS);
-
-    MyPaintBrush *brush = mypaint_brush_new();
-    mypaint_brush_from_string(brush, setting->getProperty(MYPAINT_JSON).toByteArray());
-
-    float ret = mypaint_brush_get_base_value(brush, curveOpt->currentSetting());
-
-    mypaint_brush_unref(brush);
-    return ret;
-}
-
-void KisMyPaintCurveOptionWidget::setBaseValue(KisPropertiesConfigurationSP setting, float val) const {
-
-    QJsonDocument doc = QJsonDocument::fromJson(setting->getProperty(MYPAINT_JSON).toByteArray());
-    QJsonObject brush_json = doc.object();
-    QVariantMap map = brush_json.toVariantMap();
-    QVariantMap settings_map = map["settings"].toMap();
-    QVariantMap name_map = settings_map[m_curveOption->id().id()].toMap();
-    double base_val = name_map["base_value"].toDouble();
-    Q_UNUSED(base_val);
-
-    name_map["base_value"] = val;
-    settings_map[m_curveOption->id().id()] = name_map;
-    map["settings"] = settings_map;
-
-    QJsonObject json_obj = QJsonObject::fromVariantMap(map);
-    QJsonDocument doc2(json_obj);
-
-    setting->setProperty(MYPAINT_JSON, doc2.toJson());
-
-    KisMyPaintCurveOption *curveOpt = dynamic_cast<KisMyPaintCurveOption*>(m_curveOption);
-    KIS_SAFE_ASSERT_RECOVER_RETURN(curveOpt);
-
-    if(curveOpt->currentSetting() == MYPAINT_BRUSH_SETTING_RADIUS_LOGARITHMIC)
-        setting->setProperty(MYPAINT_DIAMETER, exp(val)*2);
-
-    if(curveOpt->currentSetting() == MYPAINT_BRUSH_SETTING_HARDNESS)
-        setting->setProperty(MYPAINT_HARDNESS, val);
-
-    if(curveOpt->currentSetting() == MYPAINT_BRUSH_SETTING_OPAQUE)
-        setting->setProperty(MYPAINT_OPACITY, val);
-
-    if(curveOpt->currentSetting() == MYPAINT_BRUSH_SETTING_OFFSET_BY_RANDOM)
-        setting->setProperty(MYPAINT_OFFSET_BY_RANDOM, val);
-}
-
-void KisMyPaintCurveOptionWidget::checkRanges() const
-{
-    if(m_curveOptionWidget->xMinBox->value() >= m_curveOptionWidget->xMaxBox->value()) {
-
-        m_curveOptionWidget->xMinBox->blockSignals(true);
-        m_curveOptionWidget->xMinBox->setValue(m_curveOptionWidget->xMaxBox->value() - 1);
-        m_curveOptionWidget->xMinBox->blockSignals(false);
-    }
-
-    if(m_curveOptionWidget->yMinBox->value() >= m_curveOptionWidget->yMaxBox->value()) {
-
-        m_curveOptionWidget->yMinBox->blockSignals(true);
-        m_curveOptionWidget->yMinBox->setValue(m_curveOptionWidget->yMaxBox->value() - 1);
-        m_curveOptionWidget->yMinBox->blockSignals(false);
-    }
-}
-
-KisDoubleSliderSpinBox* KisMyPaintCurveOptionWidget::slider() {
-
-    return m_curveOptionWidget->strengthSlider;
-}
-
-void KisMyPaintCurveOptionWidget::refresh() {
-
-    emitSettingChanged();
-=======
     return m_d->lodLimitations;
->>>>>>> 7bd1eefd
 }