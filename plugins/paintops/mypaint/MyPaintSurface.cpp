--- conflicted
+++ resolved
@@ -52,15 +52,11 @@
     m_surface->draw_dab = this->draw_dab;
     m_surface->get_color = this->get_color;
     m_surface->destroy = destroy_internal_surface_callback;
-<<<<<<< HEAD
     m_surface->bitDepth = m_precisePainterWrapper.overlayColorSpace()->channels()[0]->channelValueType();
-=======
-    m_surface->bitDepth = m_precisePainterWrapper.preciseColorSpace()->channels()[0]->channelValueType();
 
     // devices for mask information
     static const KoColorSpace *maskCs = KoColorSpaceRegistry::instance()->alpha8();
     m_maskDevice = KisFixedPaintDeviceSP(new KisFixedPaintDevice(maskCs));
->>>>>>> 841785e3
 }
 
 KisMyPaintSurface::~KisMyPaintSurface()
