/* This file is part of the KDE project
 * Copyright (C) 2008 Fela Winkelmolen <fela.kde@gmail.com>
 *
 * This library is free software; you can redistribute it and/or
 * modify it under the terms of the GNU Library General Public
 * License as published by the Free Software Foundation; either
 * version 2 of the License, or (at your option) any later version.
 *
 * This library is distributed in the hope that it will be useful,
 * but WITHOUT ANY WARRANTY; without even the implied warranty of
 * MERCHANTABILITY or FITNESS FOR A PARTICULAR PURPOSE.  See the GNU
 * Library General Public License for more details.
 *
 * You should have received a copy of the GNU Library General Public License
 * along with this library; see the file COPYING.LIB.  If not, write to
 * the Free Software Foundation, Inc., 51 Franklin Street, Fifth Floor,
 * Boston, MA 02110-1301, USA.
 */

#include "KarbonCalligraphyTool.h"
#include "KarbonCalligraphicShape.h"
#include "KarbonCalligraphyOptionWidget.h"

#include <KoPathShape.h>
#include <KoShapeGroup.h>
#include <KoPointerEvent.h>
#include <KoPathPoint.h>
#include <KoCanvasBase.h>
#include <KoShapeController.h>
#include <KoShapeManager.h>
#include <KoSelectedShapesProxy.h>
#include <KoSelection.h>
#include <KoCurveFit.h>
#include <KoColorBackground.h>
#include <KoCanvasResourceManager.h>
#include <kis_canvas_resource_provider.h>
#include <KoColor.h>
#include <KoShapePaintingContext.h>
#include <KoViewConverter.h>
#include <kis_canvas2.h>

#include <kis_painting_information_builder.h>
#include <QAction>
#include <QDebug>
#include <klocalizedstring.h>
#include <QPainter>

#include <cmath>

#undef M_PI
const qreal M_PI = 3.1415927;
using std::pow;
using std::sqrt;

KarbonCalligraphyTool::KarbonCalligraphyTool(KoCanvasBase *canvas)
    : KisToolShape(canvas, QCursor(Qt::CrossCursor))
    , m_shape(0)
    , m_selectedPath(0)
    , m_isDrawing(false)
    , m_speed(0, 0)
    , m_lastShape(0)
{
    connect(canvas->selectedShapesProxy(), SIGNAL(selectionChanged()), SLOT(updateSelectedPath()));
    m_infoBuilder = new KisPaintingInformationBuilder();
    updateSelectedPath();
}

KarbonCalligraphyTool::~KarbonCalligraphyTool()
{
}

void KarbonCalligraphyTool::paint(QPainter &painter, const KoViewConverter &converter)
{
    if (m_selectedPath) {
        painter.save();
        painter.setRenderHints(QPainter::Antialiasing, false);
        painter.setPen(Qt::red);   // TODO make configurable
        QRectF rect = m_selectedPath->boundingRect();
        QPointF p1 = converter.documentToView(rect.topLeft());
        QPointF p2 = converter.documentToView(rect.bottomRight());
        painter.drawRect(QRectF(p1, p2));
        painter.restore();
    }

    if (!m_intervalStore.isEmpty() && m_shape) {
        painter.save();
        painter.setPen(QColor(0, 200, 255));
        Q_FOREACH(KisPaintInformation p, m_intervalStore) {
            painter.drawEllipse(converter.documentToView(p.pos()), 1, 1);
        }
        if (!m_intervalStoreOld.isEmpty()) {
            Q_FOREACH(KisPaintInformation p, m_intervalStoreOld) {
                painter.drawEllipse(converter.documentToView(p.pos()), 1, 1);
            }
        }
        painter.restore();
    }

    if (!m_shape) {
        return;
    }

    painter.save();

    painter.setTransform(m_shape->absoluteTransformation(&converter) *
                         painter.transform());
    KoShapePaintingContext paintContext; //FIXME
    m_shape->paint(painter, converter, paintContext);

    painter.restore();
}

void KarbonCalligraphyTool::mousePressEvent(KoPointerEvent *event)
{
    if (m_isDrawing) {
        return;
    }

    m_lastPoint = event->point;
    m_speed = QPointF(0, 0);
    m_isDrawing = true;
    m_pointCount = 0;
    m_intervalStore.clear();
    m_strokeTime.start();
    m_lastInfo = m_infoBuilder->startStroke(event, m_strokeTime.elapsed(), canvas()->resourceManager());
    if (!m_settings) {
        m_settings = new KisPropertiesConfiguration();
    }
    m_settings->setProperty("strokeWidth", currentStrokeWidth());
    m_shape = new KarbonCalligraphicShape(m_settings);
    m_shape->setBackground(QSharedPointer<KoShapeBackground>(new KoColorBackground(canvas()->resourceManager()->foregroundColor().toQColor())));
    //addPoint( event );
}

void KarbonCalligraphyTool::mouseMoveEvent(KoPointerEvent *event)
{
    if (!m_isDrawing) {
        return;
    }

    addPoint(event);
}

void KarbonCalligraphyTool::mouseReleaseEvent(KoPointerEvent *event)
{
    if (!m_isDrawing) {
        return;
    }

    if (m_pointCount == 0) {
        // handle click: select shape (if any)
        if (event->point == m_lastPoint) {
            KoShapeManager *shapeManager = canvas()->shapeManager();
            KoShape *selectedShape = shapeManager->shapeAt(event->point);
            if (selectedShape != 0) {
                shapeManager->selection()->deselectAll();
                shapeManager->selection()->select(selectedShape);
            }
        }

        delete m_shape;
        m_shape = 0;
        m_isDrawing = false;
        return;
    } else {
        m_endOfPath = false;    // allow last point being added
        addPoint(event, true);        // add last point
        m_isDrawing = false;
    }

    //m_shape->simplifyGuidePath();

    KUndo2Command *cmd = canvas()->shapeController()->addShape(m_shape);
    if (cmd) {
        m_lastShape = m_shape;
        canvas()->addCommand(cmd);
        canvas()->updateCanvas(m_shape->boundingRect());
    } else {
        // don't leak shape when command could not be created
        delete m_shape;
    }

    m_shape = 0;
}

void KarbonCalligraphyTool::addPoint(KoPointerEvent *event, bool lastPoint)
{
    if (m_pointCount == 0) {
        if (m_usePath && m_selectedPath) {
            m_selectedPathOutline = m_selectedPath->outline();
        }
        m_pointCount = 1;
        m_endOfPath = false;
        m_followPathPosition = 0;
        m_lastMousePos = event->point;
        m_firstPathPosition = event->point;
        m_deviceSupportsTilt = (event->xTilt() != 0 || event->yTilt() != 0);
        return;
    }

    if (m_endOfPath) {
        return;
    }

    ++m_pointCount;

    //setAngle(event);

    //QPointF newSpeed;
    //QPointF newPoint = calculateNewPoint(event->point, &newSpeed);
    // add the previous point
    KisPaintInformation paintInfo = m_infoBuilder->continueStroke(event, m_strokeTime.elapsed());
    //apply the path following:
    paintInfo.setPos(calculateNewPoint(paintInfo.pos(), m_firstPathPosition));
    m_intervalStore.append(paintInfo);

    qreal timeDiff = paintInfo.currentTime() - m_lastInfo.currentTime();
    if (timeDiff>m_smoothIntervalTime) {
        qreal distDiff = 0;
        for (int i=0; i<m_intervalStore.count()-1; i++) {
            distDiff += QLineF(m_intervalStore.at(i).pos(),
                               m_intervalStore.at(i+1).pos()).length();
        }
        distDiff = canvas()->viewConverter()->documentToView(QSizeF(distDiff, 0)).width();
        if (distDiff>m_smoothIntervalDistance) {
            m_shape->appendPoint(m_intervalStore.first());
            m_intervalStoreOld = m_intervalStore;
            m_intervalStore.clear();
            m_intervalStore.append(paintInfo);
            m_lastInfo = paintInfo;
        }
    }
    if (lastPoint) {
        m_shape->appendPoint(paintInfo);
        m_intervalStore.clear();
        m_intervalStoreOld.clear();
    }
    //m_speed = newSpeed;
    //m_lastPoint = newPoint;
    canvas()->updateCanvas(m_shape->lastPieceBoundingRect());

}

/*
void KarbonCalligraphyTool::setAngle(KoPointerEvent *event)
{
    if (!m_useAngle) {
        m_angle = (360 - m_customAngle + 90) / 180.0 * M_PI;
        return;
    }

    // setting m_angle to the angle of the device
    if (event->xTilt() != 0 || event->yTilt() != 0) {
        m_deviceSupportsTilt = false;
    }

    if (m_deviceSupportsTilt) {
        if (event->xTilt() == 0 && event->yTilt() == 0) {
            return;    // leave as is
        }
        qDebug() << "using tilt" << m_angle;

        if (event->x() == 0) {
            m_angle = M_PI / 2;
            return;
        }

        // y is inverted in qt painting
        m_angle = std::atan(static_cast<double>(-event->yTilt() / event->xTilt())) + M_PI / 2;
    } else {
        m_angle = event->rotation() + M_PI / 2;
        qDebug() << "using rotation" << m_angle;
    }
}
*/
QPointF KarbonCalligraphyTool::calculateNewPoint(const QPointF &mousePos, QPointF firstPathPosition)
{
    QPointF res = mousePos;
    if (m_usePath && m_selectedPath) {
        QPointF sp = mousePos - m_lastMousePos;
        m_lastMousePos = mousePos;

        // follow selected path
        qreal step = QLineF(QPointF(0, 0), sp).length();
        m_followPathPosition += step;

        qreal t;
        if (m_followPathPosition >= m_selectedPathOutline.length()) {
            t = 1.0;
            m_endOfPath = true;
        } else {
            t = m_selectedPathOutline.percentAtLength(m_followPathPosition);
        }

        res = m_selectedPathOutline.pointAtPercent(t)
                + m_selectedPath->position();
    } else if (m_useAssistant) {
        if (static_cast<KisCanvas2*>(canvas())->paintingAssistantsDecoration()) {
            static_cast<KisCanvas2*>(canvas())->paintingAssistantsDecoration()->setOnlyOneAssistantSnap(false);
            res = static_cast<KisCanvas2*>(canvas())->paintingAssistantsDecoration()->adjustPosition(mousePos, firstPathPosition);
            //return (1.0 - m_magnetism) * point + m_magnetism * ap;
        }
    }
<<<<<<< HEAD
=======

    QPointF res = m_selectedPathOutline.pointAtPercent(t)
            + m_selectedPath->position();
    *speed = res - m_lastPoint;
>>>>>>> 405b0061
    return res;
}
/*

qreal KarbonCalligraphyTool::calculateWidth(qreal pressure)
{
    // calculate the modulo of the speed
    qreal speed = std::sqrt(pow(m_speed.x(), 2) + pow(m_speed.y(), 2));
    qreal thinning =  m_thinning * (speed + 1) / 10.0; // can be negative

    if (thinning > 1) {
        thinning = 1;
    }

    if (!m_usePressure) {
        pressure = 1.0;
    }

    qreal strokeWidth = m_strokeWidth * pressure * (1 - thinning);

    const qreal MINIMUM_STROKE_WIDTH = 1.0;
    if (strokeWidth < MINIMUM_STROKE_WIDTH) {
        strokeWidth = MINIMUM_STROKE_WIDTH;
    }

    return strokeWidth;
}

qreal KarbonCalligraphyTool::calculateAngle(const QPointF &oldSpeed, const QPointF &newSpeed)
{
    // calculate the avarage of the speed (sum of the normalized values)
    qreal oldLength = QLineF(QPointF(0, 0), oldSpeed).length();
    qreal newLength = QLineF(QPointF(0, 0), newSpeed).length();
    QPointF oldSpeedNorm = !qFuzzyCompare(oldLength + 1, 1) ?
                oldSpeed / oldLength : QPointF(0, 0);
    QPointF newSpeedNorm = !qFuzzyCompare(newLength + 1, 1) ?
                newSpeed / newLength : QPointF(0, 0);
    QPointF speed = oldSpeedNorm + newSpeedNorm;

    // angle solely based on the speed
    qreal speedAngle = 0;
    if (speed.x() != 0) { // avoid division by zero
        speedAngle = std::atan(speed.y() / speed.x());
    } else if (speed.y() > 0) {
        // x == 0 && y != 0
        speedAngle = M_PI / 2;
    } else if (speed.y() < 0) {
        // x == 0 && y != 0
        speedAngle = -M_PI / 2;
    }
    if (speed.x() < 0) {
        speedAngle += M_PI;
    }

    // move 90 degrees
    speedAngle += M_PI / 2;

    qreal fixedAngle = m_angle;
    // check if the fixed angle needs to be flipped
    qreal diff = fixedAngle - speedAngle;
    while (diff >= M_PI) { // normalize diff between -180 and 180
        diff -= 2 * M_PI;
    }
    while (diff < -M_PI) {
        diff += 2 * M_PI;
    }

    if (std::abs(diff) > M_PI / 2) { // if absolute value < 90
        fixedAngle += M_PI;    // += 180
    }

    qreal dAngle = speedAngle - fixedAngle;

    // normalize dAngle between -90 and +90
    while (dAngle >= M_PI / 2) {
        dAngle -= M_PI;
    }
    while (dAngle < -M_PI / 2) {
        dAngle += M_PI;
    }

    qreal angle = fixedAngle + dAngle * (1.0 - m_fixation);

    return angle;
}
*/

void KarbonCalligraphyTool::activate(ToolActivation activation, const QSet<KoShape*> &shapes)
{
    KoToolBase::activate(activation, shapes);

    //useCursor(Qt::CrossCursor);
    m_lastShape = 0;
}

void KarbonCalligraphyTool::deactivate()
{
    if (m_lastShape && canvas()->shapeManager()->shapes().contains(m_lastShape)) {
        KoSelection *selection = canvas()->shapeManager()->selection();
        selection->deselectAll();
        selection->select(m_lastShape);
    }

    KoToolBase::deactivate();
}

QList<QPointer<QWidget> > KarbonCalligraphyTool::createOptionWidgets()
{
    // if the widget don't exists yet create it
    QList<QPointer<QWidget> > widgets;

    KarbonCalligraphyOptionWidget *widget = new KarbonCalligraphyOptionWidget;
    connect(widget, SIGNAL(usePathChanged(bool)),
            this, SLOT(setUsePath(bool)));
    connect(widget, SIGNAL(useAssistantChanged(bool)),
            this, SLOT(setUseAssistant(bool)));
    connect(widget, SIGNAL(useNoAdjustChanged(bool)),
            this, SLOT(setNoAdjust(bool)));

    connect(widget, SIGNAL(settingsChanged(KisPropertiesConfigurationSP)),
            this, SLOT(setSettings(KisPropertiesConfigurationSP)));

    connect(this, SIGNAL(pathSelectedChanged(bool)),
            widget, SLOT(setUsePathEnabled(bool)));

    connect(widget, SIGNAL(smoothTimeChanged(double)),
            this, SLOT(setSmoothIntervalTime(double)));

    connect(widget, SIGNAL(smoothDistanceChanged(double)),
            this, SLOT(setSmoothIntervalDistance(double)));


    // add shortcuts
/*
    action = new QAction(i18n("Calligraphy: increase angle"), this);
    action->setShortcut(Qt::Key_Up);
    connect(action, SIGNAL(triggered()), widget, SLOT(increaseAngle()));
    addAction("calligraphy_increase_angle", action);

    action = new QAction(i18n("Calligraphy: decrease angle"), this);
    action->setShortcut(Qt::Key_Down);
    connect(action, SIGNAL(triggered()), widget, SLOT(decreaseAngle()));
    addAction("calligraphy_decrease_angle", action);
*/
    // sync all parameters with the loaded profile
    widget->emitAll();
    widget->setObjectName(i18n("Calligraphy"));
    widget->setWindowTitle(i18n("Calligraphy"));
    widgets.append(widget);

    return widgets;
}

void KarbonCalligraphyTool::setSmoothIntervalTime(double time)
{
    m_smoothIntervalTime = time;
}

void KarbonCalligraphyTool::setSmoothIntervalDistance(double dist)
{
    m_smoothIntervalDistance = dist;
}

void KarbonCalligraphyTool::setUsePath(bool usePath)
{
    m_usePath = usePath;
    m_useAssistant = !usePath;
}

void KarbonCalligraphyTool::setUseAssistant(bool useAssistant)
{
    m_usePath = !useAssistant;
    m_useAssistant = useAssistant;
}

void KarbonCalligraphyTool::setNoAdjust(bool none)
{
    if (none){
        m_usePath = false;
        m_useAssistant = false;
    }
}

void KarbonCalligraphyTool::setSettings(KisPropertiesConfigurationSP settings)
{
    settings->setProperty("strokeWidth", currentStrokeWidth());
    m_settings = settings;
}

void KarbonCalligraphyTool::updateSelectedPath()
{
    KoPathShape *oldSelectedPath = m_selectedPath; // save old value

    KoSelection *selection = canvas()->shapeManager()->selection();
    if (selection) {
        // null pointer if it the selection isn't a KoPathShape
        // or if the selection is empty
        m_selectedPath =
                dynamic_cast<KoPathShape *>(selection->firstSelectedShape());

        // or if it's a KoPathShape but with no or more than one subpaths
        if (m_selectedPath && m_selectedPath->subpathCount() != 1) {
            m_selectedPath = 0;
        }

        // or if there ora none or more than 1 shapes selected
        if (selection->count() != 1) {
            m_selectedPath = 0;
        }

        // emit signal it there wasn't a selected path and now there is
        // or the other way around
        if ((m_selectedPath != 0) != (oldSelectedPath != 0)) {
            emit pathSelectedChanged(m_selectedPath != 0);
        }
    }
}<|MERGE_RESOLUTION|>--- conflicted
+++ resolved
@@ -301,13 +301,6 @@
             //return (1.0 - m_magnetism) * point + m_magnetism * ap;
         }
     }
-<<<<<<< HEAD
-=======
-
-    QPointF res = m_selectedPathOutline.pointAtPercent(t)
-            + m_selectedPath->position();
-    *speed = res - m_lastPoint;
->>>>>>> 405b0061
     return res;
 }
 /*
