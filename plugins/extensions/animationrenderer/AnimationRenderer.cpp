/*
 * Copyright (c) 2016 Boudewijn Rempt <boud@valdyas.org>
 *
 *  This program is free software; you can redistribute it and/or modify
 *  it under the terms of the GNU General Public License as published by
 *  the Free Software Foundation; either version 2 of the License, or
 *  (at your option) any later version.
 *
 *  This program is distributed in the hope that it will be useful,
 *  but WITHOUT ANY WARRANTY; without even the implied warranty of
 *  MERCHANTABILITY or FITNESS FOR A PARTICULAR PURPOSE.  See the
 *  GNU General Public License for more details.
 *
 *  You should have received a copy of the GNU General Public License
 *  along with this program; if not, write to the Free Software
 *  Foundation, Inc., 51 Franklin Street, Fifth Floor, Boston, MA 02110-1301, USA.
 */

#include "AnimationRenderer.h"

#include <QMessageBox>

#include <klocalizedstring.h>
#include <kpluginfactory.h>

#include <kis_image.h>
#include <KisViewManager.h>
#include <KoUpdater.h>
#include <kis_node_manager.h>
#include <kis_image_manager.h>
#include <kis_action.h>
#include <kis_image_animation_interface.h>
#include <kis_properties_configuration.h>
#include <kis_config.h>
#include <KisDocument.h>
#include <KisMimeDatabase.h>
#include <kis_time_range.h>
#include <KisImportExportManager.h>
#include <KisImportExportErrorCode.h>

#include "DlgAnimationRenderer.h"
#include <dialogs/KisAsyncAnimationFramesSaveDialog.h>

#include "video_saver.h"
#include "KisAnimationRenderingOptions.h"

K_PLUGIN_FACTORY_WITH_JSON(AnimaterionRendererFactory, "kritaanimationrenderer.json", registerPlugin<AnimaterionRenderer>();)

AnimaterionRenderer::AnimaterionRenderer(QObject *parent, const QVariantList &)
    : KisActionPlugin(parent)
{
    // Shows the big dialog
    KisAction *action = createAction("render_animation");
    action->setActivationFlags(KisAction::IMAGE_HAS_ANIMATION);
    connect(action,  SIGNAL(triggered()), this, SLOT(slotRenderAnimation()));

    // Re-renders the image sequence as defined in the last render
    action = createAction("render_animation_again");
    action->setActivationFlags(KisAction::IMAGE_HAS_ANIMATION);
    connect(action,  SIGNAL(triggered()), this, SLOT(slotRenderSequenceAgain()));
}

AnimaterionRenderer::~AnimaterionRenderer()
{
}

void AnimaterionRenderer::slotRenderAnimation()
{
    KisImageWSP image = viewManager()->image();

    if (!image) return;
    if (!image->animationInterface()->hasAnimation()) return;

    KisDocument *doc = viewManager()->document();

    DlgAnimationRenderer dlgAnimationRenderer(doc, viewManager()->mainWindow());

    dlgAnimationRenderer.setCaption(i18n("Render Animation"));

    if (dlgAnimationRenderer.exec() == QDialog::Accepted) {
<<<<<<< HEAD
        KisPropertiesConfigurationSP sequenceConfig = dlgAnimationRenderer.getSequenceConfiguration();
        kisConfig.setExportConfiguration("IMAGESEQUENCE", sequenceConfig);
        QString mimetype = sequenceConfig->getString("mimetype");
        QString extension = KisMimeDatabase::suffixesForMimeType(mimetype).first();
        QString baseFileName = QString("%1/%2.%3").arg(sequenceConfig->getString("directory"))
                .arg(sequenceConfig->getString("basename"))
                .arg(extension);


        const bool batchMode = false; // TODO: fetch correctly!
        KisAsyncAnimationFramesSaveDialog exporter(doc->image(),
                                                   KisTimeSpan(sequenceConfig->getInt("first_frame"), sequenceConfig->getInt("last_frame")),
                                                   baseFileName,
                                                   sequenceConfig->getInt("sequence_start"),
                                                   dlgAnimationRenderer.getFrameExportConfiguration());
        exporter.setBatchMode(batchMode);


        KisAsyncAnimationFramesSaveDialog::Result result =
            exporter.regenerateRange(viewManager()->mainWindow()->viewManager());

        // the folder could have been read-only or something else could happen
        if (result == KisAsyncAnimationFramesSaveDialog::RenderComplete) {
            QString savedFilesMask = exporter.savedFilesMask();

            KisPropertiesConfigurationSP videoConfig = dlgAnimationRenderer.getVideoConfiguration();
            if (videoConfig) {
                kisConfig.setExportConfiguration("ANIMATION_RENDERER", videoConfig);

                KisPropertiesConfigurationSP encoderConfig = dlgAnimationRenderer.getEncoderConfiguration();
                if (encoderConfig) {
                    kisConfig.setExportConfiguration("FFMPEG_CONFIG", encoderConfig);
                    encoderConfig->setProperty("savedFilesMask", savedFilesMask);
                }

                const QString fileName = videoConfig->getString("filename");
                QString resultFile = fileName;
                KIS_SAFE_ASSERT_RECOVER_NOOP(QFileInfo(resultFile).isAbsolute())

                {
                    const QFileInfo info(resultFile);
                    QDir dir(info.absolutePath());

                    if (!dir.exists()) {
                        dir.mkpath(info.absolutePath());
                    }
                    KIS_SAFE_ASSERT_RECOVER_NOOP(dir.exists());
                }

                QSharedPointer<KisImportExportFilter> encoder = dlgAnimationRenderer.encoderFilter();
                encoder->setMimeType(mimetype.toLatin1());
                QFile fi(resultFile);

                KisImportExportFilter::ConversionStatus res;
                if (!fi.open(QIODevice::WriteOnly)) {
                    qWarning() << "Could not open" << fi.fileName() << "for writing!";
                    res = KisImportExportFilter::CreationError;
                }
                else {
                    encoder->setFilename(fi.fileName());
                    res = encoder->convert(doc, &fi, encoderConfig);
                    fi.close();
                }
                if (res != KisImportExportFilter::OK) {
                    QMessageBox::critical(0, i18nc("@title:window", "Krita"), i18n("Could not render animation:\n%1", doc->errorMessage()));
                }
                if (videoConfig->getBool("delete_sequence", false)) {
                    QDir d(sequenceConfig->getString("directory"));
                    QStringList sequenceFiles = d.entryList(QStringList() << sequenceConfig->getString("basename") + "*." + extension, QDir::Files);
                    Q_FOREACH(const QString &f, sequenceFiles) {
                        d.remove(f);
                    }
                }
            }
        } else if (result == KisAsyncAnimationFramesSaveDialog::RenderFailed) {
            viewManager()->mainWindow()->viewManager()->showFloatingMessage(i18n("Failed to render animation frames!"), QIcon());
        }
=======
        KisAnimationRenderingOptions encoderOptions = dlgAnimationRenderer.getEncoderOptions();
        renderAnimationImpl(doc, encoderOptions);
>>>>>>> 8c32b850
    }
}

void AnimaterionRenderer::slotRenderSequenceAgain()
{
    KisImageWSP image = viewManager()->image();

    if (!image) return;
    if (!image->animationInterface()->hasAnimation()) return;

    KisDocument *doc = viewManager()->document();

    KisConfig cfg(true);

    KisPropertiesConfigurationSP settings = cfg.exportConfiguration("ANIMATION_EXPORT");

    KisAnimationRenderingOptions encoderOptions;
    encoderOptions.fromProperties(settings);

    renderAnimationImpl(doc, encoderOptions);
}

void AnimaterionRenderer::renderAnimationImpl(KisDocument *doc, KisAnimationRenderingOptions encoderOptions)
{
    const QString frameMimeType = encoderOptions.frameMimeType;
    const QString framesDirectory = encoderOptions.resolveAbsoluteFramesDirectory();
    const QString extension = KisMimeDatabase::suffixesForMimeType(frameMimeType).first();
    const QString baseFileName = QString("%1/%2.%3").arg(framesDirectory)
            .arg(encoderOptions.basename)
            .arg(extension);


    /**
     * The dialog should ensure that the size of the video is even
     */
    KIS_SAFE_ASSERT_RECOVER(
        !((encoderOptions.width & 0x1 || encoderOptions.height & 0x1)
          && (encoderOptions.videoMimeType == "video/mp4" ||
              encoderOptions.videoMimeType == "video/x-matroska"))) {

        encoderOptions.width = encoderOptions.width + (encoderOptions.width & 0x1);
        encoderOptions.height = encoderOptions.height + (encoderOptions.height & 0x1);
    }

    const QSize scaledSize =
        doc->image()->bounds().size().scaled(
            encoderOptions.width, encoderOptions.height,
            Qt::KeepAspectRatio);

    if ((scaledSize.width() & 0x1 || scaledSize.height() & 0x1)
            && (encoderOptions.videoMimeType == "video/mp4" ||
                encoderOptions.videoMimeType == "video/x-matroska")) {
        QString m = "Mastroska (.mkv)";
        if (encoderOptions.videoMimeType == "video/mp4") {
            m = "Mpeg4 (.mp4)";
        }
        qWarning() << m <<"requires width and height to be even, resize and try again!";
        doc->setErrorMessage(i18n("%1 requires width and height to be even numbers.  Please resize or crop the image before exporting.", m));
        QMessageBox::critical(0, i18nc("@title:window", "Krita"), i18n("Could not render animation:\n%1", doc->errorMessage()));
        return;
    }

    const bool batchMode = false; // TODO: fetch correctly!
    KisAsyncAnimationFramesSaveDialog exporter(doc->image(),
<<<<<<< HEAD
                                               KisTimeSpan(sequenceConfig->getInt("first_frame"), sequenceConfig->getInt("last_frame")),
=======
                                               KisTimeRange::fromTime(encoderOptions.firstFrame,
                                                                      encoderOptions.lastFrame),
>>>>>>> 8c32b850
                                               baseFileName,
                                               encoderOptions.sequenceStart,
                                               encoderOptions.frameExportConfig);
    exporter.setBatchMode(batchMode);


    KisAsyncAnimationFramesSaveDialog::Result result =
        exporter.regenerateRange(viewManager()->mainWindow()->viewManager());

    // the folder could have been read-only or something else could happen
    if (encoderOptions.shouldEncodeVideo &&
        result == KisAsyncAnimationFramesSaveDialog::RenderComplete) {

        const QString savedFilesMask = exporter.savedFilesMask();

        const QString resultFile = encoderOptions.resolveAbsoluteVideoFilePath();
        KIS_SAFE_ASSERT_RECOVER_NOOP(QFileInfo(resultFile).isAbsolute())

        {
            const QFileInfo info(resultFile);
            QDir dir(info.absolutePath());

            if (!dir.exists()) {
                dir.mkpath(info.absolutePath());
            }
            KIS_SAFE_ASSERT_RECOVER_NOOP(dir.exists());
        }

        KisImportExportErrorCode res;
        QFile fi(resultFile);
        if (!fi.open(QIODevice::WriteOnly)) {
            qWarning() << "Could not open" << fi.fileName() << "for writing!";
            res = KisImportExportErrorCannotWrite(fi.error());
        } else {
            fi.close();
        }

        QScopedPointer<VideoSaver> encoder(new VideoSaver(doc, batchMode));
        res = encoder->convert(doc, savedFilesMask, encoderOptions, batchMode);

        if (!res.isOk()) {
            QMessageBox::critical(0, i18nc("@title:window", "Krita"), i18n("Could not render animation:\n%1", res.errorMessage()));
        }

        if (encoderOptions.shouldDeleteSequence) {
            QDir d(framesDirectory);
            QStringList sequenceFiles = d.entryList(QStringList() << encoderOptions.basename + "*." + extension, QDir::Files);
            Q_FOREACH(const QString &f, sequenceFiles) {
                d.remove(f);
            }
        }

    } else if (result == KisAsyncAnimationFramesSaveDialog::RenderFailed) {
        viewManager()->mainWindow()->viewManager()->showFloatingMessage(i18n("Failed to render animation frames!"), QIcon());
    }
}

#include "AnimationRenderer.moc"<|MERGE_RESOLUTION|>--- conflicted
+++ resolved
@@ -78,88 +78,8 @@
     dlgAnimationRenderer.setCaption(i18n("Render Animation"));
 
     if (dlgAnimationRenderer.exec() == QDialog::Accepted) {
-<<<<<<< HEAD
-        KisPropertiesConfigurationSP sequenceConfig = dlgAnimationRenderer.getSequenceConfiguration();
-        kisConfig.setExportConfiguration("IMAGESEQUENCE", sequenceConfig);
-        QString mimetype = sequenceConfig->getString("mimetype");
-        QString extension = KisMimeDatabase::suffixesForMimeType(mimetype).first();
-        QString baseFileName = QString("%1/%2.%3").arg(sequenceConfig->getString("directory"))
-                .arg(sequenceConfig->getString("basename"))
-                .arg(extension);
-
-
-        const bool batchMode = false; // TODO: fetch correctly!
-        KisAsyncAnimationFramesSaveDialog exporter(doc->image(),
-                                                   KisTimeSpan(sequenceConfig->getInt("first_frame"), sequenceConfig->getInt("last_frame")),
-                                                   baseFileName,
-                                                   sequenceConfig->getInt("sequence_start"),
-                                                   dlgAnimationRenderer.getFrameExportConfiguration());
-        exporter.setBatchMode(batchMode);
-
-
-        KisAsyncAnimationFramesSaveDialog::Result result =
-            exporter.regenerateRange(viewManager()->mainWindow()->viewManager());
-
-        // the folder could have been read-only or something else could happen
-        if (result == KisAsyncAnimationFramesSaveDialog::RenderComplete) {
-            QString savedFilesMask = exporter.savedFilesMask();
-
-            KisPropertiesConfigurationSP videoConfig = dlgAnimationRenderer.getVideoConfiguration();
-            if (videoConfig) {
-                kisConfig.setExportConfiguration("ANIMATION_RENDERER", videoConfig);
-
-                KisPropertiesConfigurationSP encoderConfig = dlgAnimationRenderer.getEncoderConfiguration();
-                if (encoderConfig) {
-                    kisConfig.setExportConfiguration("FFMPEG_CONFIG", encoderConfig);
-                    encoderConfig->setProperty("savedFilesMask", savedFilesMask);
-                }
-
-                const QString fileName = videoConfig->getString("filename");
-                QString resultFile = fileName;
-                KIS_SAFE_ASSERT_RECOVER_NOOP(QFileInfo(resultFile).isAbsolute())
-
-                {
-                    const QFileInfo info(resultFile);
-                    QDir dir(info.absolutePath());
-
-                    if (!dir.exists()) {
-                        dir.mkpath(info.absolutePath());
-                    }
-                    KIS_SAFE_ASSERT_RECOVER_NOOP(dir.exists());
-                }
-
-                QSharedPointer<KisImportExportFilter> encoder = dlgAnimationRenderer.encoderFilter();
-                encoder->setMimeType(mimetype.toLatin1());
-                QFile fi(resultFile);
-
-                KisImportExportFilter::ConversionStatus res;
-                if (!fi.open(QIODevice::WriteOnly)) {
-                    qWarning() << "Could not open" << fi.fileName() << "for writing!";
-                    res = KisImportExportFilter::CreationError;
-                }
-                else {
-                    encoder->setFilename(fi.fileName());
-                    res = encoder->convert(doc, &fi, encoderConfig);
-                    fi.close();
-                }
-                if (res != KisImportExportFilter::OK) {
-                    QMessageBox::critical(0, i18nc("@title:window", "Krita"), i18n("Could not render animation:\n%1", doc->errorMessage()));
-                }
-                if (videoConfig->getBool("delete_sequence", false)) {
-                    QDir d(sequenceConfig->getString("directory"));
-                    QStringList sequenceFiles = d.entryList(QStringList() << sequenceConfig->getString("basename") + "*." + extension, QDir::Files);
-                    Q_FOREACH(const QString &f, sequenceFiles) {
-                        d.remove(f);
-                    }
-                }
-            }
-        } else if (result == KisAsyncAnimationFramesSaveDialog::RenderFailed) {
-            viewManager()->mainWindow()->viewManager()->showFloatingMessage(i18n("Failed to render animation frames!"), QIcon());
-        }
-=======
         KisAnimationRenderingOptions encoderOptions = dlgAnimationRenderer.getEncoderOptions();
         renderAnimationImpl(doc, encoderOptions);
->>>>>>> 8c32b850
     }
 }
 
@@ -224,12 +144,7 @@
 
     const bool batchMode = false; // TODO: fetch correctly!
     KisAsyncAnimationFramesSaveDialog exporter(doc->image(),
-<<<<<<< HEAD
-                                               KisTimeSpan(sequenceConfig->getInt("first_frame"), sequenceConfig->getInt("last_frame")),
-=======
-                                               KisTimeRange::fromTime(encoderOptions.firstFrame,
-                                                                      encoderOptions.lastFrame),
->>>>>>> 8c32b850
+                                               KisTimeSpan(encoderOptions.firstFrame, encoderOptions.lastFrame),
                                                baseFileName,
                                                encoderOptions.sequenceStart,
                                                encoderOptions.frameExportConfig);
