add_subdirectory( bigbrother )
add_subdirectory( imagesplit )
add_subdirectory( clonesarray )
add_subdirectory( colorrange )
add_subdirectory( colorspaceconversion )
add_subdirectory( histogram )
add_subdirectory( imagesize )
add_subdirectory( metadataeditor )
add_subdirectory( modify_selection )
add_subdirectory( offsetimage )
add_subdirectory( rotateimage )
add_subdirectory( separate_channels )
add_subdirectory( shearimage )
add_subdirectory( layergroupswitcher )
add_subdirectory( resourcemanager )
add_subdirectory( layersplit )
<<<<<<< HEAD
add_subdirectory( animationrenderer )
=======
add_subdirectory( waveletdecompose )
>>>>>>> d0cb5916

# Allow to skip building GMIC plugin
option(WITH_GMIC "Build the G'Mic plugin" ON)
if(WITH_GMIC)
if (CMAKE_COMPILER_IS_GNUCC)
    add_subdirectory( gmic )
endif()
endif()<|MERGE_RESOLUTION|>--- conflicted
+++ resolved
@@ -14,11 +14,8 @@
 add_subdirectory( layergroupswitcher )
 add_subdirectory( resourcemanager )
 add_subdirectory( layersplit )
-<<<<<<< HEAD
 add_subdirectory( animationrenderer )
-=======
 add_subdirectory( waveletdecompose )
->>>>>>> d0cb5916
 
 # Allow to skip building GMIC plugin
 option(WITH_GMIC "Build the G'Mic plugin" ON)
