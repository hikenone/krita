--- conflicted
+++ resolved
@@ -49,12 +49,7 @@
 
     m_colorSetChooser = new KisPaletteListWidget();
     m_page->paletteChooser->setPopupWidget(m_colorSetChooser);
-<<<<<<< HEAD
     connect(m_colorSetChooser, SIGNAL(sigPaletteSelected(KoColorSetSP)), this, SLOT(slotSetPalette(KoColorSetSP)));
-=======
-
-    connect(m_colorSetChooser, SIGNAL(sigPaletteSelected(KoColorSet*)), this, SLOT(slotSetPalette(KoColorSet*)));
->>>>>>> 2cc446bd
 
     KisDialogStateSaver::restoreState(m_page, "krita/layer_split");
 
@@ -63,13 +58,10 @@
     KisConfig cfg(true);
     QString paletteName = cfg.readEntry<QString>("layersplit/paletteName", i18n("Default"));
     KoResourceServer<KoColorSet> *pserver = KoResourceServerProvider::instance()->paletteServer();
-<<<<<<< HEAD
     KoColorSetSP pal = pserver->resourceByName(paletteName);
-=======
-    KoColorSet *pal = pserver->resourceByName(paletteName);
     modeToMask = m_page->cmbMode->currentIndex();
     slotChangeMode(modeToMask);
->>>>>>> 2cc446bd
+
     if (pal) {
         m_palette = pal;
         m_page->paletteChooser->setText(pal->name());
