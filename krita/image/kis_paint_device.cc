--- conflicted
+++ resolved
@@ -1613,8 +1613,6 @@
 {
     return new MemoryReleaseObject();
 }
-<<<<<<< HEAD
-=======
 
 QRegion KisPaintDevice::syncLodCache(int levelOfDetail)
 {
@@ -1745,7 +1743,4 @@
 QList<KisPaintDeviceData*> KisPaintDeviceFramesInterface::testingGetDataObjectsList() const
 {
     return q->m_d->allDataObjects();
-}
-
-#include "kis_paint_device.moc"
->>>>>>> f6cd36e0
+}