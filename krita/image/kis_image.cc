--- conflicted
+++ resolved
@@ -193,7 +193,6 @@
         KisImageConfig cfg;
 
         m_d->scheduler = new KisUpdateScheduler(this);
-<<<<<<< HEAD
 
         if (cfg.enableProgressReporting()) {
             m_d->scheduler->setProgressProxy(m_d->compositeProgressProxy);
@@ -205,11 +204,6 @@
             boost::bind(boost::factory<KisSuspendProjectionUpdatesStrokeStrategy*>(), KisImageWSP(this), true));
         m_d->scheduler->setResumeUpdatesStrokeStrategyFactory(
             boost::bind(boost::factory<KisSuspendProjectionUpdatesStrokeStrategy*>(), KisImageWSP(this), false));
-=======
-        if (cfg.enableProgressReporting()) {
-            m_d->scheduler->setProgressProxy(m_d->compositeProgressProxy);
-        }
->>>>>>> 60260149
     }
 
     m_d->signalRouter = new KisImageSignalRouter(this);
