--- conflicted
+++ resolved
@@ -32,11 +32,8 @@
     void testExclusiveStrokes();
     void testBarrierStrokeJobs();
     void testStrokesOverlapping();
-<<<<<<< HEAD
+    void testImmediateCancel();
     void testOpenedStrokeCounter();
-=======
-    void testImmediateCancel();
->>>>>>> 765fdbcd
 };
 
 #endif /* __KIS_STROKES_QUEUE_TEST_H */