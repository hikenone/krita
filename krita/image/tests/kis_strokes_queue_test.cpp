--- conflicted
+++ resolved
@@ -367,7 +367,6 @@
     VERIFY_EMPTY(jobs[2]);
 }
 
-<<<<<<< HEAD
 #include <boost/functional/factory.hpp>
 #include <boost/bind.hpp>
 
@@ -449,7 +448,4 @@
     context.clear();
 }
 
-QTEST_KDEMAIN(KisStrokesQueueTest, NoGUI)
-=======
-QTEST_MAIN(KisStrokesQueueTest)
->>>>>>> 414a4e47
+QTEST_MAIN(KisStrokesQueueTest, NoGUI)