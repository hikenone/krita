/*
 *
 *  Copyright (c) 2009 Edward Apap <schumifer@hotmail.com>
 *  Copyright (c) 2013 Juan Palacios <jpalaciosdev@gmail.com>
 *
 *  This program is free software; you can redistribute it and/or modify
 *  it under the terms of the GNU General Public License as published by
 *  the Free Software Foundation; either version 2 of the License, or
 *  (at your option) any later version.
 *
 *  This program is distributed in the hope that it will be useful,
 *  but WITHOUT ANY WARRANTY; without even the implied warranty of
 *  MERCHANTABILITY or FITNESS FOR A PARTICULAR PURPOSE.  See the
 *  GNU General Public License for more details.
 *
 *  You should have received a copy of the GNU General Public License
 *  along with this program; if not, write to the Free Software
 *  Foundation, Inc., 51 Franklin Street, Fifth Floor, Boston, MA 02110-1301, USA.
 */

#include "dlg_canvassize.h"
#include "kcanvaspreview.h"

#include <KoUnit.h>
#include <kis_icon_utils.h>
#include <KoSizeGroup.h>
#include <klocalizedstring.h>

#include <kis_config.h>

// used to extend KoUnit in comboboxes
static const QString percentStr(i18n("Percent (%)"));

DlgCanvasSize::DlgCanvasSize(QWidget *parent, int width, int height, double resolution)
        : KDialog(parent)
        , m_keepAspect(true)
        , m_aspectRatio((double)width / height)
        , m_resolution(resolution)
        , m_originalWidth(width)
        , m_originalHeight(height)
        , m_newWidth(width)
        , m_newHeight(height)
        , m_xOffset(0)
        , m_yOffset(0)
{
    setCaption(i18n("Resize Canvas"));
    setButtons(Ok | Cancel);
    setDefaultButton(Ok);

    m_page = new WdgCanvasSize(this);
    Q_CHECK_PTR(m_page);
    m_page->layout()->setMargin(0);
    m_page->setObjectName("canvas_size");

    m_page->newWidth->setValue(width);
    m_page->newWidth->setFocus();
    m_page->newHeight->setValue(height);

    m_page->newWidthDouble->setVisible(false);
    m_page->newHeightDouble->setVisible(false);

    m_page->widthUnit->addItems(KoUnit::listOfUnitNameForUi());
    m_page->widthUnit->addItem(percentStr);
    m_page->heightUnit->addItems(KoUnit::listOfUnitNameForUi());
    m_page->heightUnit->addItem(percentStr);

    const int pixelUnitIndex = KoUnit(KoUnit::Pixel).indexInListForUi();
    m_page->widthUnit->setCurrentIndex(pixelUnitIndex);
    m_page->heightUnit->setCurrentIndex(pixelUnitIndex);

    m_page->xOffsetDouble->setVisible(false);
    m_page->yOffsetDouble->setVisible(false);

    m_page->xOffUnit->addItems(KoUnit::listOfUnitNameForUi());
    m_page->xOffUnit->addItem(percentStr);
    m_page->yOffUnit->addItems(KoUnit::listOfUnitNameForUi());
    m_page->yOffUnit->addItem(percentStr);

    m_page->xOffUnit->setCurrentIndex(pixelUnitIndex);
    m_page->yOffUnit->setCurrentIndex(pixelUnitIndex);

    m_page->canvasPreview->setImageSize(m_originalWidth, m_originalHeight);
    m_page->canvasPreview->setCanvasSize(m_originalWidth, m_originalHeight);
    m_page->canvasPreview->setImageOffset(m_xOffset, m_yOffset);

    KisConfig cfg;

    m_page->aspectRatioBtn->setKeepAspectRatio(cfg.readEntry("CanvasSize/KeepAspectRatio", false));
    m_page->constrainProportionsCkb->setChecked(cfg.readEntry("CanvasSize/ConstrainProportions", false));
    m_keepAspect = cfg.readEntry("CanvasSize/KeepAspectRatio", false);


    m_group = new QButtonGroup(m_page);
    m_group->addButton(m_page->topLeft, NORTH_WEST);
    m_group->addButton(m_page->topCenter, NORTH);
    m_group->addButton(m_page->topRight, NORTH_EAST);

    m_group->addButton(m_page->middleLeft, WEST);
    m_group->addButton(m_page->middleCenter, CENTER);
    m_group->addButton(m_page->middleRight, EAST);

    m_group->addButton(m_page->bottomLeft, SOUTH_WEST);
    m_group->addButton(m_page->bottomCenter, SOUTH);
    m_group->addButton(m_page->bottomRight, SOUTH_EAST);

    loadAnchorIcons();
    m_group->button(CENTER)->setChecked(true);
    updateAnchorIcons(CENTER);

    KoSizeGroup *labelsGroup = new KoSizeGroup(this);
    labelsGroup->addWidget(m_page->lblNewWidth);
    labelsGroup->addWidget(m_page->lblNewHeight);
    labelsGroup->addWidget(m_page->lblXOff);
    labelsGroup->addWidget(m_page->lblYOff);
    labelsGroup->addWidget(m_page->lblAnchor);

    KoSizeGroup *spinboxesGroup = new KoSizeGroup(this);
    spinboxesGroup->addWidget(m_page->newWidth);
    spinboxesGroup->addWidget(m_page->newWidthDouble);
    spinboxesGroup->addWidget(m_page->newHeight);
    spinboxesGroup->addWidget(m_page->newHeightDouble);
    spinboxesGroup->addWidget(m_page->xOffset);
    spinboxesGroup->addWidget(m_page->xOffsetDouble);
    spinboxesGroup->addWidget(m_page->yOffset);
    spinboxesGroup->addWidget(m_page->yOffsetDouble);

    KoSizeGroup *comboboxesGroup = new KoSizeGroup(this);
    comboboxesGroup->addWidget(m_page->widthUnit);
    comboboxesGroup->addWidget(m_page->heightUnit);
    comboboxesGroup->addWidget(m_page->xOffUnit);
    comboboxesGroup->addWidget(m_page->yOffUnit);

    setMainWidget(m_page);
    connect(this, SIGNAL(okClicked()), this, SLOT(accept()));

    connect(m_page->newWidth, SIGNAL(valueChanged(int)), this, SLOT(slotWidthChanged(int)));
    connect(m_page->newHeight, SIGNAL(valueChanged(int)), this, SLOT(slotHeightChanged(int)));
    connect(m_page->newWidthDouble, SIGNAL(valueChanged(double)), this, SLOT(slotWidthChanged(double)));
    connect(m_page->newHeightDouble, SIGNAL(valueChanged(double)), this, SLOT(slotHeightChanged(double)));
    connect(m_page->widthUnit, SIGNAL(currentIndexChanged(int)), this, SLOT(slotWidthUnitChanged(int)));
    connect(m_page->heightUnit, SIGNAL(currentIndexChanged(int)), this, SLOT(slotHeightUnitChanged(int)));

    connect(m_page->xOffset, SIGNAL(valueChanged(int)), this, SLOT(slotXOffsetChanged(int)));
    connect(m_page->yOffset, SIGNAL(valueChanged(int)), this, SLOT(slotYOffsetChanged(int)));
    connect(m_page->xOffsetDouble, SIGNAL(valueChanged(double)), this, SLOT(slotXOffsetChanged(double)));
    connect(m_page->yOffsetDouble, SIGNAL(valueChanged(double)), this, SLOT(slotYOffsetChanged(double)));
    connect(m_page->xOffUnit, SIGNAL(currentIndexChanged(int)), this, SLOT(slotXOffsetUnitChanged(int)));
    connect(m_page->yOffUnit, SIGNAL(currentIndexChanged(int)), this, SLOT(slotYOffsetUnitChanged(int)));

    connect(m_page->constrainProportionsCkb, SIGNAL(toggled(bool)), this, SLOT(slotAspectChanged(bool)));
    connect(m_page->aspectRatioBtn, SIGNAL(keepAspectRatioChanged(bool)), this, SLOT(slotAspectChanged(bool)));
    connect(m_page->aspectRatioBtn, SIGNAL(keepAspectRatioChanged(bool)), this, SLOT(slotAspectChanged(bool)));

    connect(m_group, SIGNAL(buttonClicked(int)), SLOT(slotAnchorButtonClicked(int)));
    connect(m_page->canvasPreview, SIGNAL(sigModifiedXOffset(int)), this, SLOT(slotCanvasPreviewXOffsetChanged(int)));
    connect(m_page->canvasPreview, SIGNAL(sigModifiedYOffset(int)), this, SLOT(slotCanvasPreviewYOffsetChanged(int)));
}

DlgCanvasSize::~DlgCanvasSize()
{
    KisConfig cfg;
    cfg.writeEntry<bool>("CanvasSize/KeepAspectRatio", m_page->aspectRatioBtn->keepAspectRatio());
    cfg.writeEntry<bool>("CanvasSize/ConstrainProportions", m_page->constrainProportionsCkb->isChecked());

    delete m_page;
}

qint32 DlgCanvasSize::width()
{
    return (qint32)m_newWidth;
}

qint32 DlgCanvasSize::height()
{
    return (qint32)m_newHeight;
}

qint32 DlgCanvasSize::xOffset()
{
    return (qint32)m_page->xOffset->value();
}

qint32 DlgCanvasSize::yOffset()
{
    return (qint32)m_page->yOffset->value();
}

void DlgCanvasSize::slotAspectChanged(bool keep)
{
    m_page->aspectRatioBtn->blockSignals(true);
    m_page->constrainProportionsCkb->blockSignals(true);

    m_page->aspectRatioBtn->setKeepAspectRatio(keep);
    m_page->constrainProportionsCkb->setChecked(keep);

    m_page->aspectRatioBtn->blockSignals(false);
    m_page->constrainProportionsCkb->blockSignals(false);

    m_keepAspect = keep;


    if (keep) {
        // size values may be out of sync, so we need to reset it to defaults
        m_newWidth = m_originalWidth;
        m_newHeight = m_originalHeight;
        m_xOffset = 0;
        m_yOffset = 0;

        updateWidthUIValue(m_newWidth);
        updateHeightUIValue(m_newHeight);
        updateXOffsetUIValue(m_xOffset);
        updateYOffsetUIValue(m_yOffset);

        m_page->canvasPreview->blockSignals(true);
        m_page->canvasPreview->setCanvasSize(m_newWidth, m_newHeight);
        m_page->canvasPreview->setImageOffset(m_xOffset, m_yOffset);
        m_page->canvasPreview->blockSignals(false);
        updateOffset(CENTER);
        updateButtons(CENTER);
    }
}

void DlgCanvasSize::slotAnchorButtonClicked(int id)
{
    updateOffset(id);
    updateButtons(id);
}

void DlgCanvasSize::slotWidthChanged(int v)
{
    slotWidthChanged((double) v);
}

void DlgCanvasSize::slotHeightChanged(int v)
{
    slotHeightChanged((double) v);
}

void DlgCanvasSize::slotWidthChanged(double v)
{
    if (m_page->widthUnit->currentText() == percentStr) {
        m_newWidth = qRound((v * m_originalWidth) / 100.0);
    } else {
        const KoUnit selectedUnit = KoUnit::fromListForUi(m_page->widthUnit->currentIndex());
        const double resValue = (selectedUnit == KoUnit(KoUnit::Pixel)) ? v : (v * m_resolution);
        m_newWidth = qRound(selectedUnit.fromUserValue(resValue));
    }

    if (m_keepAspect) {
        m_newHeight = qRound(m_newWidth / m_aspectRatio);
        updateHeightUIValue(m_newHeight);
    }

    int savedId = m_group->checkedId();
    m_page->canvasPreview->blockSignals(true);
    m_page->canvasPreview->setCanvasSize(m_newWidth, m_newHeight);
    m_page->canvasPreview->blockSignals(false);
    updateOffset(savedId);
    updateButtons(savedId);
}

void DlgCanvasSize::slotHeightChanged(double v)
{
    if (m_page->heightUnit->currentText() == percentStr) {
        m_newHeight = qRound((v * m_originalHeight) / 100.0);
    } else {
        const KoUnit selectedUnit = KoUnit::fromListForUi(m_page->heightUnit->currentIndex());
        const double resValue = (selectedUnit == KoUnit(KoUnit::Pixel)) ? v : (v * m_resolution);
        m_newHeight = qRound(selectedUnit.fromUserValue(resValue));
    }

    if (m_keepAspect) {
        m_newWidth = qRound(m_newHeight * m_aspectRatio);
        updateWidthUIValue(m_newWidth);
    }

    int savedId = m_group->checkedId();
    m_page->canvasPreview->blockSignals(true);
    m_page->canvasPreview->setCanvasSize(m_newWidth, m_newHeight);
    m_page->canvasPreview->blockSignals(false);
    updateOffset(savedId);
    updateButtons(savedId);
}

void DlgCanvasSize::slotWidthUnitChanged(int index)
{
    updateWidthUIValue(m_newWidth);

    if (m_page->widthUnit->currentText() == percentStr) {
        m_page->newWidth->setVisible(false);
        m_page->newWidthDouble->setVisible(true);
    } else {
        const KoUnit selectedUnit = KoUnit::fromListForUi(index);
        if (selectedUnit != KoUnit(KoUnit::Pixel)) {
            m_page->newWidth->setVisible(false);
            m_page->newWidthDouble->setVisible(true);
        } else {
            m_page->newWidth->setVisible(true);
            m_page->newWidthDouble->setVisible(false);
        }
    }
}

void DlgCanvasSize::slotHeightUnitChanged(int index)
{
    updateHeightUIValue(m_newHeight);

    if (m_page->heightUnit->currentText() == percentStr) {
        m_page->newHeight->setVisible(false);
        m_page->newHeightDouble->setVisible(true);
    } else {
        const KoUnit selectedUnit = KoUnit::fromListForUi(index);
        if (selectedUnit != KoUnit(KoUnit::Pixel)) {
            m_page->newHeight->setVisible(false);
            m_page->newHeightDouble->setVisible(true);
        } else {
            m_page->newHeight->setVisible(true);
            m_page->newHeightDouble->setVisible(false);
        }
    }
}

void DlgCanvasSize::slotXOffsetChanged(int v)
{
    slotXOffsetChanged((double) v);
}

void DlgCanvasSize::slotYOffsetChanged(int v)
{
    slotYOffsetChanged((double) v);
}

void DlgCanvasSize::slotXOffsetChanged(double v)
{
    if (m_page->xOffUnit->currentText() == percentStr) {
        m_xOffset = qRound((v * m_newWidth) / 100.0);
    } else {
        const KoUnit selectedUnit = KoUnit::fromListForUi(m_page->xOffUnit->currentIndex());
        const double resValue = (selectedUnit == KoUnit(KoUnit::Pixel)) ? v : (v * m_resolution);
        m_xOffset = qRound(selectedUnit.fromUserValue(resValue));
    }

    m_page->canvasPreview->blockSignals(true);
    m_page->canvasPreview->setImageOffset(m_xOffset, m_yOffset);
    m_page->canvasPreview->blockSignals(false);

    updateButtons(-1);
}

void DlgCanvasSize::slotYOffsetChanged(double v)
{
    if (m_page->yOffUnit->currentText() == percentStr) {
        m_yOffset = qRound((v * m_newHeight) / 100.0);
    } else {
        const KoUnit selectedUnit = KoUnit::fromListForUi(m_page->yOffUnit->currentIndex());
        const double resValue = (selectedUnit == KoUnit(KoUnit::Pixel)) ? v : (v * m_resolution);
        m_yOffset = qRound(selectedUnit.fromUserValue(resValue));
    }

    m_page->canvasPreview->blockSignals(true);
    m_page->canvasPreview->setImageOffset(m_xOffset, m_yOffset);
    m_page->canvasPreview->blockSignals(false);

    updateButtons(-1);
}

void DlgCanvasSize::slotXOffsetUnitChanged(int index)
{
    updateXOffsetUIValue(m_xOffset);

    if (m_page->xOffUnit->currentText() == percentStr) {
        m_page->xOffset->setVisible(false);
        m_page->xOffsetDouble->setVisible(true);
    } else {
        const KoUnit selectedUnit = KoUnit::fromListForUi(index);
        if (selectedUnit != KoUnit(KoUnit::Pixel)) {
            m_page->xOffset->setVisible(false);
            m_page->xOffsetDouble->setVisible(true);
        } else {
            m_page->xOffset->setVisible(true);
            m_page->xOffsetDouble->setVisible(false);
        }
    }
}

void DlgCanvasSize::slotYOffsetUnitChanged(int index)
{
    updateYOffsetUIValue(m_yOffset);

    if (m_page->yOffUnit->currentText() == percentStr) {
        m_page->yOffset->setVisible(false);
        m_page->yOffsetDouble->setVisible(true);
    } else {
        const KoUnit selectedUnit = KoUnit::fromListForUi(index);
        if (selectedUnit != KoUnit(KoUnit::Pixel)) {
            m_page->yOffset->setVisible(false);
            m_page->yOffsetDouble->setVisible(true);
        } else {
            m_page->yOffset->setVisible(true);
            m_page->yOffsetDouble->setVisible(false);
        }
    }
}

void DlgCanvasSize::slotCanvasPreviewXOffsetChanged(int v)
{
    // Convert input value to selected x offset unit.
    // This will be undone later in slotXOffsetChanged (through spinboxes valueChanged signal).
    if (m_page->xOffUnit->currentText() == percentStr) {
        m_page->xOffsetDouble->setValue((v * 100.0) / m_newWidth);
    } else {
        const KoUnit pixelUnit(KoUnit::Pixel);
        const KoUnit selectedUnit = KoUnit::fromListForUi(m_page->xOffUnit->currentIndex());
        //const double convertedValue = xOffsetUnit.convertFromUnitToUnit(v, pixelUnit, xOffsetUnit);

        if (selectedUnit != pixelUnit) {
            m_page->xOffsetDouble->setValue(selectedUnit.toUserValue(v / m_resolution));
        } else {
            m_page->xOffset->setValue(v);
        }
    }
}

void DlgCanvasSize::slotCanvasPreviewYOffsetChanged(int v)
{
    // Convert input value to selected y offset unit.
    // This will be undone later in slotYOffsetChanged (through spinboxes valueChanged signal).
    if (m_page->yOffUnit->currentText() == percentStr) {
        m_page->yOffsetDouble->setValue((v * 100.0) / m_newHeight);
    } else {
        const KoUnit pixelUnit(KoUnit::Pixel);
        const KoUnit selectedUnit = KoUnit::fromListForUi(m_page->yOffUnit->currentIndex());
        //const double convertedValue = yOffsetUnit.convertFromUnitToUnit(v, pixelUnit, yOffsetUnit);

        if (selectedUnit != pixelUnit) {
            m_page->yOffsetDouble->setValue(selectedUnit.toUserValue(v / m_resolution));
        } else {
            m_page->yOffset->setValue(v);
        }
    }
}

void DlgCanvasSize::updateWidthUIValue(double value)
{
    if (m_page->widthUnit->currentText() == percentStr) {
        m_page->newWidthDouble->blockSignals(true);
        m_page->newWidthDouble->setValue((value * 100.0) / m_originalWidth);
        m_page->newWidthDouble->blockSignals(false);
    } else {
        const KoUnit selectedUnit = KoUnit::fromListForUi(m_page->widthUnit->currentIndex());
        if (selectedUnit != KoUnit(KoUnit::Pixel)) {
            m_page->newWidthDouble->blockSignals(true);
            m_page->newWidthDouble->setValue(selectedUnit.toUserValue(value / m_resolution));
            m_page->newWidthDouble->blockSignals(false);
        } else {
            m_page->newWidth->blockSignals(true);
            m_page->newWidth->setValue(selectedUnit.toUserValue(value));
            m_page->newWidth->blockSignals(false);
        }
    }
}

void DlgCanvasSize::updateHeightUIValue(double value)
{
    if (m_page->heightUnit->currentText() == percentStr) {
        m_page->newHeightDouble->blockSignals(true);
        m_page->newHeightDouble->setValue((value * 100.0) / m_originalHeight);
        m_page->newHeightDouble->blockSignals(false);
    } else {
        const KoUnit selectedUnit = KoUnit::fromListForUi(m_page->heightUnit->currentIndex());
        if (selectedUnit != KoUnit(KoUnit::Pixel)) {
            m_page->newHeightDouble->blockSignals(true);
            m_page->newHeightDouble->setValue(selectedUnit.toUserValue(value / m_resolution));
            m_page->newHeightDouble->blockSignals(false);
        } else {
            m_page->newHeight->blockSignals(true);
            m_page->newHeight->setValue(selectedUnit.toUserValue(value));
            m_page->newHeight->blockSignals(false);
        }
    }
}

void DlgCanvasSize::updateXOffsetUIValue(double value)
{
    if (m_page->xOffUnit->currentText() == percentStr) {
        m_page->xOffsetDouble->blockSignals(true);
        m_page->xOffsetDouble->setValue((value * 100.0) / m_newWidth);
        m_page->xOffsetDouble->blockSignals(false);
    } else {
        const KoUnit selectedUnit = KoUnit::fromListForUi(m_page->xOffUnit->currentIndex());
        if (selectedUnit != KoUnit(KoUnit::Pixel)) {
            m_page->xOffsetDouble->blockSignals(true);
            m_page->xOffsetDouble->setValue(selectedUnit.toUserValue(value / m_resolution));
            m_page->xOffsetDouble->blockSignals(false);
        } else {
            m_page->xOffset->blockSignals(true);
            m_page->xOffset->setValue(qRound(selectedUnit.toUserValue(value)));
            m_page->xOffset->blockSignals(false);
        }
    }
}

void DlgCanvasSize::updateYOffsetUIValue(double value)
{
    if (m_page->yOffUnit->currentText() == percentStr) {
        m_page->yOffsetDouble->blockSignals(true);
        m_page->yOffsetDouble->setValue((value * 100.0) / m_newHeight);
        m_page->yOffsetDouble->blockSignals(false);
    } else {
        const KoUnit selectedUnit = KoUnit::fromListForUi(m_page->yOffUnit->currentIndex());
        if (selectedUnit != KoUnit(KoUnit::Pixel)) {
            m_page->yOffsetDouble->blockSignals(true);
            m_page->yOffsetDouble->setValue(selectedUnit.toUserValue(value / m_resolution));
            m_page->yOffsetDouble->blockSignals(false);
        } else {
            m_page->yOffset->blockSignals(true);
            m_page->yOffset->setValue(qRound(selectedUnit.toUserValue(value)));
            m_page->yOffset->blockSignals(false);
        }
    }
}

void DlgCanvasSize::loadAnchorIcons()
{
<<<<<<< HEAD
     m_anchorIcons[NORTH_WEST] =  koIcon("arrow_north_west");
     m_anchorIcons[NORTH] = koIcon("arrow_north");
     m_anchorIcons[NORTH_EAST] = koIcon("arrow_north_east");
     m_anchorIcons[EAST] = koIcon("arrow_east");
     m_anchorIcons[CENTER] = koIconWanted("though currently m_anchorIcons[CENTER] is not used","arrow_center");
     m_anchorIcons[WEST] = koIcon("arrow_west");
     m_anchorIcons[SOUTH_WEST] = koIcon("arrow_south_west");
     m_anchorIcons[SOUTH] = koIcon("arrow_south");
     m_anchorIcons[SOUTH_EAST] = koIcon("arrow_south_east");
=======
    m_anchorIcons[NORTH_WEST] =  KisIconUtils::loadIcon("arrow_north_west");
    m_anchorIcons[NORTH] = KisIconUtils::loadIcon("arrow_north");
    m_anchorIcons[NORTH_EAST] = KisIconUtils::loadIcon("arrow_north_east");
    m_anchorIcons[EAST] = KisIconUtils::loadIcon("arrow_east");
    m_anchorIcons[CENTER] = KisIconUtils::loadIcon("arrow_center");
    m_anchorIcons[WEST] = KisIconUtils::loadIcon("arrow_west");
    m_anchorIcons[SOUTH_WEST] = KisIconUtils::loadIcon("arrow_south_west");
    m_anchorIcons[SOUTH] = KisIconUtils::loadIcon("arrow_south");
    m_anchorIcons[SOUTH_EAST] = KisIconUtils::loadIcon("arrow_south_east");
>>>>>>> 29bc9aac
}

void DlgCanvasSize::updateAnchorIcons(int id)
{
    anchor iconLayout[10][9] = {
        {NONE, EAST,  NONE, SOUTH, SOUTH_EAST, NONE, NONE, NONE, NONE},
        {WEST, NONE, EAST, SOUTH_WEST, SOUTH, SOUTH_EAST, NONE, NONE, NONE},
        {NONE, WEST, NONE, NONE, SOUTH_WEST, SOUTH, NONE, NONE, NONE},
        {NORTH, NORTH_EAST, NONE, NONE, EAST, NONE, SOUTH, SOUTH_EAST, NONE},
        {NORTH_WEST, NORTH, NORTH_EAST, WEST, NONE, EAST, SOUTH_WEST, SOUTH, SOUTH_EAST},
        {NONE, NORTH_WEST, NORTH, NONE, WEST, NONE, NONE, SOUTH_WEST, SOUTH},
        {NONE, NONE, NONE, NORTH, NORTH_EAST, NONE, NONE, EAST, NONE},
        {NONE, NONE, NONE, NORTH_WEST, NORTH, NORTH_EAST, WEST, NONE, EAST},
        {NONE, NONE, NONE, NONE, NORTH_WEST, NORTH, NONE, WEST, NONE},
        {NONE, NONE, NONE, NONE, NONE, NONE, NONE, NONE, NONE}
    };

    if (id == -1) {
        id = SOUTH_EAST + 1;
    }

    // we are going to swap arrows direction based on width and height shrinking
    bool shrinkWidth = (m_newWidth < m_originalWidth) ? true : false;
    bool shrinkHeight = (m_newHeight < m_originalHeight) ? true : false;

    for (int i = NORTH_WEST; i <= SOUTH_EAST; i++) {
        anchor iconId = iconLayout[id][i];

        // all corner arrows represents shrinking in some direction
        if (shrinkWidth || shrinkHeight) {
            switch (iconId) {
            case NORTH_WEST: iconId = SOUTH_EAST; break;
            case NORTH_EAST: iconId = SOUTH_WEST; break;
            case SOUTH_WEST: iconId = NORTH_EAST; break;
            case SOUTH_EAST: iconId = NORTH_WEST; break;
            default: break;
            }
        }

        if (shrinkWidth) {
            switch (iconId) {
            case WEST: iconId = EAST; break;
            case EAST: iconId = WEST; break;
            default: break;
            }
        }

        if (shrinkHeight) {
            switch (iconId) {
            case NORTH: iconId = SOUTH; break;
            case SOUTH: iconId = NORTH; break;
            default: break;
            }
        }

        QAbstractButton *button = m_group->button(i);

        if (iconId == NONE) {
            button->setIcon(KIcon());
        } else {
            button->setIcon(m_anchorIcons[iconId]);
        }
    }

}

void DlgCanvasSize::updateButtons(int forceId)
{
    int id = m_group->checkedId();

    if (forceId != -1) {
        m_group->setExclusive(true);
        m_group->button(forceId)->setChecked(true);
        updateAnchorIcons(forceId);
    } else if (id != -1) {
        double xOffset, yOffset;
        expectedOffset(id, xOffset, yOffset);

        // convert values to internal unit
        int internalXOffset = 0;
        int internalYOffset = 0;
        if (m_page->xOffUnit->currentText() == percentStr) {
            internalXOffset = qRound((xOffset * m_newWidth) / 100.0);
            internalYOffset = qRound((yOffset * m_newHeight) / 100.0);
        } else {
            const KoUnit xOffsetUnit = KoUnit::fromListForUi(m_page->xOffUnit->currentIndex());
            internalXOffset = qRound(xOffsetUnit.fromUserValue(xOffset));
            const KoUnit yOffsetUnit = KoUnit::fromListForUi(m_page->yOffUnit->currentIndex());
            internalYOffset = qRound(yOffsetUnit.fromUserValue(yOffset));
        }

        bool offsetAsExpected =
            internalXOffset == m_xOffset &&
            internalYOffset == m_yOffset;

        if (offsetAsExpected) {
            m_group->setExclusive(true);
        } else {
            m_group->setExclusive(false);
            m_group->button(id)->setChecked(false);
            id = -1;
        }

        updateAnchorIcons(id);
    } else {
        updateAnchorIcons(id);
    }
}

void DlgCanvasSize::updateOffset(int id)
{
    if (id == -1) return;

    double xOffset;
    double yOffset;
    expectedOffset(id, xOffset, yOffset);

    const KoUnit pixelUnit(KoUnit::Pixel);

    // update spinbox value (other widgets will be autoupdated later through valueChanged signal)
    if (m_page->xOffUnit->currentText() == percentStr) {
        m_page->xOffsetDouble->setValue(xOffset);
    } else {
        const KoUnit selectedUnit = KoUnit::fromListForUi(m_page->xOffUnit->currentIndex());
        if (pixelUnit != selectedUnit) {
            m_page->xOffsetDouble->setValue(xOffset);
        } else {
            m_page->xOffset->setValue(qRound(xOffset));
        }
    }

    // update spinbox value (other widgets will be autoupdated later through valueChanged signal)
    if (m_page->yOffUnit->currentText() == percentStr) {
        m_page->yOffsetDouble->setValue(yOffset);
    } else {
        const KoUnit selectedUnit = KoUnit::fromListForUi(m_page->yOffUnit->currentIndex());
        if (pixelUnit != selectedUnit) {
            m_page->yOffsetDouble->setValue(yOffset);
        } else {
            m_page->yOffset->setValue(qRound(yOffset));
        }
    }
}

void DlgCanvasSize::expectedOffset(int id, double &xOffset, double &yOffset)
{
    const double xCoeff = (id % 3) * 0.5;
    const double yCoeff = (id / 3) * 0.5;

    const int xDiff = m_newWidth - m_originalWidth;
    const int yDiff = m_newHeight - m_originalHeight;

    // use selected unit to convert expected values (the inverse will be do later)
    // so output values are now considered as if they were regular user input
    if (m_page->xOffUnit->currentText() == percentStr) {
        xOffset = (xDiff * xCoeff * 100.0) / m_newWidth;
    } else {
        const KoUnit selectedUnit = KoUnit::fromListForUi(m_page->xOffUnit->currentIndex());
        const double resXDiff = (selectedUnit != KoUnit(KoUnit::Pixel)) ? xDiff / m_resolution : xDiff;
        xOffset = selectedUnit.toUserValue(resXDiff * xCoeff);
    }

    if (m_page->yOffUnit->currentText() == percentStr) {
        yOffset = (yDiff * yCoeff * 100.0) / m_newHeight;
    } else {
        const KoUnit selectedUnit = KoUnit::fromListForUi(m_page->yOffUnit->currentIndex());
        const double resYDiff = (selectedUnit != KoUnit(KoUnit::Pixel)) ? yDiff / m_resolution : yDiff;
        yOffset = selectedUnit.toUserValue(resYDiff * yCoeff);
    }
}<|MERGE_RESOLUTION|>--- conflicted
+++ resolved
@@ -522,17 +522,6 @@
 
 void DlgCanvasSize::loadAnchorIcons()
 {
-<<<<<<< HEAD
-     m_anchorIcons[NORTH_WEST] =  koIcon("arrow_north_west");
-     m_anchorIcons[NORTH] = koIcon("arrow_north");
-     m_anchorIcons[NORTH_EAST] = koIcon("arrow_north_east");
-     m_anchorIcons[EAST] = koIcon("arrow_east");
-     m_anchorIcons[CENTER] = koIconWanted("though currently m_anchorIcons[CENTER] is not used","arrow_center");
-     m_anchorIcons[WEST] = koIcon("arrow_west");
-     m_anchorIcons[SOUTH_WEST] = koIcon("arrow_south_west");
-     m_anchorIcons[SOUTH] = koIcon("arrow_south");
-     m_anchorIcons[SOUTH_EAST] = koIcon("arrow_south_east");
-=======
     m_anchorIcons[NORTH_WEST] =  KisIconUtils::loadIcon("arrow_north_west");
     m_anchorIcons[NORTH] = KisIconUtils::loadIcon("arrow_north");
     m_anchorIcons[NORTH_EAST] = KisIconUtils::loadIcon("arrow_north_east");
@@ -542,7 +531,6 @@
     m_anchorIcons[SOUTH_WEST] = KisIconUtils::loadIcon("arrow_south_west");
     m_anchorIcons[SOUTH] = KisIconUtils::loadIcon("arrow_south");
     m_anchorIcons[SOUTH_EAST] = KisIconUtils::loadIcon("arrow_south_east");
->>>>>>> 29bc9aac
 }
 
 void DlgCanvasSize::updateAnchorIcons(int id)
