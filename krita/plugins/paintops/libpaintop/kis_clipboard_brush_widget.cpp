--- conflicted
+++ resolved
@@ -152,12 +152,8 @@
         m_rServerAdapter->addResource(resource);
         emit sigNewPredefinedBrush(resource);
     }
-<<<<<<< HEAD
-}
-
-#include "moc_kis_clipboard_brush_widget.cpp"
-=======
 
     close();
 }
->>>>>>> 66df0c7b
+
+#include "moc_kis_clipboard_brush_widget.cpp"