/*
 *  Copyright (c) 2007 Boudewijn Rempt <boud@valdyas.org>
 *  Copyright (c) 2008 Cyrille Berger <cberger@cberger.net>
 *
 *  This program is free software; you can redistribute it and/or modify
 *  it under the terms of the GNU General Public License as published by
 *  the Free Software Foundation; either version 2 of the License, or
 *  (at your option) any later version.
 *
 *  This program is distributed in the hope that it will be useful,
 *  but WITHOUT ANY WARRANTY; without even the implied warranty of
 *  MERCHANTABILITY or FITNESS FOR A PARTICULAR PURPOSE.  See the
 *  GNU General Public License for more details.
 *
 *  You should have received a copy of the GNU General Public License
 *  along with this program; if not, write to the Free Software
 *  Foundation, Inc., 51 Franklin Street, Fifth Floor, Boston, MA 02110-1301, USA.
 */
#include "kis_node_model.h"

#include <iostream>

#include <QMimeData>
#include <QBuffer>

#include <KoColorSpaceConstants.h>

#include <klocale.h>

#include "kis_mimedata.h"
#include <kis_debug.h>
#include <kis_node.h>
#include <kis_node_progress_proxy.h>
#include <kis_image.h>
#include <kis_selection.h>
#include <kis_selection_mask.h>
#include <kis_undo_adapter.h>
#include <commands/kis_node_property_list_command.h>
#include <kis_paint_layer.h>
#include <kis_group_layer.h>
#include <kis_projection_leaf.h>


#include "kis_dummies_facade_base.h"
#include "kis_node_dummies_graph.h"
#include "kis_model_index_converter.h"
#include "kis_model_index_converter_show_all.h"

#include "kis_config.h"
#include "kis_config_notifier.h"
#include <QTimer>


struct KisNodeModel::Private
{
public:
    Private() : shapeController(0),
                showRootLayer(false),
                showGlobalSelection(false),
                indexConverter(0),
                dummiesFacade(0),
                needFinishRemoveRows(false),
                needFinishInsertRows(false),
                parentOfRemovedNode(0)
    {}

    KisImageWSP image;
    KisShapeController *shapeController;
    bool showRootLayer;
    bool showGlobalSelection;
    QList<KisNodeDummy*> updateQueue;
    QTimer* updateTimer;

    KisModelIndexConverterBase *indexConverter;
    KisDummiesFacadeBase *dummiesFacade;
    bool needFinishRemoveRows;
    bool needFinishInsertRows;

    KisNodeDummy* parentOfRemovedNode;
};

KisNodeModel::KisNodeModel(QObject * parent)
        : KisDocumentSectionModel(parent)
        , m_d(new Private)
{
    updateSettings();
    connect(KisConfigNotifier::instance(), SIGNAL(configChanged()), this, SLOT(updateSettings()));
    m_d->updateTimer = new QTimer(this);
    m_d->updateTimer->setSingleShot(true);
    connect(m_d->updateTimer, SIGNAL(timeout()), SLOT(processUpdateQueue()));
}

KisNodeModel::~KisNodeModel()
{
    delete m_d->indexConverter;
    delete m_d;
}

KisNodeSP KisNodeModel::nodeFromIndex(const QModelIndex &index) const
{
    Q_ASSERT(index.isValid());

    KisNodeDummy *dummy = m_d->indexConverter->dummyFromIndex(index);
    return dummy->node();
}

QModelIndex KisNodeModel::indexFromNode(KisNodeSP node) const
{
    KisNodeDummy *dummy = m_d->dummiesFacade->dummyForNode(node);
    if(dummy)
        return m_d->indexConverter->indexFromDummy(dummy);
    return QModelIndex();
}

bool KisNodeModel::belongsToIsolatedGroup(KisNodeSP node) const
{
    KisNodeSP isolatedRoot = m_d->image->isolatedModeRoot();
    if (!isolatedRoot) return true;

    KisNodeDummy *isolatedRootDummy =
        m_d->dummiesFacade->dummyForNode(isolatedRoot);
    KisNodeDummy *dummy =
        m_d->dummiesFacade->dummyForNode(node);

    while (dummy) {
        if (dummy == isolatedRootDummy) {
            return true;
        }
        dummy = dummy->parent();
    }

    return false;
}

void KisNodeModel::resetIndexConverter()
{
    delete m_d->indexConverter;
    m_d->indexConverter = 0;

    if(m_d->dummiesFacade) {
        if(m_d->showRootLayer) {
            m_d->indexConverter =
                new KisModelIndexConverterShowAll(m_d->dummiesFacade, this);
        }
        else {
            m_d->indexConverter =
                new KisModelIndexConverter(m_d->dummiesFacade, this, m_d->showGlobalSelection);
        }
    }
}

void KisNodeModel::regenerateItems(KisNodeDummy *dummy)
{
    const QModelIndex &index = m_d->indexConverter->indexFromDummy(dummy);
    emit dataChanged(index, index);

    dummy = dummy->firstChild();
    while (dummy) {
        regenerateItems(dummy);
        dummy = dummy->nextSibling();
    }
}

void KisNodeModel::slotIsolatedModeChanged()
{
    regenerateItems(m_d->dummiesFacade->rootDummy());
}

bool KisNodeModel::showGlobalSelection() const
{
    KisConfig cfg;
    return cfg.showGlobalSelection();
}

void KisNodeModel::setShowGlobalSelection(bool value)
{
    KisConfig cfg;
    cfg.setShowGlobalSelection(value);
    updateSettings();
}

void KisNodeModel::updateSettings()
{
    KisConfig cfg;
    m_d->showRootLayer = cfg.showRootLayer();
    m_d->showGlobalSelection = cfg.showGlobalSelection();
    resetIndexConverter();
    reset();
}

void KisNodeModel::progressPercentageChanged(int, const KisNodeSP node)
{
    if(!m_d->dummiesFacade) return;

    // Need to check here as the node might already be removed, but there might
    // still be some signals arriving from another thread
    if (m_d->dummiesFacade->hasDummyForNode(node)) {
        QModelIndex index = indexFromNode(node);
        emit dataChanged(index, index);
    }
}

void KisNodeModel::connectDummy(KisNodeDummy *dummy, bool needConnect)
{
    KisNodeSP node = dummy->node();
    KisNodeProgressProxy *progressProxy = node->nodeProgressProxy();
    if(progressProxy) {
        if(needConnect) {
            connect(progressProxy, SIGNAL(percentageChanged(int,KisNodeSP)),
                    SLOT(progressPercentageChanged(int,KisNodeSP)));
        } else {
            progressProxy->disconnect(this);
        }
    }
}

void KisNodeModel::connectDummies(KisNodeDummy *dummy, bool needConnect)
{
    connectDummy(dummy, needConnect);

    dummy = dummy->firstChild();
    while(dummy) {
        connectDummies(dummy, needConnect);
        dummy = dummy->nextSibling();
    }
}

void KisNodeModel::setDummiesFacade(KisDummiesFacadeBase *dummiesFacade, KisImageWSP image, KisShapeController *shapeController)
{

    m_d->shapeController = shapeController;

    if(m_d->dummiesFacade) {
        m_d->image->disconnect(this);
        m_d->dummiesFacade->disconnect(this);
        connectDummies(m_d->dummiesFacade->rootDummy(), false);
    }

    m_d->image = image;
    m_d->dummiesFacade = dummiesFacade;
    resetIndexConverter();

    if(m_d->dummiesFacade) {
        KisNodeDummy *rootDummy = m_d->dummiesFacade->rootDummy();
        if(rootDummy) {
            connectDummies(rootDummy, true);
        }

        connect(m_d->dummiesFacade, SIGNAL(sigBeginInsertDummy(KisNodeDummy*,int,QString)),
                SLOT(slotBeginInsertDummy(KisNodeDummy*,int,QString)));
        connect(m_d->dummiesFacade, SIGNAL(sigEndInsertDummy(KisNodeDummy*)),
                SLOT(slotEndInsertDummy(KisNodeDummy*)));
        connect(m_d->dummiesFacade, SIGNAL(sigBeginRemoveDummy(KisNodeDummy*)),
                SLOT(slotBeginRemoveDummy(KisNodeDummy*)));
        connect(m_d->dummiesFacade, SIGNAL(sigEndRemoveDummy()),
                SLOT(slotEndRemoveDummy()));

        connect(m_d->dummiesFacade, SIGNAL(sigDummyChanged(KisNodeDummy*)),
                SLOT(slotDummyChanged(KisNodeDummy*)));

        connect(m_d->image, SIGNAL(sigIsolatedModeChanged()), SLOT(slotIsolatedModeChanged()));
    }

    reset();
}

void KisNodeModel::slotBeginInsertDummy(KisNodeDummy *parent, int index, const QString &metaObjectType)
{
    int row = 0;
    QModelIndex parentIndex;

    bool willAdd =
        m_d->indexConverter->indexFromAddedDummy(parent, index,
                                                 metaObjectType,
                                                 parentIndex, row);

    if(willAdd) {
        beginInsertRows(parentIndex, row, row);
        m_d->needFinishInsertRows = true;
    }
}

void KisNodeModel::slotEndInsertDummy(KisNodeDummy *dummy)
{
    if(m_d->needFinishInsertRows) {
        connectDummy(dummy, true);
        endInsertRows();
        m_d->needFinishInsertRows = false;
    }
}

void KisNodeModel::slotBeginRemoveDummy(KisNodeDummy *dummy)
{
    if (!dummy) return;

    // FIXME: is it really what we want?
    m_d->updateTimer->stop();
    m_d->updateQueue.clear();

    m_d->parentOfRemovedNode = dummy->parent();

    QModelIndex parentIndex;
    if (m_d->parentOfRemovedNode) {
        parentIndex = m_d->indexConverter->indexFromDummy(m_d->parentOfRemovedNode);
    }

    QModelIndex itemIndex = m_d->indexConverter->indexFromDummy(dummy);

    if (itemIndex.isValid()) {
        connectDummy(dummy, false);
        beginRemoveRows(parentIndex, itemIndex.row(), itemIndex.row());
        m_d->needFinishRemoveRows = true;
    }
}

void KisNodeModel::slotEndRemoveDummy()
{
    if(m_d->needFinishRemoveRows) {
        endRemoveRows();
        m_d->needFinishRemoveRows = false;
    }
}

void KisNodeModel::slotDummyChanged(KisNodeDummy *dummy)
{
    if (!m_d->updateQueue.contains(dummy)) {
        m_d->updateQueue.append(dummy);
    }
    m_d->updateTimer->start(1000);
}

void KisNodeModel::processUpdateQueue()
{
    foreach(KisNodeDummy *dummy, m_d->updateQueue) {
        QModelIndex index = m_d->indexConverter->indexFromDummy(dummy);
        emit dataChanged(index, index);
    }
    m_d->updateQueue.clear();
}

QModelIndex KisNodeModel::index(int row, int col, const QModelIndex &parent) const
{
    if(!m_d->dummiesFacade || !hasIndex(row, col, parent)) return QModelIndex();

    QModelIndex itemIndex;

    KisNodeDummy *dummy = m_d->indexConverter->dummyFromRow(row, parent);
    if(dummy) {
        itemIndex = m_d->indexConverter->indexFromDummy(dummy);
    }

    return itemIndex;
}

int KisNodeModel::rowCount(const QModelIndex &parent) const
{
    if(!m_d->dummiesFacade) return 0;
    return m_d->indexConverter->rowCount(parent);
}

int KisNodeModel::columnCount(const QModelIndex&) const
{
    return 1;
}

QModelIndex KisNodeModel::parent(const QModelIndex &index) const
{
    if(!m_d->dummiesFacade || !index.isValid()) return QModelIndex();

    KisNodeDummy *dummy = m_d->indexConverter->dummyFromIndex(index);
    KisNodeDummy *parentDummy = dummy->parent();

    QModelIndex parentIndex;

    if(parentDummy) {
        parentIndex = m_d->indexConverter->indexFromDummy(parentDummy);
    }

    return parentIndex;
}

QVariant KisNodeModel::data(const QModelIndex &index, int role) const
{
    if (!m_d->dummiesFacade || !index.isValid() || !m_d->image.isValid()) return QVariant();

    KisNodeSP node = nodeFromIndex(index);

    switch (role) {
    case Qt::DisplayRole: return node->name();
    case Qt::DecorationRole: return node->icon();
    case Qt::EditRole: return node->name();
    case Qt::SizeHintRole: return m_d->image->size(); // FIXME
    case Qt::TextColorRole:
<<<<<<< HEAD
        return belongsToIsolatedGroup(node) ? QVariant() : QVariant( QColor(Qt::gray));
=======
        return belongsToIsolatedGroup(node) &&
            !node->projectionLeaf()->isDroppedMask() ? QVariant() : Qt::gray;
    case Qt::FontRole: {
        QFont baseFont;
        if (node->projectionLeaf()->isDroppedMask()) {
            baseFont.setStrikeOut(true);
        }
        return baseFont;
    }
>>>>>>> e1197406
    case PropertiesRole: return QVariant::fromValue(node->sectionModelProperties());
    case AspectRatioRole: return double(m_d->image->width()) / m_d->image->height();
    case ProgressRole: {
        KisNodeProgressProxy *proxy = node->nodeProgressProxy();
        return proxy ? proxy->percentage() : -1;
    }
    default:
        if (role >= int(BeginThumbnailRole) && belongsToIsolatedGroup(node))
            return node->createThumbnail(role - int(BeginThumbnailRole), role - int(BeginThumbnailRole));
        else
            return QVariant();
    }

    return QVariant();
}

Qt::ItemFlags KisNodeModel::flags(const QModelIndex &index) const
{
    if(!m_d->dummiesFacade || !index.isValid()) return Qt::ItemIsDropEnabled;

    Qt::ItemFlags flags = Qt::ItemIsEnabled | Qt::ItemIsSelectable | Qt::ItemIsDragEnabled | Qt::ItemIsEditable | Qt::ItemIsDropEnabled;
    return flags;
}

bool KisNodeModel::setData(const QModelIndex &index, const QVariant &value, int role)
{

    if (role == ActiveRole || role == AlternateActiveRole) {

        QModelIndex parentIndex;
        if (!index.isValid() && m_d->parentOfRemovedNode && m_d->dummiesFacade && m_d->indexConverter) {
            parentIndex = m_d->indexConverter->indexFromDummy(m_d->parentOfRemovedNode);
            m_d->parentOfRemovedNode = 0;
        }

        KisNodeSP activatedNode;

        if (index.isValid() && value.toBool()) {
            activatedNode = nodeFromIndex(index);
        }
        else if (parentIndex.isValid() && value.toBool()) {
            activatedNode = nodeFromIndex(parentIndex);
        }
        else {
            activatedNode = 0;
        }


        emit nodeActivated(activatedNode);

        if (role == AlternateActiveRole) {
            emit toggleIsolateActiveNode();
        }

        emit dataChanged(index, index);
        return true;
    }

    if(!m_d->dummiesFacade || !index.isValid()) return false;

    bool result = true;
    KisNodeSP node = nodeFromIndex(index);

    switch (role) {
    case Qt::DisplayRole:
    case Qt::EditRole:
        node->setName(value.toString());
        break;
    case PropertiesRole:
        {
            // don't record undo/redo for visibility, locked or alpha locked changes
            PropertyList proplist = value.value<PropertyList>();
            bool undo = true;
            foreach(const KisDocumentSectionModel::Property &prop, proplist) {
                if (prop.name == i18n("Visible") && node->visible() !=prop.state.toBool()) undo = false;
                if (prop.name == i18n("Locked") && node->userLocked() != prop.state.toBool()) undo = false;
                if (prop.name == i18n("Active")) {
                    if (KisSelectionMask *m = dynamic_cast<KisSelectionMask*>(node.data())) {
                        if (m->active() != prop.state.toBool()) {
                            undo = false;
                        }
                    }
                }
                if (prop.name == i18n("Alpha Locked")) {
                    if (KisPaintLayer* l = dynamic_cast<KisPaintLayer*>(node.data())) {
                        if (l->alphaLocked() != prop.state.toBool()) {
                            undo = false;
                        }
                    }
                }
            }

            KUndo2Command *cmd = new KisNodePropertyListCommand(node, proplist);

            if (undo) {
                m_d->image->undoAdapter()->addCommand(cmd);
            }
            else {
                m_d->image->setModified();
                cmd->redo();
                delete cmd;
            }

            break;
        }
    default:
        result = false;
    }

    if(result) {
        emit dataChanged(index, index);
    }

    return result;
}

Qt::DropActions KisNodeModel::supportedDragActions() const
{
    return Qt::CopyAction | Qt::MoveAction;
}

Qt::DropActions KisNodeModel::supportedDropActions() const
{
    return Qt::MoveAction | Qt::CopyAction;
}

QStringList KisNodeModel::mimeTypes() const
{
    QStringList types;
    types << QLatin1String("application/x-krita-node");
    types << QLatin1String("application/x-qt-image");
    return types;
}

bool hasParentInList(QList<KisNodeSP> nodeList, KisNodeSP node)
{
    KisNodeSP parent = node->parent();

    while (parent) {
        if (nodeList.contains(parent)) {
            return true;
        }
        parent = parent->parent();
    }
    return false;
}

QList<KisNodeSP> sortNodes(KisNodeSP sourceRoot, QList<KisNodeSP> selectedNodes)
{
    QList<KisNodeSP> nodes;

    KisNodeSP child = sourceRoot->lastChild();
    while (child) {
        if (selectedNodes.contains(child) && !hasParentInList(selectedNodes, child)) {
            nodes << child;
        }
        if (child->childCount() > 0) {
            nodes += sortNodes(child, selectedNodes);
        }
        child = child->prevSibling();
    }

    return nodes;
}

QMimeData * KisNodeModel::mimeData(const QModelIndexList &indexes) const
{
    QList<KisNodeSP> nodes;
    foreach(const QModelIndex &idx, indexes) {
        nodes << nodeFromIndex(idx);
    }
    nodes = sortNodes(m_d->image->rootLayer(), nodes);
    KisMimeData* data = new KisMimeData(nodes);
    return data;
}


bool KisNodeModel::correctNewNodeLocation(KisNodeSP node,
                                          KisNodeDummy* &parentDummy,
                                          KisNodeDummy* &aboveThisDummy)
{
    KisNodeSP parentNode = parentDummy->node();
    bool result = true;

    if(!parentDummy->node()->allowAsChild(node)) {
        aboveThisDummy = parentDummy;
        parentDummy = parentDummy->parent();

        result = (!parentDummy) ? false :
            correctNewNodeLocation(node, parentDummy, aboveThisDummy);
    }

    return result;
}

bool KisNodeModel::dropMimeData(const QMimeData * data, Qt::DropAction action, int row, int column, const QModelIndex & parent)
{
    Q_UNUSED(column);

    bool copyNode = (action == Qt::CopyAction);

    QList<KisNodeSP> nodes =
        KisMimeData::tryLoadInternalNodes(data,
                                          m_d->image,
                                          m_d->shapeController,
                                          copyNode /* IN-OUT */);

    if (nodes.isEmpty()) {
        QRect imageBounds = m_d->image->bounds();
        nodes = KisMimeData::loadNodes(data,
                                       imageBounds, imageBounds.center(),
                                       false,
                                       m_d->image, m_d->shapeController);
        copyNode = true;
    }

    if (nodes.isEmpty()) return false;

    if (copyNode) {
        /**
         * Don't try to move a node originating from another image,
         * just copy it.
         */
        action = Qt::CopyAction;
    }

    KisNodeDummy *parentDummy = 0;
    KisNodeDummy *aboveThisDummy = 0;

    parentDummy = parent.isValid() ?
        m_d->indexConverter->dummyFromIndex(parent) :
        m_d->dummiesFacade->rootDummy();

    if (row == -1) {
        aboveThisDummy = parent.isValid() ? parentDummy->lastChild() : 0;
    }
    else {
        aboveThisDummy = row < m_d->indexConverter->rowCount(parent) ? m_d->indexConverter->dummyFromRow(row, parent) : 0;
    }

    bool result = true;

    foreach(KisNodeSP node, nodes) {

        if (!correctNewNodeLocation(node, parentDummy, aboveThisDummy)) {
            return false;
        }

        Q_ASSERT(parentDummy);
        KisNodeSP aboveThisNode = aboveThisDummy ? aboveThisDummy->node() : 0;

        if (action == Qt::CopyAction) {
            emit requestAddNode(node, parentDummy->node(), aboveThisNode);
        }
        else if (action == Qt::MoveAction) {
            Q_ASSERT(node->graphListener() == m_d->image.data());
            emit requestMoveNode(node, parentDummy->node(), aboveThisNode);
        }
        else {
            result = false;
        }
    }

    return result;
}
<|MERGE_RESOLUTION|>--- conflicted
+++ resolved
@@ -391,11 +391,8 @@
     case Qt::EditRole: return node->name();
     case Qt::SizeHintRole: return m_d->image->size(); // FIXME
     case Qt::TextColorRole:
-<<<<<<< HEAD
-        return belongsToIsolatedGroup(node) ? QVariant() : QVariant( QColor(Qt::gray));
-=======
         return belongsToIsolatedGroup(node) &&
-            !node->projectionLeaf()->isDroppedMask() ? QVariant() : Qt::gray;
+            !node->projectionLeaf()->isDroppedMask() ? QVariant() : QVariant(QColor(Qt::gray));
     case Qt::FontRole: {
         QFont baseFont;
         if (node->projectionLeaf()->isDroppedMask()) {
@@ -403,7 +400,6 @@
         }
         return baseFont;
     }
->>>>>>> e1197406
     case PropertiesRole: return QVariant::fromValue(node->sectionModelProperties());
     case AspectRatioRole: return double(m_d->image->width()) / m_d->image->height();
     case ProgressRole: {
