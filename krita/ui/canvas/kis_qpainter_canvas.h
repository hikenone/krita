/* This file is part of the KDE project
 * Copyright (C) Boudewijn Rempt <boud@valdyas.org>, (C) 2006
 * Copyright (C) Lukáš Tvrdý <lukast.dev@gmail.com>, (C) 2009
 *
 *  This program is free software; you can redistribute it and/or modify
 *  it under the terms of the GNU General Public License as published by
 *  the Free Software Foundation; either version 2 of the License, or
 *  (at your option) any later version.
 *
 *  This program is distributed in the hope that it will be useful,
 *  but WITHOUT ANY WARRANTY; without even the implied warranty of
 *  MERCHANTABILITY or FITNESS FOR A PARTICULAR PURPOSE.  See the
 *  GNU General Public License for more details.
 *
 *  You should have received a copy of the GNU General Public License
 *  along with this program; if not, write to the Free Software
 *  Foundation, Inc., 51 Franklin Street, Fifth Floor, Boston, MA 02110-1301, USA.
 */
#ifndef KIS_QPAINTER_CANVAS_H
#define KIS_QPAINTER_CANVAS_H

#include <QWidget>

#include "kis_canvas_widget_base.h"
#include "kis_prescaled_projection.h"

class QImage;
class QPaintEvent;
class QPainter;
class KisCanvas2;

/**
 *
 * KisQPainterCanvas is the widget that shows the actual image using arthur.
 *
 * NOTE: if you change something in the event handling here, also change it
 * in the opengl canvas.
 *
 * @author Boudewijn Rempt <boud@valdyas.org>
*/
class KisQPainterCanvas : public QWidget, public KisCanvasWidgetBase
{

    Q_OBJECT

public:

    KisQPainterCanvas(KisCanvas2 * canvas, KisCoordinatesConverter *coordinatesConverter, QWidget * parent);

    virtual ~KisQPainterCanvas();

    void setPrescaledProjection(KisPrescaledProjectionSP prescaledProjection);

public: // QWidget

    /// reimplemented method from superclass
    void paintEvent(QPaintEvent * ev);

    /// reimplemented method from superclass
    void resizeEvent(QResizeEvent *e);

    /// reimplemented method from superclass
    virtual QVariant inputMethodQuery(Qt::InputMethodQuery query) const;

    /// reimplemented method from superclass
    virtual void inputMethodEvent(QInputMethodEvent *event);

public: // KisAbstractCanvasWidget

    QWidget * widget() {
        return this;
    }

    bool isBusy() const {
        return false;
    }

protected: // KisCanvasWidgetBase

    virtual bool callFocusNextPrevChild(bool next);

<<<<<<< HEAD
protected:
    virtual void drawImage(QPainter & gc, const QRect &updateWidgetRect) const;

private slots:
=======
private Q_SLOTS:
>>>>>>> b04a2be9
    void slotConfigChanged();

private:
    QImage m_buffer;

    class Private;
    Private * const m_d;
};

#endif<|MERGE_RESOLUTION|>--- conflicted
+++ resolved
@@ -79,14 +79,10 @@
 
     virtual bool callFocusNextPrevChild(bool next);
 
-<<<<<<< HEAD
 protected:
     virtual void drawImage(QPainter & gc, const QRect &updateWidgetRect) const;
 
-private slots:
-=======
 private Q_SLOTS:
->>>>>>> b04a2be9
     void slotConfigChanged();
 
 private:
