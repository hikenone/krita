/*
 *  Copyright (c) 2013 Dmitry Kazakov <dimula73@gmail.com>
 *
 *  This program is free software; you can redistribute it and/or modify
 *  it under the terms of the GNU General Public License as published by
 *  the Free Software Foundation; either version 2 of the License, or
 *  (at your option) any later version.
 *
 *  This program is distributed in the hope that it will be useful,
 *  but WITHOUT ANY WARRANTY; without even the implied warranty of
 *  MERCHANTABILITY or FITNESS FOR A PARTICULAR PURPOSE.  See the
 *  GNU General Public License for more details.
 *
 *  You should have received a copy of the GNU General Public License
 *  along with this program; if not, write to the Free Software
 *  Foundation, Inc., 51 Franklin Street, Fifth Floor, Boston, MA 02110-1301, USA.
 */

#include "kis_infinity_manager.h"

#include <QPainter>

#include <klocale.h>

#include <KoCanvasController.h>

#include <kis_debug.h>
#include <kis_view2.h>
#include <kis_canvas2.h>
#include <input/kis_input_manager.h>
#include <kis_config.h>
#include <kis_doc2.h>
#include <kis_image.h>
#include <kis_canvas_controller.h>


KisInfinityManager::KisInfinityManager(KisView2 *view, KisCanvas2 *canvas)
<<<<<<< HEAD
    : KisCanvasDecoration(INFINITY_DECORATION_ID, view),
      m_filterInstalled(false),
      m_cursorSwitched(false),
      m_sideRects(NSides)
=======
    : KisCanvasDecoration(INFINITY_DECORATION_ID, i18n("Expand into Infinity Decoration"), view, true),
      m_filteringEnabled(false),
      m_cursorSwitched(false)
>>>>>>> a0b5b983
{
    connect(canvas, SIGNAL(documentOffsetUpdateFinished()), SLOT(imagePositionChanged()));
}

inline void KisInfinityManager::addDecoration(const QRect &areaRect, const QPointF &handlePoint, qreal angle, Side side)
{
    QTransform t;
    t.rotate(angle);
    t = t * QTransform::fromTranslate(handlePoint.x(), handlePoint.y());
    m_handleTransform << t;

    m_decorationPath.addRect(areaRect);
    m_sideRects[side] = areaRect;
}

void KisInfinityManager::imagePositionChanged()
{
    QRect imageRect = view()->canvasBase()->coordinatesConverter()->imageRectInWidgetPixels().toAlignedRect();
    QRect widgetRect = view()->canvasBase()->canvasWidget()->rect();

    KisConfig cfg;
    qreal vastScrolling = cfg.vastScrolling();

    int xReserve = vastScrolling * widgetRect.width();
    int yReserve = vastScrolling * widgetRect.height();

    int xThreshold = imageRect.width() - 0.4 * xReserve;
    int yThreshold = imageRect.height() - 0.4 * yReserve;

    const int stripeWidth = 48;

    int xCut = widgetRect.width() - stripeWidth;
    int yCut = widgetRect.height() - stripeWidth;

    m_decorationPath = QPainterPath();
    m_decorationPath.setFillRule(Qt::WindingFill);

    m_handleTransform.clear();

    m_sideRects.clear();
    m_sideRects.resize(NSides);

    bool visible = false;

    if (imageRect.x() <= -xThreshold) {
        QRect areaRect(widgetRect.adjusted(xCut, 0, 0, 0));
        QPointF pt = areaRect.center() + QPointF(-0.1 * stripeWidth, 0);
        addDecoration(areaRect, pt, 0, Right);
        visible = true;
    }

    if (imageRect.y() <= -yThreshold) {
        QRect areaRect(widgetRect.adjusted(0, yCut, 0, 0));
        QPointF pt = areaRect.center() + QPointF(0, -0.1 * stripeWidth);
        addDecoration(areaRect, pt, 90, Bottom);
        visible = true;
    }

    if (imageRect.right() > widgetRect.width() + xThreshold) {
        QRect areaRect(widgetRect.adjusted(0, 0, -xCut, 0));
        QPointF pt = areaRect.center() + QPointF(0.1 * stripeWidth, 0);
        addDecoration(areaRect, pt, 180, Left);
        visible = true;
    }

    if (imageRect.bottom() > widgetRect.height() + yThreshold) {
        QRect areaRect(widgetRect.adjusted(0, 0, 0, -yCut));
        QPointF pt = areaRect.center() + QPointF(0, 0.1 * stripeWidth);
        addDecoration(areaRect, pt, 270, Top);
        visible = true;
    }

    if (visible && !m_filteringEnabled) {
        view()->canvasBase()->inputManager()->attachPriorityEventFilter(this);
        m_filteringEnabled = true;
    }

    if (!visible && m_filteringEnabled) {
        view()->canvasBase()->inputManager()->detachPriorityEventFilter(this);
        m_filteringEnabled = false;
    }
}

void KisInfinityManager::drawDecoration(QPainter& gc, const QRectF& updateArea, const KisCoordinatesConverter *converter, KisCanvas2 *canvas)
{
    Q_UNUSED(updateArea);
    Q_UNUSED(converter);
    Q_UNUSED(canvas);

    if (!m_filteringEnabled) return;

    gc.save();
    gc.setTransform(QTransform(), false);

    KisConfig cfg;
    QColor color = cfg.canvasBorderColor();
    gc.fillPath(m_decorationPath, color.darker(115));

    QPainterPath p;

    p.moveTo(5, 2);
    p.lineTo(-3, 8);
    p.lineTo(-5, 5);
    p.lineTo( 2, 0);
    p.lineTo(-5,-5);
    p.lineTo(-3,-8);
    p.lineTo( 5,-2);
    p.arcTo(QRectF(3, -2, 4, 4), 90, -180);

    foreach (const QTransform &t, m_handleTransform) {
        gc.fillPath(t.map(p), color);
    }

    gc.restore();
}

inline int expandLeft(int x0, int x1, int maxExpand)
{
    return qMax(x0 - maxExpand, qMin(x0, x1));
}

inline int expandRight(int x0, int x1, int maxExpand)
{
    return qMin(x0 + maxExpand, qMax(x0, x1));
}

bool KisInfinityManager::eventFilter(QObject *obj, QEvent *event)
{
    KIS_ASSERT_RECOVER_NOOP(m_filteringEnabled);

    bool retval = false;

    switch (event->type()) {
    case QEvent::Enter:
    case QEvent::Leave:
    case QEvent::MouseMove: {
        QMouseEvent *mouseEvent = static_cast<QMouseEvent*>(event);

        if (m_decorationPath.contains(mouseEvent->pos())) {
            if (!m_cursorSwitched) {
                m_oldCursor = view()->canvas()->cursor();
                m_cursorSwitched = true;
            }
            view()->canvas()->setCursor(Qt::PointingHandCursor);
            retval = true;
        } else if (m_cursorSwitched) {
            view()->canvas()->setCursor(m_oldCursor);
            m_cursorSwitched = false;
        }
        break;
    }
    case QEvent::MouseButtonPress: {
        QMouseEvent *mouseEvent = static_cast<QMouseEvent*>(event);
        retval = mouseEvent->button() == Qt::LeftButton && m_cursorSwitched;

        if (mouseEvent->button() == Qt::RightButton) {
            imagePositionChanged();
        }

        break;
    }
    case QEvent::MouseButtonRelease: {
        QMouseEvent *mouseEvent = static_cast<QMouseEvent*>(event);
        retval = mouseEvent->button() == Qt::LeftButton && m_cursorSwitched;

        if (retval) {
            QPoint pos = mouseEvent->pos();

            const KisCoordinatesConverter *converter = view()->canvasBase()->coordinatesConverter();
            QRect widgetRect = converter->widgetToImage(view()->canvas()->rect()).toAlignedRect();
            KisImageWSP image = view()->document()->image();
            QRect cropRect = image->bounds();

            const int hLimit = cropRect.width();
            const int vLimit = cropRect.height();

            if (m_sideRects[Right].contains(pos)) {
                cropRect.setRight(expandRight(cropRect.right(), widgetRect.right(), hLimit));
            }
            if (m_sideRects[Bottom].contains(pos)) {
                cropRect.setBottom(expandRight(cropRect.bottom(), widgetRect.bottom(), vLimit));
            }
            if (m_sideRects[Left].contains(pos)) {
                cropRect.setLeft(expandLeft(cropRect.left(), widgetRect.left(), hLimit));
            }
            if (m_sideRects[Top].contains(pos)) {
                cropRect.setTop(expandLeft(cropRect.top(), widgetRect.top(), vLimit));
            }

            image->resizeImage(cropRect);
        }
        break;
    }
    default:
        break;
    }

    return !retval ? KisCanvasDecoration::eventFilter(obj, event) : true;
}<|MERGE_RESOLUTION|>--- conflicted
+++ resolved
@@ -35,16 +35,10 @@
 
 
 KisInfinityManager::KisInfinityManager(KisView2 *view, KisCanvas2 *canvas)
-<<<<<<< HEAD
-    : KisCanvasDecoration(INFINITY_DECORATION_ID, view),
-      m_filterInstalled(false),
-      m_cursorSwitched(false),
-      m_sideRects(NSides)
-=======
-    : KisCanvasDecoration(INFINITY_DECORATION_ID, i18n("Expand into Infinity Decoration"), view, true),
-      m_filteringEnabled(false),
-      m_cursorSwitched(false)
->>>>>>> a0b5b983
+  : KisCanvasDecoration(INFINITY_DECORATION_ID, view, true),
+    m_filteringEnabled(false),
+    m_cursorSwitched(false),
+    m_sideRects(NSides)
 {
     connect(canvas, SIGNAL(documentOffsetUpdateFinished()), SLOT(imagePositionChanged()));
 }
