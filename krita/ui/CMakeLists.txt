include_directories( ${KOTEXT_INCLUDES}
    ${TEXTLAYOUT_INCLUDES}
    ${CMAKE_SOURCE_DIR}/libs/pigment/colorprofiles
	${CMAKE_CURRENT_SOURCE_DIR}/flake
	${CMAKE_CURRENT_SOURCE_DIR}/pigment/resources
	${CMAKE_CURRENT_SOURCE_DIR}/widgets/resources
	${CMAKE_CURRENT_SOURCE_DIR}/openrastertk
	${CMAKE_SOURCE_DIR}/krita/image/metadata
	${EXIV2_INCLUDE_DIR} )

add_subdirectory( tests )


configure_file(config-processor.h.cmake ${CMAKE_CURRENT_BINARY_DIR}/config-processor.h )

include(kdefx.cmake)

set(kritaui_LIB_SRCS
    canvas/kis_canvas_widget_base.cpp
    canvas/kis_canvas2.cpp
    canvas/kis_canvas_controller.cpp
    canvas/kis_display_filter.cpp
    canvas/kis_tool_proxy.cpp
    canvas/kis_canvas_decoration.cc
    canvas/kis_coordinates_converter.cpp
    canvas/kis_grid_manager.cpp
    canvas/kis_grid_painter_configuration.cpp
    canvas/kis_perspective_grid_manager.cpp
    canvas/kis_prescaled_projection.cpp
    canvas/kis_qpainter_canvas.cpp
    canvas/kis_projection_backend.cpp
    canvas/kis_update_info.cpp
    canvas/kis_image_patch.cpp
    canvas/kis_image_pyramid.cpp
    dialogs/kis_dlg_adj_layer_props.cc
    dialogs/kis_dlg_adjustment_layer.cc
    dialogs/kis_dlg_filter.cpp
    dialogs/kis_dlg_generator_layer.cpp
    dialogs/kis_dlg_image_properties.cc
    dialogs/kis_dlg_layer_properties.cc
    dialogs/kis_dlg_preferences.cc
    flake/kis_node_dummies_graph.cpp
    flake/kis_dummies_facade_base.cpp
    flake/kis_dummies_facade.cpp
    flake/kis_node_shapes_graph.cpp
    flake/kis_node_shape.cpp
    flake/kis_shape_controller.cpp
    flake/kis_shape_layer.cc
    flake/kis_shape_layer_canvas.cpp
    flake/kis_shape_selection.cpp
    flake/kis_shape_selection_canvas.cpp
    flake/kis_shape_selection_model.cpp
    kis_autogradient.cc
    kis_autogradient_resource.cc
    kis_bookmarked_configurations_editor.cc
    kis_bookmarked_configurations_model.cc
    kis_bookmarked_filter_configurations_model.cc
    kis_canvas_resource_provider.cpp
    kis_categorized_item_delegate.cpp
    kis_clipboard.cc
    kis_config.cc
    kis_config_notifier.cpp
    kis_color_data_list.cpp
    kis_control_frame.cpp
    kis_composite_ops_model.cc
    kis_paint_ops_model.cpp
    kis_cursor.cc
    kis_custom_palette.cc
    kis_custom_pattern.cc
<<<<<<< HEAD
    kis_doc2.cc 
=======
    kis_doc2.cc
    kis_exposure_visitor.cc
>>>>>>> be1c9b14
    kis_factory2.cc
    kis_filter_handler.cc
    kis_filter_manager.cc
    kis_filters_model.cc
    kis_histogram_view.cc
    kis_image_manager.cc
    kis_image_view_converter.cpp
    kis_import_catcher.cc
    kis_layer_manager.cc
    kis_mask_manager.cc
    kis_mimedata.cpp
    kis_node_commands_adapter.cpp
    kis_node_manager.cpp
    kis_node_model.cpp
    kis_model_index_converter_base.cpp
    kis_model_index_converter.cpp
    kis_model_index_converter_show_all.cpp
    kis_painting_assistant.cc
    kis_painting_assistants_manager.cc
    kis_paintop_box.cc
    kis_palette_manager.cpp
    kis_popup_palette.cpp
    kis_png_converter.cpp
    kis_preference_set_registry.cpp
    kis_print_job.cpp
    kis_resource_server_provider.cpp
    kis_selection_decoration.cc
    kis_selection_manager.cc
    kis_statusbar.cc
    kis_view2.cpp
    kis_zoom_manager.cc
    thememanager.cpp
    ko_favorite_resource_manager.cpp
    kis_workspace_resource.cpp
    kisexiv2/kis_exif_io.cpp
    kisexiv2/kis_exiv2.cpp
    kisexiv2/kis_iptc_io.cpp
    kisexiv2/kis_xmp_io.cpp
    kra/kis_kra_utils.cpp
    kra/kis_kra_load_visitor.cpp
    kra/kis_kra_loader.cpp
    kra/kis_kra_save_visitor.cpp
    kra/kis_kra_saver.cpp
    kra/kis_kra_savexml_visitor.cpp
    opengl/kis_opengl.cpp
    opengl/kis_opengl_canvas2.cpp
    opengl/kis_opengl_image_textures.cpp
    opengl/kis_texture_tile.cpp
    openrastertk/kis_open_raster_stack_load_visitor.cpp
    openrastertk/kis_open_raster_stack_save_visitor.cpp
    recorder/kis_node_query_path_editor.cc
    recorder/kis_recorded_action_creator.cc
    recorder/kis_recorded_action_creator_factory.cc
    recorder/kis_recorded_action_creator_factory_registry.cc
    recorder/kis_recorded_action_editor_factory.cc
    recorder/kis_recorded_action_editor_factory_registry.cc
    recorder/kis_recorded_filter_action_editor.cc
    recorder/kis_recorded_filter_action_creator.cpp
    recorder/kis_recorded_paint_action_editor.cc
    tool/kis_selection_tool_helper.cpp
    tool/kis_selection_tool_config_widget_helper.cpp
    tool/kis_shape_tool_helper.cpp
    tool/kis_tool.cc
    tool/kis_tool_freehand.cc
    tool/kis_painting_information_builder.cpp
    tool/kis_tool_freehand_helper.cpp
    tool/kis_tool_multihand_helper.cpp
    tool/kis_figure_painting_tool_helper.cpp
    tool/kis_recording_adapter.cpp
    tool/kis_tool_paint.cc
    tool/kis_tool_shape.cc
    tool/kis_tool_select_base.cpp
    tool/kis_tool_ellipse_base.cpp
    tool/kis_tool_rectangle_base.cpp
    tool/kis_tool_polyline_base.cpp
    tool/kis_color_picker_utils.cpp
    tool/kis_resources_snapshot.cpp
    tool/strokes/freehand_stroke.cpp
    tool/strokes/kis_painter_based_stroke_strategy.cpp
    widgets/kis_channelflags_widget.cpp
    widgets/kis_cmb_composite.cc
    widgets/kis_paintop_list_widget.cpp
    widgets/kis_cmb_idlist.cc
    widgets/kis_color_space_selector.cc
    widgets/kis_curve_widget.cpp
    widgets/kis_custom_image_widget.cc
    widgets/kis_double_widget.cc
    widgets/kis_filter_selector_widget.cc
    widgets/kis_gradient_chooser.cc
    widgets/kis_gradient_slider_widget.cc
    widgets/kis_gradient_slider.cpp
    widgets/kis_iconwidget.cc
    widgets/kis_mask_widgets.cpp
    widgets/kis_meta_data_merge_strategy_chooser_widget.cc
    widgets/kis_multi_bool_filter_widget.cc
    widgets/kis_multi_double_filter_widget.cc
    widgets/kis_multi_integer_filter_widget.cc
    widgets/kis_multipliers_double_slider_spinbox.cpp
    widgets/kis_paintop_presets_popup.cpp
    widgets/kis_paintop_presets_chooser_popup.cpp
    widgets/kis_pattern_chooser.cc
    widgets/kis_popup_button.cc
    widgets/kis_preset_chooser.cpp
    widgets/kis_progress_widget.cpp
    widgets/kis_selection_options.cc
    widgets/kis_scratch_pad.cpp
    widgets/kis_scratch_pad_event_filter.cpp
    widgets/kis_preset_selector_strip.cpp
    widgets/kis_tree_view_popup.cc
    widgets/kis_slider_spin_box.cpp
    widgets/kis_wdg_generator.cpp
    widgets/kis_workspace_chooser.cpp
    widgets/squeezedcombobox.cpp
    widgets/kis_categorized_list_view.cpp
    widgets/kis_widget_chooser.cpp
    widgets/kis_tool_button.cpp
    widgets/kis_floating_message.cpp
#    widgets/kis_light_source.cpp
#    widgets/kis_light_stage.cpp
    input/kis_input_manager.cpp
    input/kis_shortcut.cpp
    input/kis_abstract_input_action.cpp
    input/kis_tool_invocation_action.cpp
    input/kis_pan_action.cpp
    input/kis_alternate_invocation_action.cpp
    input/kis_rotate_canvas_action.cpp
    input/kis_zoom_action.cpp
    input/kis_show_palette_action.cpp
    input/kis_change_primary_setting_action.cpp
)

if(HAVE_OPENGL)
    if(HAVE_GLEW)
        set(kritaui_LIB_SRCS
            ${kritaui_LIB_SRCS}
            opengl/kis_opengl_shader.cpp
            opengl/kis_opengl_fragment_shader.cpp
            opengl/kis_opengl_vertex_shader.cpp
            opengl/kis_opengl_program.cpp
            opengl/kis_opengl_gradient_program.cpp
            )
    endif(HAVE_GLEW)
    set(kritaui_LIB_SRCS
        ${kritaui_LIB_SRCS}
        kis_3d_object_model.cpp
        )
endif(HAVE_OPENGL)

add_definitions(${KDE4_ENABLE_EXCEPTIONS})


kde4_add_ui_files(kritaui_LIB_SRCS
    forms/wdgfullscreensettings.ui
    forms/wdgautogradient.ui
    forms/wdggeneralsettings.ui
    forms/wdgperformancesettings.ui
    forms/wdggridsettings.ui
    forms/wdggenerators.ui
    forms/wdgcustompalette.ui
    forms/wdgbookmarkedconfigurationseditor.ui
    forms/wdgapplyprofile.ui
    forms/wdgcustompattern.ui
    forms/wdglayerproperties.ui
    forms/wdgcolorsettings.ui
    forms/wdgtabletsettings.ui
    forms/wdgcolorspaceselector.ui
    forms/wdgdisplaysettings.ui
    forms/kis_previewwidgetbase.ui
    forms/kis_matrix_widget.ui
    forms/wdgselectionoptions.ui
    forms/wdgshapeoptions.ui
    forms/wdgnewimage.ui
    forms/wdgimageproperties.ui
    forms/wdgmaskfromselection.ui
    forms/wdgmasksource.ui
    forms/wdgfilterdialog.ui
    forms/wdgmetadatamergestrategychooser.ui
    forms/wdgpaintoppresets.ui
    forms/wdgpaintopsettings.ui
    forms/wdgdlggeneratorlayer.ui
    forms/wdgfilterselector.ui
    forms/wdgfilternodecreation.ui
    forms/wdgpaintactioneditor.ui
    forms/wdgmultipliersdoublesliderspinbox.ui
    forms/wdgnodequerypatheditor.ui
    forms/wdgpresetselectorstrip.ui
)

kde4_add_library(kritaui SHARED ${kritaui_LIB_SRCS} )

target_link_libraries(kritaui ${X11_X11_LIB})

if(GHNS)
    target_link_libraries(kritaui ${KDE4_THREADWEAVER_LIBRARIES} kritaimage komain kowidgets ${PNG_LIBRARIES} ${EXIV2_LIBRARIES} ${KDE4_KNEWSTUFF3_LIBS})
else(GHNS)
    target_link_libraries(kritaui ${KDE4_THREADWEAVER_LIBRARIES} kritaimage komain kowidgets ${PNG_LIBRARIES} ${EXIV2_LIBRARIES})
endif (GHNS)

if(HAVE_OPENGL)
    target_link_libraries(kritaui ${OPENGL_LIBRARIES} ${QT_QTOPENGL_LIBRARY} ${OPENEXR_LIBRARIES})
    set (GL_INTERFACE_LIBRARIES ";${OPENGL_LIBRARIES};${QT_QTOPENGL_LIBRARY}")
    if(HAVE_GLEW)
        target_link_libraries(kritaui ${GLEW_LIBRARIES})
    endif(HAVE_GLEW)
endif(HAVE_OPENGL)

target_link_libraries(kritaui LINK_INTERFACE_LIBRARIES kritaimage komain ${GL_INTERFACE_LIBRARIES} )

set_target_properties(kritaui
    PROPERTIES VERSION ${GENERIC_CALLIGRA_LIB_VERSION} SOVERSION ${GENERIC_CALLIGRA_LIB_SOVERSION}
)
install(TARGETS kritaui  ${INSTALL_TARGETS_DEFAULT_ARGS})


########### install files ###############

install( FILES
    canvas/kis_canvas2.h
    canvas/kis_canvas_decoration.h
    canvas/kis_coordinates_converter.h
    tool/kis_tool.h
    kis_cursor.h
    kis_view2.h
    kis_ui_types.h
#    kis_cmb_composite.h
#    kis_cmb_idlist.h
#    kis_color_cup.h
#    kis_config.h
#    kis_double_click_event.h
#    kis_double_widget.h
#    kis_filter_manager.h
#    kis_gradient_chooser.h
#    kis_gradient_slider_widget.h
#    kis_histogram_view.h
#    kis_icon_item.h
#    kis_iconwidget.h
#    kis_itemchooser.h
#    kis_label_zoom.h
#    kis_move_event.h
   widgets/kis_multi_bool_filter_widget.h
   widgets/kis_multi_double_filter_widget.h
   widgets/kis_multi_integer_filter_widget.h
#    kis_paintop_box.h
#    kis_previewwidget.h
#    kis_tool_non_paint.h
#    kis_tool_paint.h
#    kis_tool_freehand.h
#    kis_tool_dummy.h
#    kis_tool_manager.h
#    kis_tool_types.h
#    kis_view2.h
#    KoInputDevice.h
#    canvas/kis_perspective_grid_manager.h
   DESTINATION ${INCLUDE_INSTALL_DIR})<|MERGE_RESOLUTION|>--- conflicted
+++ resolved
@@ -67,12 +67,7 @@
     kis_cursor.cc
     kis_custom_palette.cc
     kis_custom_pattern.cc
-<<<<<<< HEAD
-    kis_doc2.cc 
-=======
     kis_doc2.cc
-    kis_exposure_visitor.cc
->>>>>>> be1c9b14
     kis_factory2.cc
     kis_filter_handler.cc
     kis_filter_manager.cc
