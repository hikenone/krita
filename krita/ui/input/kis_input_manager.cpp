--- conflicted
+++ resolved
@@ -198,7 +198,6 @@
     return QList<Qt::MouseButton>() << button1 << button2;
 }
 
-<<<<<<< HEAD
 class KisInputManager::Private::ProximityNotifier : public QObject {
 public:
     ProximityNotifier(Private *_d, QObject *p) : QObject(p), d(_d) {}
@@ -221,8 +220,6 @@
     KisInputManager::Private *d;
 };
 
-=======
->>>>>>> 460c8628
 void KisInputManager::Private::addStrokeShortcut(KisAbstractInputAction* action, int index,
                                                  const QList<Qt::Key> &modifiers,
                                                  Qt::MouseButtons buttons)
@@ -518,15 +515,9 @@
     switch (event->type()) {
     case QEvent::MouseButtonPress:
     case QEvent::MouseButtonDblClick: {
-<<<<<<< HEAD
         d->debugMouseEvent(event);
         break_if_should_ignore_cursor_events();
 
-=======
-        if(d->lastTouchEvent)
-            break;
-        if (d->logTabletEvents) qDebug() << "MouseButtonDblClick";
->>>>>>> 460c8628
         QMouseEvent *mouseEvent = static_cast<QMouseEvent*>(event);
 
         if (d->tryHidePopupPalette() || d->trySetMirrorMode(widgetToPixel(mouseEvent->posF()))) {
@@ -665,8 +656,6 @@
 
         break;
     }
-<<<<<<< HEAD
-
     case KisTabletEvent::TabletPressEx:
     case KisTabletEvent::TabletMoveEx:
     case KisTabletEvent::TabletReleaseEx: {
@@ -698,17 +687,17 @@
 
         break;
     }
-=======
+
     case QEvent::TouchBegin:
         KisAbstractInputAction::setInputManager(this);
-        
+
         retval = d->matcher.touchBeginEvent(static_cast<QTouchEvent*>(event));
         event->accept();
         d->resetSavedTabletEvent(event->type());
         break;
     case QEvent::TouchUpdate:
         KisAbstractInputAction::setInputManager(this);
-        
+
         retval = d->matcher.touchUpdateEvent(static_cast<QTouchEvent*>(event));
         event->accept();
         d->resetSavedTabletEvent(event->type());
@@ -721,7 +710,6 @@
         delete d->lastTouchEvent;
         d->lastTouchEvent = 0;
         break;
->>>>>>> 460c8628
     default:
         break;
     }
