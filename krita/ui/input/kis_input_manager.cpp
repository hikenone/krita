/* This file is part of the KDE project
 *
 *  Copyright (C) 2012 Arjen Hiemstra <ahiemstra@heimr.nl>
 *  Copyright (C) 2015 Michael Abrahams <miabraha@gmail.com>
 *
 *  This program is free software; you can redistribute it and/or modify
 *  it under the terms of the GNU General Public License as published by
 *  the Free Software Foundation; either version 2 of the License, or
 *  (at your option) any later version.
 *
 *  This program is distributed in the hope that it will be useful,
 *  but WITHOUT ANY WARRANTY; without even the implied warranty of
 *  MERCHANTABILITY or FITNESS FOR A PARTICULAR PURPOSE.  See the
 *  GNU General Public License for more details.
 *
 *  You should have received a copy of the GNU General Public License
 *  along with this program; if not, write to the Free Software
 *  Foundation, Inc., 51 Franklin Street, Fifth Floor, Boston, MA 02110-1301, USA.
 */

#include "kis_input_manager.h"

#include <kis_debug.h>
#include <QQueue>
#include <klocalizedstring.h>
#include <QApplication>

#include <KoToolManager.h>

#include "kis_tool_proxy.h"

#include <kis_config.h>
#include <kis_canvas2.h>
#include <KisViewManager.h>
#include <kis_image.h>
#include <kis_canvas_resource_provider.h>
#include <kis_favorite_resource_manager.h>

#include "kis_abstract_input_action.h"
#include "kis_tool_invocation_action.h"
#include "kis_pan_action.h"
#include "kis_alternate_invocation_action.h"
#include "kis_rotate_canvas_action.h"
#include "kis_zoom_action.h"
#include "kis_show_palette_action.h"
#include "kis_change_primary_setting_action.h"

#include "kis_shortcut_matcher.h"
#include "kis_stroke_shortcut.h"
#include "kis_single_action_shortcut.h"
#include "kis_touch_shortcut.h"

#include "kis_input_profile.h"
#include "kis_input_profile_manager.h"
#include "kis_shortcut_configuration.h"

#include <input/kis_tablet_debugger.h>
#include <kis_signal_compressor.h>

#include "kis_extended_modifiers_mapper.h"
#include "kis_input_manager_p.h"

template <typename T>
uint qHash(QPointer<T> value) {
    return reinterpret_cast<quintptr>(value.data());
}


#define start_ignore_cursor_events() d->blockMouseEvents()
#define stop_ignore_cursor_events() d->allowMouseEvents()

// Note: this is placeholder!
#define touch_stop_block_press_events()  //d->blockMouseEvents()
#define touch_start_block_press_events()  //d->blockMouseEvents()
#define break_if_touch_blocked_press_events() // if (d->touchHasBlockedPressEvents) break;

KisInputManager::KisInputManager(QObject *parent)
    : QObject(parent), d(new Private(this))
{
    connect(KoToolManager::instance(), SIGNAL(changedTool(KoCanvasController*,int)),
            SLOT(slotToolChanged()));
    connect(&d->moveEventCompressor, SIGNAL(timeout()), SLOT(slotCompressedMoveEvent()));


#ifndef Q_OS_MAC
    QApplication::instance()->
        installEventFilter(new Private::ProximityNotifier(d, this));
#endif
}

KisInputManager::~KisInputManager()
{
    delete d;
}

void KisInputManager::addTrackedCanvas(KisCanvas2 *canvas)
{
    d->canvasSwitcher.addCanvas(canvas);
}

void KisInputManager::removeTrackedCanvas(KisCanvas2 *canvas)
{
    d->canvasSwitcher.removeCanvas(canvas);
}

void KisInputManager::toggleTabletLogger()
{
    KisTabletDebugger::instance()->toggleDebugging();
}

void KisInputManager::attachPriorityEventFilter(QObject *filter)
{
    d->priorityEventFilter.insert(QPointer<QObject>(filter));
}

void KisInputManager::detachPriorityEventFilter(QObject *filter)
{
    d->priorityEventFilter.remove(QPointer<QObject>(filter));
}

void KisInputManager::setupAsEventFilter(QObject *receiver)
{
    if (d->eventsReceiver) {
        d->eventsReceiver->removeEventFilter(this);
    }

    d->eventsReceiver = receiver;

    if (d->eventsReceiver) {
        d->eventsReceiver->installEventFilter(this);
    }
}

void KisInputManager::stopIgnoringEvents()
{
    stop_ignore_cursor_events();
}

void KisInputManager::slotFocusOnEnter(bool value)
{
    if (d->focusOnEnter == value) {
        return;
    }

    d->focusOnEnter = value;

    if (d->focusOnEnter && d->containsPointer) {
        if (d->canvas) {
            d->canvas->canvasWidget()->setFocus();
        }
    }
}

#if defined (__clang__)
#pragma GCC diagnostic ignored "-Wswitch"
#endif

bool KisInputManager::eventFilter(QObject* object, QEvent* event)
{
    if (object != d->eventsReceiver) return false;

<<<<<<< HEAD
=======
#if !defined(Q_OS_WIN)
    // If we have saved an event, take care of it now.
    if (d->eventEater.savedEvent) {
        auto savedEvent = d->eventEater.savedEvent;
        d->eventEater.savedEvent = 0;
        if (event->type() != QEvent::TabletPress) {
            // Unless things are screwed up beyond hope, the old event was the real deal.
            this->eventFilterImpl(savedEvent);
        }
        delete savedEvent;
    }

>>>>>>> 0dc97118
    if (d->eventEater.eventFilter(object, event)) return false;
#endif

<<<<<<< HEAD
    foreach (QPointer<QObject> filter, d->priorityEventFilter) {
=======

    Q_FOREACH (QPointer<QObject> filter, d->priorityEventFilter) {
>>>>>>> 0dc97118
        if (filter.isNull()) {
            d->priorityEventFilter.remove(filter);
            continue;
        }

        if (filter->eventFilter(object, event)) return true;
    }

    // KoToolProxy needs to pre-process some events to ensure the
    // global shortcuts (not the input manager's ones) are not
    // executed, in particular, this line will accept events when the
    // tool is in text editing, preventing shortcut triggering
    d->toolProxy->processEvent(event);

    // Continue with the actual switch statement...
    return eventFilterImpl(event);
}

bool KisInputManager::eventFilterImpl(QEvent * event)
{
    // TODO: Handle touch events correctly.
    bool retval = false;

    switch (event->type()) {
    case QEvent::MouseButtonPress:
    case QEvent::MouseButtonDblClick: {
        d->debugEvent<QMouseEvent, true>(event);
        // break_if_touch_blocked_press_events();

        QMouseEvent *mouseEvent = static_cast<QMouseEvent*>(event);

        if (d->tryHidePopupPalette()) {
            retval = true;
        } else {
            //Make sure the input actions know we are active.
            KisAbstractInputAction::setInputManager(this);
            retval = d->matcher.buttonPressed(mouseEvent->button(), mouseEvent);
        }
        event->setAccepted(retval);
        break;
    }
    case QEvent::MouseButtonRelease: {
        d->debugEvent<QMouseEvent, true>(event);
        // break_if_touch_blocked_press_events();

        QMouseEvent *mouseEvent = static_cast<QMouseEvent*>(event);
        retval = d->matcher.buttonReleased(mouseEvent->button(), mouseEvent);
        event->setAccepted(retval);
        break;
    }
    case QEvent::ShortcutOverride: {
        d->debugEvent<QKeyEvent, false>(event);
        QKeyEvent *keyEvent = static_cast<QKeyEvent*>(event);

        Qt::Key key = KisExtendedModifiersMapper::workaroundShiftAltMetaHell(keyEvent);

        if (!keyEvent->isAutoRepeat()) {
            retval = d->matcher.keyPressed(key);
        } else {
            retval = d->matcher.autoRepeatedKeyPressed(key);
        }

        /**
         * Workaround for temporary switching of tools by
         * KoCanvasControllerWidget. We don't need this switch because
         * we handle it ourselves.
         */
        retval |= !d->forwardAllEventsToTool &&
                (keyEvent->key() == Qt::Key_Space ||
                 keyEvent->key() == Qt::Key_Escape);

        break;
    }
    case QEvent::KeyRelease: {
        d->debugEvent<QKeyEvent, false>(event);
        QKeyEvent *keyEvent = static_cast<QKeyEvent*>(event);

        if (!keyEvent->isAutoRepeat()) {
            Qt::Key key = KisExtendedModifiersMapper::workaroundShiftAltMetaHell(keyEvent);
            retval = d->matcher.keyReleased(key);
        }
        break;
    }
    case QEvent::MouseMove: {
        d->debugEvent<QMouseEvent, true>(event);

        if (!d->matcher.pointerMoved(event)) {
            //Update the current tool so things like the brush outline gets updated.
            d->toolProxy->forwardHoverEvent(event);
        }
        retval = true;
        event->setAccepted(retval);
        break;
    }
    case QEvent::Wheel: {
        d->debugEvent<QWheelEvent, false>(event);
        QWheelEvent *wheelEvent = static_cast<QWheelEvent*>(event);
        KisSingleActionShortcut::WheelAction action;

        if(wheelEvent->orientation() == Qt::Horizontal) {
            if(wheelEvent->delta() < 0) {
                action = KisSingleActionShortcut::WheelRight;
            }
            else {
                action = KisSingleActionShortcut::WheelLeft;
            }
        }
        else {
            if(wheelEvent->delta() > 0) {
                action = KisSingleActionShortcut::WheelUp;
            }
            else {
                action = KisSingleActionShortcut::WheelDown;
            }
        }

        //Make sure the input actions know we are active.
        KisAbstractInputAction::setInputManager(this);
        retval = d->matcher.wheelEvent(action, wheelEvent);
        break;
    }
    case QEvent::Enter:
        d->debugEvent<QEvent, false>(event);
        d->containsPointer = true;
        //Make sure the input actions know we are active.
        KisAbstractInputAction::setInputManager(this);
        //Ensure we have focus so we get key events.
        if (d->focusOnEnter) {
            d->canvas->canvasWidget()->setFocus();
        }
        stop_ignore_cursor_events();
        touch_stop_block_press_events();

        d->matcher.enterEvent();
        break;
    case QEvent::Leave:
        d->debugEvent<QEvent, false>(event);
        d->containsPointer = false;
        /**
         * We won't get a TabletProximityLeave event when the tablet
         * is hovering above some other widget, so restore cursor
         * events processing right now.
         */
        stop_ignore_cursor_events();
        touch_stop_block_press_events();

        d->matcher.leaveEvent();
        break;
    case QEvent::FocusIn:
        d->debugEvent<QEvent, false>(event);
        KisAbstractInputAction::setInputManager(this);

        //Clear all state so we don't have half-matched shortcuts dangling around.
        d->matcher.reinitialize();

        { // Emulate pressing of the key that are already pressed
            KisExtendedModifiersMapper mapper;

            Qt::KeyboardModifiers modifiers = mapper.queryStandardModifiers();
            Q_FOREACH (Qt::Key key, mapper.queryExtendedModifiers()) {
                QKeyEvent kevent(QEvent::KeyPress, key, modifiers);
                eventFilterImpl(&kevent);
            }
        }

        stop_ignore_cursor_events();
        break;
    case QEvent::TabletRelease: {
        // break_if_touch_blocked_press_events();
        d->debugEvent<QTabletEvent, false>(event);

        QTabletEvent *tabletEvent = static_cast<QTabletEvent*>(event);
        retval = d->matcher.buttonReleased(tabletEvent->button(), tabletEvent);
        retval = true;
        event->setAccepted(true);
        stop_ignore_cursor_events();
        break;
    }


    case QEvent::TabletMove: {
        d->debugEvent<QTabletEvent, false>(event);
        QTabletEvent *tabletEvent = static_cast<QTabletEvent*>(event);

        if (!d->matcher.pointerMoved(tabletEvent)) {
            d->toolProxy->forwardHoverEvent(tabletEvent);
        }
        retval = true;
        event->setAccepted(true);

        /**
         * The flow of tablet events means the tablet is in the
         * proximity area, so activate it even when the
         * TabletEnterProximity event was missed (may happen when
         * changing focus of the window with tablet in the proximity
         * area)
         */
        start_ignore_cursor_events();
        break;
    }

    case QEvent::TabletPress: {
        d->debugEvent<QTabletEvent, false>(event);
        QTabletEvent *tabletEvent = static_cast<QTabletEvent*>(event);
        if (d->tryHidePopupPalette()) {
            retval = true;
        } else {
            //Make sure the input actions know we are active.
            KisAbstractInputAction::setInputManager(this);
            retval = d->matcher.buttonPressed(tabletEvent->button(), tabletEvent);
        }
        event->setAccepted(true);
        retval = true;
        start_ignore_cursor_events();
        break;
    }

    case QEvent::TouchBegin:
        touch_start_block_press_events();
        KisAbstractInputAction::setInputManager(this);

        retval = d->matcher.touchBeginEvent(static_cast<QTouchEvent*>(event));
        event->accept();
        // d->resetSavedTabletEvent(event->type());
        break;
    case QEvent::TouchUpdate:
        touch_start_block_press_events();
        KisAbstractInputAction::setInputManager(this);

        retval = d->matcher.touchUpdateEvent(static_cast<QTouchEvent*>(event));
        event->accept();
        // d->resetSavedTabletEvent(event->type());
        break;
    case QEvent::TouchEnd:
        touch_stop_block_press_events();
        d->saveTouchEvent(static_cast<QTouchEvent*>(event));
        retval = d->matcher.touchEndEvent(static_cast<QTouchEvent*>(event));
        event->accept();
        // d->resetSavedTabletEvent(event->type());
        delete d->lastTouchEvent;
        d->lastTouchEvent = 0;
        break;
    default:
        break;
    }

    return !retval ? d->processUnhandledEvent(event) : true;
}


void KisInputManager::slotCompressedMoveEvent()
{
    if (d->compressedMoveEvent) {

        // touch_stop_block_press_events();

        (void) d->handleCompressedTabletEvent(d->eventsReceiver, d->compressedMoveEvent.data());

        d->compressedMoveEvent.reset();
        dbgKrita << "Compressed move event received.";
    } else {
        dbgKrita << "Unexpected empty move event";
    }
}

KisCanvas2* KisInputManager::canvas() const
{
    return d->canvas;
}

KisToolProxy* KisInputManager::toolProxy() const
{
    return d->toolProxy;
}

QTouchEvent *KisInputManager::lastTouchEvent() const
{
    return d->lastTouchEvent;
}

void KisInputManager::slotToolChanged()
{
    QString toolId = KoToolManager::instance()->activeToolId();
    if (toolId == "ArtisticTextTool" || toolId == "TextTool") {
        d->forwardAllEventsToTool = true;
        d->matcher.suppressAllActions(true);
    } else {
        d->forwardAllEventsToTool = false;
        d->matcher.suppressAllActions(false);
    }
}

QPointF KisInputManager::widgetToDocument(const QPointF& position)
{
    const QPointF half = QPointF(.5f, .5f);
    QPointF pixel = position + half;
    return d->canvas->coordinatesConverter()->widgetToDocument(pixel);
}

void KisInputManager::profileChanged()
{
    d->matcher.clearShortcuts();

    KisInputProfile *profile = KisInputProfileManager::instance()->currentProfile();
    if (profile) {
        const QList<KisShortcutConfiguration*> shortcuts = profile->allShortcuts();

        for (KisShortcutConfiguration * const shortcut : shortcuts) {
            dbgUI << "Adding shortcut" << shortcut->keys() << "for action" << shortcut->action()->name();
            switch(shortcut->type()) {
            case KisShortcutConfiguration::KeyCombinationType:
                d->addKeyShortcut(shortcut->action(), shortcut->mode(), shortcut->keys());
                break;
            case KisShortcutConfiguration::MouseButtonType:
                d->addStrokeShortcut(shortcut->action(), shortcut->mode(), shortcut->keys(), shortcut->buttons());
                break;
            case KisShortcutConfiguration::MouseWheelType:
                d->addWheelShortcut(shortcut->action(), shortcut->mode(), shortcut->keys(), shortcut->wheel());
                break;
            case KisShortcutConfiguration::GestureType:
                d->addTouchShortcut(shortcut->action(), shortcut->mode(), shortcut->gesture());
                break;
            default:
                break;
            }
        }
    }
    else {
        dbgKrita << "No Input Profile Found: canvas interaction will be impossible";
    }
}<|MERGE_RESOLUTION|>--- conflicted
+++ resolved
@@ -158,31 +158,9 @@
 bool KisInputManager::eventFilter(QObject* object, QEvent* event)
 {
     if (object != d->eventsReceiver) return false;
-
-<<<<<<< HEAD
-=======
-#if !defined(Q_OS_WIN)
-    // If we have saved an event, take care of it now.
-    if (d->eventEater.savedEvent) {
-        auto savedEvent = d->eventEater.savedEvent;
-        d->eventEater.savedEvent = 0;
-        if (event->type() != QEvent::TabletPress) {
-            // Unless things are screwed up beyond hope, the old event was the real deal.
-            this->eventFilterImpl(savedEvent);
-        }
-        delete savedEvent;
-    }
-
->>>>>>> 0dc97118
     if (d->eventEater.eventFilter(object, event)) return false;
-#endif
-
-<<<<<<< HEAD
-    foreach (QPointer<QObject> filter, d->priorityEventFilter) {
-=======
 
     Q_FOREACH (QPointer<QObject> filter, d->priorityEventFilter) {
->>>>>>> 0dc97118
         if (filter.isNull()) {
             d->priorityEventFilter.remove(filter);
             continue;
