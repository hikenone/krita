/*
 *  Copyright (c) 2011 Dmitry Kazakov <dimula73@gmail.com>
 *
 *  This program is free software; you can redistribute it and/or modify
 *  it under the terms of the GNU General Public License as published by
 *  the Free Software Foundation; either version 2 of the License, or
 *  (at your option) any later version.
 *
 *  This program is distributed in the hope that it will be useful,
 *  but WITHOUT ANY WARRANTY; without even the implied warranty of
 *  MERCHANTABILITY or FITNESS FOR A PARTICULAR PURPOSE.  See the
 *  GNU General Public License for more details.
 *
 *  You should have received a copy of the GNU General Public License
 *  along with this program; if not, write to the Free Software
 *  Foundation, Inc., 51 Franklin Street, Fifth Floor, Boston, MA 02110-1301, USA.
 */

#include "stroke_testing_utils.h"

#include <QtTest>

#include <QDir>
#include <KoColor.h>
#include <KoColorSpace.h>
#include <KoColorSpaceRegistry.h>
#include <KoCompositeOpRegistry.h>
#include "kis_painter.h"
#include "kis_paintop_preset.h"
#include "KoPattern.h"
#include "kis_canvas_resource_provider.h"
#include "kis_image.h"
#include "kis_paint_device.h"
#include "kis_paint_layer.h"
#include "kis_group_layer.h"

#include "testutil.h"


KisImageSP utils::createImage(KisUndoStore *undoStore, const QSize &imageSize) {
    QRect imageRect(0,0,imageSize.width(),imageSize.height());

    const KoColorSpace * cs = KoColorSpaceRegistry::instance()->rgb8();
    KisImageSP image = new KisImage(undoStore, imageRect.width(), imageRect.height(), cs, "stroke test");

    KisPaintLayerSP paintLayer1 = new KisPaintLayer(image, "paint1", OPACITY_OPAQUE_U8);
    KisPaintLayerSP paintLayer2 = new KisPaintLayer(image, "paint2", OPACITY_OPAQUE_U8);
    KisPaintLayerSP paintLayer3 = new KisPaintLayer(image, "paint3", OPACITY_OPAQUE_U8);
    KisPaintLayerSP paintLayer4 = new KisPaintLayer(image, "paint4", OPACITY_OPAQUE_U8);
    KisPaintLayerSP paintLayer5 = new KisPaintLayer(image, "paint5", OPACITY_OPAQUE_U8);

    image->lock();
    image->addNode(paintLayer1);
    image->addNode(paintLayer2);
    image->addNode(paintLayer3);
    image->addNode(paintLayer4);
    image->addNode(paintLayer5);
    image->unlock();
    return image;
}

KoCanvasResourceManager* utils::createResourceManager(KisImageWSP image,
                                                KisNodeSP node,
                                                const QString &presetFileName)
{
    KoCanvasResourceManager *manager = new KoCanvasResourceManager();

    QVariant i;

    i.setValue(KoColor(Qt::black, image->colorSpace()));
    manager->setResource(KoCanvasResourceManager::ForegroundColor, i);

    i.setValue(KoColor(Qt::white, image->colorSpace()));
    manager->setResource(KoCanvasResourceManager::BackgroundColor, i);

    i.setValue(static_cast<void*>(0));
    manager->setResource(KisCanvasResourceProvider::CurrentPattern, i);
    manager->setResource(KisCanvasResourceProvider::CurrentGradient, i);
    manager->setResource(KisCanvasResourceProvider::CurrentGeneratorConfiguration, i);

    if(!node) {
        node = image->root();

        while(node && !dynamic_cast<KisPaintLayer*>(node.data())) {
            node = node->firstChild();
        }

        Q_ASSERT(node && dynamic_cast<KisPaintLayer*>(node.data()));
    }

    i.setValue(node);
    manager->setResource(KisCanvasResourceProvider::CurrentKritaNode, i);

    KisPaintOpPresetSP preset;

    if (!presetFileName.isEmpty()) {
        QString fullFileName = TestUtil::fetchDataFileLazy(presetFileName);
        preset = new KisPaintOpPreset(fullFileName);
        bool presetValid = preset->load();
        Q_ASSERT(presetValid); Q_UNUSED(presetValid);

        i.setValue(preset);
        manager->setResource(KisCanvasResourceProvider::CurrentPaintOpPreset, i);
    }

    i.setValue(COMPOSITE_OVER);
    manager->setResource(KisCanvasResourceProvider::CurrentCompositeOp, i);

    i.setValue(false);
    manager->setResource(KisCanvasResourceProvider::MirrorHorizontal, i);

    i.setValue(false);
    manager->setResource(KisCanvasResourceProvider::MirrorVertical, i);

    i.setValue(1.0);
    manager->setResource(KisCanvasResourceProvider::Opacity, i);

    i.setValue(1.0);
    manager->setResource(KisCanvasResourceProvider::HdrExposure, i);

    i.setValue(QPoint());
    manager->setResource(KisCanvasResourceProvider::MirrorAxesCenter, i);

    return manager;
}

utils::StrokeTester::StrokeTester(const QString &name, const QSize &imageSize, const QString &presetFilename)
    : m_name(name),
      m_imageSize(imageSize),
      m_presetFilename(presetFilename),
<<<<<<< HEAD
      m_numIterations(1)
=======
      m_numIterations(1),
      m_baseFuzziness(1)
>>>>>>> b1bbd053
{
}

utils::StrokeTester::~StrokeTester()
{
}

void utils::StrokeTester::setNumIterations(int value)
{
    m_numIterations = value;
}

<<<<<<< HEAD
=======
void utils::StrokeTester::setBaseFuzziness(int value)
{
    m_baseFuzziness = value;
}

>>>>>>> b1bbd053
void utils::StrokeTester::test()
{
    testOneStroke(false, false, false);
    testOneStroke(false, true, false);
    testOneStroke(true, false, false);
    testOneStroke(true, true, false);

    // The same but with updates (compare against projection)

    testOneStroke(false, false, false, true);
    testOneStroke(false, true, false, true);
    testOneStroke(true, false, false, true);
    testOneStroke(true, true, false, true);

    // The same, but with an external layer

    testOneStroke(false, false, true);
    testOneStroke(false, true, true);
    testOneStroke(true, false, true);
    testOneStroke(true, true, true);
}

void utils::StrokeTester::benchmark()
{
    // not cancelled, indirect painting, internal, no updates, no qimage
    doStroke(false, true, false, false, false);
}

void utils::StrokeTester::testOneStroke(bool cancelled,
                                        bool indirectPainting,
                                        bool externalLayer,
                                        bool testUpdates)
{
    QString testName = formatTestName(m_name,
                                      cancelled,
                                      indirectPainting,
                                      externalLayer);

    qDebug() << "Testcase:" << testName
             << "(comare against " << (testUpdates ? "projection" : "layer") << ")";

    QImage resultImage;
    resultImage = doStroke(cancelled, indirectPainting, externalLayer, testUpdates);

    QImage refImage;
    refImage.load(referenceFile(testName));

    QPoint temp;
    if(!TestUtil::compareQImages(temp, refImage, resultImage, m_baseFuzziness, m_baseFuzziness)) {
        refImage.save(dumpReferenceFile(testName));
        resultImage.save(resultFile(testName));

        QFAIL("Images do not coincide");
    }
}

QString utils::StrokeTester::formatTestName(const QString &baseName,
                                            bool cancelled,
                                            bool indirectPainting,
                                            bool externalLayer)
{
    QString result = baseName;
    result += "_" + m_presetFilename;
    result += indirectPainting ? "_indirect" : "_incremental";
    result += cancelled ? "_cancelled" : "_finished";
    result += externalLayer ? "_external" : "_internal";
    return result;
}

QString utils::StrokeTester::referenceFile(const QString &testName)
{
    QString path =
        QString(FILES_DATA_DIR) + QDir::separator() +
        m_name + QDir::separator();

    path += testName;
    path += ".png";
    return path;
}

QString utils::StrokeTester::dumpReferenceFile(const QString &testName)
{
    QString path = QString(FILES_OUTPUT_DIR) + QDir::separator();
    path += testName;
    path += "_expected";
    path += ".png";
    return path;
}

QString utils::StrokeTester::resultFile(const QString &testName)
{
    QString path = QString(FILES_OUTPUT_DIR) + QDir::separator();
    path += testName;
    path += ".png";
    return path;
}

QImage utils::StrokeTester::doStroke(bool cancelled,
                                     bool indirectPainting,
                                     bool externalLayer,
                                     bool testUpdates,
                                     bool needQImage)
{
    KisImageSP image = utils::createImage(0, m_imageSize);
    KoCanvasResourceManager *manager = utils::createResourceManager(image, 0, m_presetFilename);
    KisNodeSP currentNode;

    for (int i = 0; i < m_numIterations; i++) {
        modifyResourceManager(manager, image, i);
<<<<<<< HEAD

        KisPainter *painter = new KisPainter();
        KisResourcesSnapshotSP resources =
            new KisResourcesSnapshot(image,
                                     image->postExecutionUndoAdapter(),
                                     manager);

        if(externalLayer) {
            KisNodeSP externalNode = new KisPaintLayer(0, "extlyr", OPACITY_OPAQUE_U8, image->colorSpace());
            resources->setCurrentNode(externalNode);
            Q_ASSERT(resources->currentNode() == externalNode);
        }

        initImage(image, resources->currentNode(), i);

        KisStrokeStrategy *stroke = createStroke(indirectPainting, resources, painter, image);
        m_strokeId = image->startStroke(stroke);
        addPaintingJobs(image, resources, painter, i);

        if(!cancelled) {
            image->endStroke(m_strokeId);
        }
        else {
            image->cancelStroke(m_strokeId);
        }

=======
        KisPainter *painter = new KisPainter();
        KisResourcesSnapshotSP resources =
            new KisResourcesSnapshot(image,
                                 image->rootLayer()->firstChild(),
                                 image->postExecutionUndoAdapter(),
                                 manager);

        if(externalLayer) {
            KisNodeSP externalNode = new KisPaintLayer(0, "extlyr", OPACITY_OPAQUE_U8, image->colorSpace());
            resources->setCurrentNode(externalNode);
            Q_ASSERT(resources->currentNode() == externalNode);
        }

        initImage(image, resources->currentNode(), i);

        KisStrokeStrategy *stroke = createStroke(indirectPainting, resources, painter, image);
        m_strokeId = image->startStroke(stroke);
        addPaintingJobs(image, resources, painter, i);

        if(!cancelled) {
            image->endStroke(m_strokeId);
        }
        else {
            image->cancelStroke(m_strokeId);
        }

>>>>>>> b1bbd053
        image->waitForDone();
        currentNode = resources->currentNode();
    }

    QImage resultImage;
    if(needQImage) {
        KisPaintDeviceSP device = testUpdates ?
            image->projection() :
            currentNode->paintDevice();

        resultImage = device->convertToQImage(0, 0, 0, image->width(), image->height());
    }

    image = 0;
    delete manager;
    return resultImage;
}

void utils::StrokeTester::modifyResourceManager(KoCanvasResourceManager *manager,
                                                KisImageWSP image, int iteration)
{
    Q_UNUSED(iteration);
    modifyResourceManager(manager, image);
}

void utils::StrokeTester::modifyResourceManager(KoCanvasResourceManager *manager,
                                                KisImageWSP image)
{
    Q_UNUSED(manager);
    Q_UNUSED(image);
}

void utils::StrokeTester::initImage(KisImageWSP image, KisNodeSP activeNode, int iteration)
{
    Q_UNUSED(iteration);
    initImage(image, activeNode);
}

void utils::StrokeTester::initImage(KisImageWSP image, KisNodeSP activeNode)
{
    Q_UNUSED(image);
    Q_UNUSED(activeNode);
}

void utils::StrokeTester::addPaintingJobs(KisImageWSP image,
                                          KisResourcesSnapshotSP resources,
                                          KisPainter *painter, int iteration)
{
    Q_UNUSED(iteration);
    addPaintingJobs(image, resources, painter);
}

void utils::StrokeTester::addPaintingJobs(KisImageWSP image,
                                          KisResourcesSnapshotSP resources,
                                          KisPainter *painter)
{
    Q_UNUSED(image);
    Q_UNUSED(resources);
    Q_UNUSED(painter);
}<|MERGE_RESOLUTION|>--- conflicted
+++ resolved
@@ -128,12 +128,8 @@
     : m_name(name),
       m_imageSize(imageSize),
       m_presetFilename(presetFilename),
-<<<<<<< HEAD
-      m_numIterations(1)
-=======
       m_numIterations(1),
       m_baseFuzziness(1)
->>>>>>> b1bbd053
 {
 }
 
@@ -146,14 +142,11 @@
     m_numIterations = value;
 }
 
-<<<<<<< HEAD
-=======
 void utils::StrokeTester::setBaseFuzziness(int value)
 {
     m_baseFuzziness = value;
 }
 
->>>>>>> b1bbd053
 void utils::StrokeTester::test()
 {
     testOneStroke(false, false, false);
@@ -263,11 +256,11 @@
 
     for (int i = 0; i < m_numIterations; i++) {
         modifyResourceManager(manager, image, i);
-<<<<<<< HEAD
 
         KisPainter *painter = new KisPainter();
         KisResourcesSnapshotSP resources =
             new KisResourcesSnapshot(image,
+                                     image->rootLayer()->firstChild(),
                                      image->postExecutionUndoAdapter(),
                                      manager);
 
@@ -290,34 +283,6 @@
             image->cancelStroke(m_strokeId);
         }
 
-=======
-        KisPainter *painter = new KisPainter();
-        KisResourcesSnapshotSP resources =
-            new KisResourcesSnapshot(image,
-                                 image->rootLayer()->firstChild(),
-                                 image->postExecutionUndoAdapter(),
-                                 manager);
-
-        if(externalLayer) {
-            KisNodeSP externalNode = new KisPaintLayer(0, "extlyr", OPACITY_OPAQUE_U8, image->colorSpace());
-            resources->setCurrentNode(externalNode);
-            Q_ASSERT(resources->currentNode() == externalNode);
-        }
-
-        initImage(image, resources->currentNode(), i);
-
-        KisStrokeStrategy *stroke = createStroke(indirectPainting, resources, painter, image);
-        m_strokeId = image->startStroke(stroke);
-        addPaintingJobs(image, resources, painter, i);
-
-        if(!cancelled) {
-            image->endStroke(m_strokeId);
-        }
-        else {
-            image->cancelStroke(m_strokeId);
-        }
-
->>>>>>> b1bbd053
         image->waitForDone();
         currentNode = resources->currentNode();
     }
