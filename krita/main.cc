/*
 *  main.cc - part of KImageShop
 *
 *  Copyright (c) 1999 Matthias Elter <me@kde.org>
 *  Copyright (c) 2002 Patrick Julien <freak@codepimps.org>
 *
 *  This program is free software; you can redistribute it and/or modify
 *  it under the terms of the GNU General Public License as published by
 *  the Free Software Foundation; either version 2 of the License, or
 *  (at your option) any later version.
 *
 *  This program is distributed in the hope that it will be useful,
 *  but WITHOUT ANY WARRANTY; without even the implied warranty of
 *  MERCHANTABILITY or FITNESS FOR A PARTICULAR PURPOSE.  See the
 *  GNU General Public License for more details.
 *
 *  You should have received a copy of the GNU General Public License
 *  along with this program; if not, write to the Free Software
 */

#include <stdlib.h>

#include <QString>
#include <QPixmap>
#include <QDebug>
#include <QProcess>
#include <QProcessEnvironment>
#include <QDesktopServices>
#include <QDir>

#include <kglobal.h>
#include <kcmdlineargs.h>
#include <ksplashscreen.h>
#include <ksycoca.h>
#include <kstandarddirs.h>

#include <KoApplication.h>

#include <krita_export.h>

#include "data/splash/splash_screen.xpm"
#include "ui/kis_aboutdata.h"

#ifdef Q_OS_WIN
#include "stdlib.h"
#endif

extern "C" KDE_EXPORT int kdemain(int argc, char **argv)
{
#ifdef Q_WS_X11
    setenv("QT_NO_GLIB", "1", true);
#endif

    int state;
    KAboutData *aboutData = newKritaAboutData();

    KCmdLineArgs::init(argc, argv, aboutData);

    KCmdLineOptions options;
    options.add("+[file(s)]", ki18n("File(s) or URL(s) to open"));
    options.add( "hwinfo", ki18n( "Show some information about the hardware" ));
    KCmdLineArgs::addCmdLineOptions(options);

    // first create the application so we can create a  pixmap
    KoApplication app;

<<<<<<< HEAD
#ifdef Q_WS_X11
=======
#if defined Q_WS_X11 && QT_VERSION >= 0x040800
>>>>>>> 17769ae0
    app.setAttribute(Qt::AA_X11InitThreads, true);
#endif

    // then create the pixmap from an xpm: we cannot get the
    // location of our datadir before we've started our components,
    // so use an xpm.
    QSplashScreen *splash = new KSplashScreen(QPixmap(splash_screen_xpm));
    app.setSplashScreen(splash);

    if (!app.start()) {
        return 1;
    }

    // now save some memory.
    app.setSplashScreen(0);
    delete splash;

    state = app.exec();

    delete aboutData;

    return state;
}
<|MERGE_RESOLUTION|>--- conflicted
+++ resolved
@@ -64,11 +64,7 @@
     // first create the application so we can create a  pixmap
     KoApplication app;
 
-<<<<<<< HEAD
-#ifdef Q_WS_X11
-=======
 #if defined Q_WS_X11 && QT_VERSION >= 0x040800
->>>>>>> 17769ae0
     app.setAttribute(Qt::AA_X11InitThreads, true);
 #endif
 
