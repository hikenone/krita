--- conflicted
+++ resolved
@@ -123,15 +123,8 @@
     Qt5::Declarative
     Qt5::Gui
     Qt5::Core
-<<<<<<< HEAD
-    ${QT_LIBRARIES}
+    kritawidgets
     kritaui
-    kritawidgets
-    
-=======
-    kowidgets
-    kritaui
->>>>>>> 414a4e47
 )
 
 include(GNUInstallDirs)
@@ -169,15 +162,8 @@
     Qt5::Declarative
     Qt5::Gui
     Qt5::Core
-<<<<<<< HEAD
-    ${QT_LIBRARIES}
+    kritawidgets
     kritaui
-    kritawidgets
-    
-=======
-    kowidgets
-    kritaui
->>>>>>> 414a4e47
     kritasketchlib
 )
 
