# cmake in some versions for some not yet known reasons fails to run automoc
# on random targets (changing target names already has an effect)
# As temporary workaround skipping build of tests on these versions for now
# See https://mail.kde.org/pipermail/kde-buildsystem/2015-June/010819.html
# extend range of affected cmake versions as needed
if(NOT ${CMAKE_VERSION} VERSION_LESS 3.1.3 AND
   NOT ${CMAKE_VERSION} VERSION_GREATER 3.2.3)
    message(WARNING "Skipping krita/image/tests, CMake in at least versions 3.1.3 - 3.2.3 seems to have a problem with automoc.  \n(FRIENDLY REMINDER: PLEASE DON'T BREAK THE TESTS!)")
    set (HAVE_FAILING_CMAKE TRUE)
else()
    set (HAVE_FAILING_CMAKE FALSE)
endif()

<<<<<<< HEAD
include_directories(
    ${CMAKE_BINARY_DIR}/libs/image/
    ${CMAKE_SOURCE_DIR}/libs/image/
    ${CMAKE_SOURCE_DIR}/libs/ui/tool/
    ${CMAKE_SOURCE_DIR}/libs/image/brushengine
    ${CMAKE_SOURCE_DIR}/libs/image/tiles3
    ${CMAKE_SOURCE_DIR}/libs/image/tiles3/swap
    ${CMAKE_SOURCE_DIR}/sdk/tests
    ${CMAKE_BINARY_DIR}/libs/ui/
)

include_Directories(SYSTEM
    ${EIGEN3_INCLUDE_DIR}
)

include(ECMAddTests)

macro_add_unittest_definitions()
=======
include(KritaAddBrokenUnitTest)
>>>>>>> 344b3b08

set(KisRandomGeneratorDemoSources kis_random_generator_demo.cpp kimageframe.cpp)
ki18n_wrap_ui(KisRandomGeneratorDemoSources kis_random_generator_demo.ui)
add_executable(KisRandomGeneratorDemo ${KisRandomGeneratorDemoSources})
target_link_libraries(KisRandomGeneratorDemo kritaimage)
ecm_mark_as_test(KisRandomGeneratorDemo)


kis_add_tests(
    kis_base_node_test.cpp
    kis_fast_math_test.cpp
    kis_node_test.cpp
    kis_node_facade_test.cpp
    kis_fixed_paint_device_test.cpp
    kis_layer_test.cpp
    kis_effect_mask_test.cpp
    kis_iterator_test.cpp
    kis_painter_test.cpp
    kis_count_visitor_test.cpp
    kis_projection_test.cpp
    kis_properties_configuration_test.cpp
    kis_transaction_test.cpp
    kis_pixel_selection_test.cpp
    kis_group_layer_test.cpp
    kis_paint_layer_test.cpp
    kis_adjustment_layer_test.cpp
    kis_annotation_test.cpp
    kis_clone_layer_test.cpp
    kis_convolution_painter_test.cpp
    kis_crop_processing_visitor_test.cpp
    kis_processing_applicator_test.cpp
    kis_datamanager_test.cpp
    kis_fill_painter_test.cpp
    kis_filter_configuration_test.cpp
    kis_filter_test.cpp
    kis_filter_processing_information_test.cpp
    kis_filter_registry_test.cpp
    kis_filter_strategy_test.cpp
    kis_gradient_painter_test.cpp
    kis_image_commands_test.cpp
    kis_image_test.cpp
    kis_image_signal_router_test.cpp
    kis_iterators_ng_test.cpp
    kis_iterator_benchmark.cpp
    kis_updater_context_test.cpp
    kis_simple_update_queue_test.cpp
    kis_stroke_test.cpp
    kis_simple_stroke_strategy_test.cpp
    kis_stroke_strategy_undo_command_based_test.cpp
    kis_strokes_queue_test.cpp
    kis_mask_test.cpp
    kis_math_toolbox_test.cpp
    kis_name_server_test.cpp
    kis_node_commands_test.cpp
    kis_node_graph_listener_test.cpp
    kis_node_visitor_test.cpp
    kis_paint_information_test.cpp
    kis_distance_information_test.cpp
    kis_paintop_test.cpp
    kis_pattern_test.cpp
    kis_selection_mask_test.cpp
    kis_shared_ptr_test.cpp
    kis_bsplines_test.cpp
    kis_warp_transform_worker_test.cpp
    kis_liquify_transform_worker_test.cpp
    kis_transparency_mask_test.cpp
    kis_types_test.cpp
    kis_vec_test.cpp
    kis_filter_config_widget_test.cpp
    kis_mask_generator_test.cpp
    kis_cubic_curve_test.cpp
    kis_fixed_point_maths_test.cpp
    kis_node_query_path_test.cpp
    kis_filter_weights_buffer_test.cpp
    kis_filter_weights_applicator_test.cpp
    kis_fill_interval_test.cpp
    kis_fill_interval_map_test.cpp
    kis_scanline_fill_test.cpp
    kis_psd_layer_style_test.cpp
    kis_layer_style_projection_plane_test.cpp
    kis_lod_capable_layer_offset_test.cpp
    kis_algebra_2d_test.cpp
    kis_marker_painter_test.cpp
    kis_lazy_brush_test.cpp
    kis_mask_similarity_test.cpp
    KisMaskGeneratorTest.cpp
    kis_layer_style_filter_environment_test.cpp
    kis_asl_parser_test.cpp
    KisPerStrokeRandomSourceTest.cpp
    KisWatershedWorkerTest.cpp
    kis_dom_utils_test.cpp
    kis_transform_worker_test.cpp
    kis_cs_conversion_test.cpp
    kis_projection_leaf_test.cpp
    kis_histogram_test.cpp
    kis_onion_skin_compositor_test.cpp
    kis_queues_progress_updater_test.cpp
    kis_image_animation_interface_test.cpp
    kis_walkers_test.cpp
    kis_cage_transform_worker_test.cpp
    kis_random_generator_test.cpp
    kis_keyframing_test.cpp
    kis_time_span_test.cpp
    kis_filter_mask_test.cpp
    kis_asl_layer_style_serializer_test.cpp
    TestAslStorage.cpp
    kis_async_merger_test.cpp
    kis_selection_test.cpp
    kis_update_scheduler_test.cpp
    kis_colorize_mask_test.cpp
    kis_processings_test.cpp
    kis_paint_device_test.cpp
    kis_layer_styles_test.cpp
    kis_mesh_transform_worker_test.cpp
    KisKeyframeAnimationInterfaceSignalTest.cpp
    KisOverlayPaintDeviceWrapperTest.cpp
    LINK_LIBRARIES kritaimage kritatestsdk
    NAME_PREFIX "libs-image-"
    )

kis_add_test(
    KisMplTest.cpp
    LINK_LIBRARIES kritaimage kritatestsdk kritaglobal
    NAME_PREFIX "libs-image-"
    )

<<<<<<< HEAD
kis_add_test(
        TEST_NAME kis_ellipse_test
        kis_ellipse_test.cpp
        ${CMAKE_SOURCE_DIR}/sdk/tests/stroke_testing_utils.cpp
        LINK_LIBRARIES kritalibpaintop kritaimage Qt5::Test kritaui
        NAME_PREFIX "libs-image-")

krita_add_broken_unit_tests(
=======
krita_add_broken_unit_test(
>>>>>>> 344b3b08
    kis_transform_mask_test.cpp
    LINK_LIBRARIES kritaimage kritatestsdk kritaglobal kritatransformmaskstubs
    NAME_PREFIX "libs-image-"
    )


krita_add_broken_unit_tests(
    kis_perspective_transform_worker_test.cpp
    LINK_LIBRARIES kritaimage kritatestsdk
    NAME_PREFIX "libs-image-"
    )

if(APPLE)
    set_property(TARGET kis_image_animation_interface_test PROPERTY MACOSX_BUNDLE ON)
    set_property(TARGET kis_cage_transform_worker_test PROPERTY MACOSX_BUNDLE ON)

    macos_test_fixrpath(KisRandomGeneratorDemo)
endif()<|MERGE_RESOLUTION|>--- conflicted
+++ resolved
@@ -11,28 +11,7 @@
     set (HAVE_FAILING_CMAKE FALSE)
 endif()
 
-<<<<<<< HEAD
-include_directories(
-    ${CMAKE_BINARY_DIR}/libs/image/
-    ${CMAKE_SOURCE_DIR}/libs/image/
-    ${CMAKE_SOURCE_DIR}/libs/ui/tool/
-    ${CMAKE_SOURCE_DIR}/libs/image/brushengine
-    ${CMAKE_SOURCE_DIR}/libs/image/tiles3
-    ${CMAKE_SOURCE_DIR}/libs/image/tiles3/swap
-    ${CMAKE_SOURCE_DIR}/sdk/tests
-    ${CMAKE_BINARY_DIR}/libs/ui/
-)
-
-include_Directories(SYSTEM
-    ${EIGEN3_INCLUDE_DIR}
-)
-
-include(ECMAddTests)
-
-macro_add_unittest_definitions()
-=======
 include(KritaAddBrokenUnitTest)
->>>>>>> 344b3b08
 
 set(KisRandomGeneratorDemoSources kis_random_generator_demo.cpp kimageframe.cpp)
 ki18n_wrap_ui(KisRandomGeneratorDemoSources kis_random_generator_demo.ui)
@@ -159,23 +138,19 @@
     NAME_PREFIX "libs-image-"
     )
 
-<<<<<<< HEAD
+krita_add_broken_unit_test(
+    kis_transform_mask_test.cpp
+    LINK_LIBRARIES kritaimage kritatestsdk kritaglobal kritatransformmaskstubs
+    NAME_PREFIX "libs-image-"
+    )
+
+
 kis_add_test(
         TEST_NAME kis_ellipse_test
         kis_ellipse_test.cpp
         ${CMAKE_SOURCE_DIR}/sdk/tests/stroke_testing_utils.cpp
         LINK_LIBRARIES kritalibpaintop kritaimage Qt5::Test kritaui
         NAME_PREFIX "libs-image-")
-
-krita_add_broken_unit_tests(
-=======
-krita_add_broken_unit_test(
->>>>>>> 344b3b08
-    kis_transform_mask_test.cpp
-    LINK_LIBRARIES kritaimage kritatestsdk kritaglobal kritatransformmaskstubs
-    NAME_PREFIX "libs-image-"
-    )
-
 
 krita_add_broken_unit_tests(
     kis_perspective_transform_worker_test.cpp
