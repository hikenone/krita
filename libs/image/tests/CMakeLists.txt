--- conflicted
+++ resolved
@@ -133,12 +133,9 @@
     kis_random_generator_test.cpp
     kis_keyframing_test.cpp
     kis_filter_mask_test.cpp
-<<<<<<< HEAD
     kis_asl_layer_style_serializer_test.cpp
     TestAslStorage.cpp
-=======
     kis_async_merger_test.cpp
->>>>>>> a2452fc4
 
     LINK_LIBRARIES kritaimage Qt5::Test
     NAME_PREFIX "libs-image-"
