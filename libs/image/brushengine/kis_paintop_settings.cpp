--- conflicted
+++ resolved
@@ -129,23 +129,6 @@
     setRandomOffset(paintInformation);
     return true; // ignore the event by default
 }
-<<<<<<< HEAD
-
-void KisPaintOpSettings::setRandomOffset()
-{
-    srand(time(0));
-    bool isRandomOffsetX = KisPropertiesConfiguration::getBool("Texture/Pattern/isRandomOffsetX");
-    bool isRandomOffsetY = KisPropertiesConfiguration::getBool("Texture/Pattern/isRandomOffsetY");
-    int offsetX = KisPropertiesConfiguration::getInt("Texture/Pattern/OffsetX");
-    int offsetY = KisPropertiesConfiguration::getInt("Texture/Pattern/OffsetY");
-    if (KisPropertiesConfiguration::getBool("Texture/Pattern/Enabled")) {
-        if (isRandomOffsetX) {
-            offsetX = rand() % KisPropertiesConfiguration::getInt("Texture/Pattern/MaximumOffsetX");
-
-            KisPropertiesConfiguration::setProperty("Texture/Pattern/OffsetX", offsetX);
-            offsetX = KisPropertiesConfiguration::getInt("Texture/Pattern/OffsetX");
-=======
->>>>>>> 16c3fe59
 
 void KisPaintOpSettings::setRandomOffset(const KisPaintInformation &paintInformation)
 {
