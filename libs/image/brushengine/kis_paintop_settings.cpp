--- conflicted
+++ resolved
@@ -48,6 +48,7 @@
     KisPaintOpPresetWSP preset;
 
     bool disableDirtyNotifications;
+    QString modelName;
 
     class DirtyNotificationsLocker {
     public:
@@ -196,8 +197,6 @@
     return getString("CompositeOp", COMPOSITE_OVER);
 }
 
-<<<<<<< HEAD
-=======
 void KisPaintOpSettings::setEraserMode(bool value)
 {
     setProperty("EraserMode", value);
@@ -246,7 +245,6 @@
     d->modelName = modelName;
 }
 
->>>>>>> 853b289a
 KisPaintOpConfigWidget* KisPaintOpSettings::optionsWidget() const
 {
     if (d->settingsWidget.isNull())
