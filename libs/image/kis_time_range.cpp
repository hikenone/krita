/*
 *  Copyright (c) 2015 Dmitry Kazakov <dimula73@gmail.com>
 *
 *  This program is free software; you can redistribute it and/or modify
 *  it under the terms of the GNU General Public License as published by
 *  the Free Software Foundation; either version 2 of the License, or
 *  (at your option) any later version.
 *
 *  This program is distributed in the hope that it will be useful,
 *  but WITHOUT ANY WARRANTY; without even the implied warranty of
 *  MERCHANTABILITY or FITNESS FOR A PARTICULAR PURPOSE.  See the
 *  GNU General Public License for more details.
 *
 *  You should have received a copy of the GNU General Public License
 *  along with this program; if not, write to the Free Software
 *  Foundation, Inc., 51 Franklin Street, Fifth Floor, Boston, MA 02110-1301, USA.
 */

#include "kis_time_range.h"

#include <QDebug>
#include "kis_keyframe_channel.h"
#include "kis_node.h"
#include "kis_layer_utils.h"
#include "kis_dom_utils.h"

struct KisTimeTypesStaticRegistrar {
    KisTimeTypesStaticRegistrar() {
        qRegisterMetaType<KisTimeSpan>("KisTimeSpan");
        qRegisterMetaType<KisFrameSet>("KisFrameSet");
    }
};

static KisTimeTypesStaticRegistrar __registrar;

QDebug operator<<(QDebug dbg, const KisTimeSpan &r)
{
    dbg.nospace() << "KisTimeSpan(" << r.start() << ", " << r.end() << ")";

    return dbg.space();
}

QDebug operator<<(QDebug dbg, const KisFrameSet &r)
{
    const QVector<KisTimeSpan> &spans = r.finiteSpans();

    dbg.nospace() << "KisFrameSet(";
    for (int i = 0; i < spans.size(); i++) {
        if (i > 0) dbg.nospace() << ", ";
        dbg.nospace() << spans[i].start() << ".." << spans[i].end();
    }
    if (r.isInfinite()) dbg.nospace() << ", " << r.firstFrameOfInfinity() << "...";
    dbg.nospace() << ")";

    return dbg.space();
}

KisFrameSet& KisFrameSet::operator|=(const KisFrameSet &rhs)
{
    if (rhs.isEmpty()) return *this;
    if (isEmpty()) {
        *this = rhs;
        return *this;
    }

    QVector<KisTimeSpan> spans;
    int lIndex = 0, rIndex = 0;

    KisTimeSpan currentSpan;

    int firstOfInfinite =
            !isInfinite() ? rhs.m_firstFrameOfInfinity :
            (!rhs.isInfinite()) ? m_firstFrameOfInfinity :
            qMin(m_firstFrameOfInfinity, rhs.m_firstFrameOfInfinity);

    while (lIndex < m_spans.size() || rIndex < rhs.m_spans.size()) {
        const bool leftRemaining = (lIndex < m_spans.size());
        const bool rightRemaining = (rIndex < rhs.m_spans.size());
        const bool leftFirst = leftRemaining && (!rightRemaining || m_spans[lIndex].start() < rhs.m_spans[rIndex].start());

        KisTimeSpan first;
        if (leftFirst) {
            first = m_spans[lIndex++];
        } else {
            first = rhs.m_spans[rIndex++];
        }

        if (isInfinite() && firstOfInfinite <= first.end()) {
            currentSpan = KisTimeSpan();
            firstOfInfinite = qMin(first.start(), firstOfInfinite);
            break;
        } else if (first.start() <= currentSpan.end() || currentSpan.isEmpty()) {
            currentSpan = currentSpan | first;
        } else {
            spans.append(currentSpan);
            currentSpan = first;
        }
    }

    if (!currentSpan.isEmpty()) {
        spans.append(currentSpan);
    }

    m_spans = spans;
    m_firstFrameOfInfinity = firstOfInfinite;
    return *this;
}


void addIntersectionAgainstInfinity(const QVector<KisTimeSpan> &src, int firstIndex , QVector<KisTimeSpan> &dst, int firstFrameOfInfinity)
{
    for (int index = firstIndex; index < src.size(); index++) {
        const KisTimeSpan span = src[index].truncateRight(firstFrameOfInfinity);
        if (!span.isEmpty()) dst.append(span);
    }
}

KisFrameSet& KisFrameSet::operator&=(const KisFrameSet &rhs)
{
    if (isEmpty() || rhs.isEmpty()) {
        *this = KisFrameSet();
        return *this;
    }

    QVector<KisTimeSpan> spans;

    int lIndex = 0, rIndex = 0;
    while (lIndex < m_spans.size() && rIndex < rhs.m_spans.size()) {
        KisTimeSpan span;

        const KisTimeSpan rSpan = rhs.m_spans[rIndex];
        const KisTimeSpan lSpan = m_spans[lIndex];

        span = lSpan & rSpan;

        if (!span.isEmpty()) {
            spans.append(span);
        }

        if (lSpan.start() < rSpan.start()) {
            lIndex++;
        } else {
            rIndex++;
        }
    }

    if (isInfinite()) addIntersectionAgainstInfinity(rhs.m_spans, rIndex, spans, m_firstFrameOfInfinity);
    if (rhs.isInfinite()) addIntersectionAgainstInfinity(m_spans, lIndex, spans, rhs.m_firstFrameOfInfinity);

    int firstOfInfinite = (isInfinite() && rhs.isInfinite()) ? qMax(m_firstFrameOfInfinity, rhs.m_firstFrameOfInfinity) : -1;

    m_spans = spans;
    m_firstFrameOfInfinity = firstOfInfinite;
    return *this;
}

KisFrameSet& KisFrameSet::operator-=(const KisFrameSet &rhs)
{
    if (rhs.isEmpty()) return *this;
    if (isEmpty()) {
         *this = KisFrameSet();
        return *this;
    }

    QVector<KisTimeSpan> spans;

    int firstOfInfinite = (isInfinite() && !rhs.isInfinite()) ?
                          qMax(m_firstFrameOfInfinity, rhs.m_spans.last().end() + 1) : -1;

    KisTimeSpan currentSpan = m_spans.first();

    int lIndex = 0, rIndex = 0;
    while (lIndex < m_spans.size() && rIndex < rhs.m_spans.size()) {
        const KisTimeSpan rSpan = rhs.m_spans[rIndex];

        if (currentSpan.isEmpty() || currentSpan.end() < rSpan.start()) {
            if (!currentSpan.isEmpty()) {
                spans.append(currentSpan);
            }
            lIndex++;
            currentSpan = (lIndex < m_spans.size()) ? m_spans[lIndex] : KisTimeSpan();
        } else {
            const KisTimeSpan tail = currentSpan.truncateRight(rSpan.end() + 1);
            const KisTimeSpan head = currentSpan.truncateLeft(rSpan.start() - 1);

            if (!head.isEmpty()) {
                spans.append(head);
            }
            currentSpan = tail;
            rIndex++;
        }
    }

    while (!currentSpan.isEmpty()) {
        if (rhs.isInfinite() && currentSpan.end() >= rhs.firstFrameOfInfinity()) {
            currentSpan = currentSpan.truncateLeft(rhs.firstFrameOfInfinity() - 1);
            if (!currentSpan.isEmpty()) spans.append(currentSpan);
            break;
        }

        spans.append(currentSpan);
        lIndex++;
        currentSpan = (lIndex < m_spans.size()) ? m_spans[lIndex] : KisTimeSpan();
    }

    m_spans = spans;
    m_firstFrameOfInfinity = firstOfInfinite;
    return *this;
}

int KisTime::min(int a, int b)
{
    if (a < 0) return b;
    if (b < 0) return a;
    return std::min(a, b);
}

int KisTime::max(int a, int b)
{
    if (a < 0) return b;
    if (b < 0) return a;
    return std::max(a, b);
}

bool areFramesIdentical(const KisNode *root, int time1, int time2)
{
    bool identical = true;

    KisLayerUtils::recursiveApplyNodes(root,
       [&identical, time1, time2] (const KisNode *node) {
           if (node->visible()) {
               const QMap<QString, KisKeyframeChannel*> channels = node->keyframeChannels();

               Q_FOREACH (const KisKeyframeChannel *channel, channels) {
                   identical &= channel->areFramesIdentical(time1, time2);
               }
           }
       }
    );

    return identical;
}

KisFrameSet calculateIdenticalFramesRecursive(const KisNode *node, int time, const KisTimeSpan range)
{
    KisFrameSet frames = KisFrameSet::infiniteFrom(0);

    KisLayerUtils::recursiveApplyNodes(node,
        [&frames, time, range] (const KisNode *node) {
            if (node->visible()) {
                frames &= calculateNodeIdenticalFrames(node, time, range);
            }
    });

    return frames;
}

KisFrameSet calculateAffectedFramesRecursive(const KisNode *node, int time)
{
    KisFrameSet frames;

    KisLayerUtils::recursiveApplyNodes(node,
        [&frames, time] (const KisNode *node) {
            if (node->visible()) {
                frames |= calculateNodeAffectedFrames(node, time);
            }
    });

    return frames;
}

int KisFrameSet::firstExcludedSince(int time) const
{
    if (isEmpty()) return time;
    if (0 <= m_firstFrameOfInfinity && m_firstFrameOfInfinity <= time) return -1;
    if (time < start()) return time;
    if (time > m_spans.last().end()) return time;

    Q_FOREACH(const KisTimeSpan &span, m_spans) {
            if (span.start() > time) return time;
            if (span.end() >= time) return span.end() + 1;
        }

    KIS_SAFE_ASSERT_RECOVER_NOOP(false);
    return -1;
}

KisFrameSet calculateNodeIdenticalFrames(const KisNode *node, int time, const KisTimeSpan range)
{
    KisFrameSet frames = KisFrameSet::infiniteFrom(0);

    const QMap<QString, KisKeyframeChannel*> channels =
        node->keyframeChannels();

    Q_FOREACH (const KisKeyframeChannel *channel, channels) {
        // Intersection
        frames &= channel->identicalFrames(time, range);
    }

    return frames;
}

KisFrameSet calculateNodeAffectedFrames(const KisNode *node, int time)
{
    KisFrameSet range;

    if (!node->visible()) return range;

    const QMap<QString, KisKeyframeChannel*> channels =
        node->keyframeChannels();

    // TODO: channels should report to the image which channel exactly has changed
    //       to avoid the dirty range to be stretched into infinity!

    if (channels.isEmpty() ||
        !channels.contains(KisKeyframeChannel::Content.id())) {
<<<<<<< HEAD

        range = KisFrameSet::infiniteFrom(0);
=======
        range = KisTimeRange::infinite(0);
>>>>>>> cb013fe2
        return range;
    }

    Q_FOREACH (const KisKeyframeChannel *channel, channels) {
        // Union
        range |= channel->affectedFrames(time);
    }

    return range;
}

namespace KisDomUtils {

    void saveValue(QDomElement *parent, const QString &tag, const KisTimeSpan &range)
    {
        QDomDocument doc = parent->ownerDocument();
        QDomElement e = doc.createElement(tag);
        parent->appendChild(e);

        e.setAttribute("type", "timerange");

        if (!range.isEmpty()) {
            e.setAttribute("from", toString(range.start()));
            e.setAttribute("to", toString(range.end()));
        }
    }

    bool loadValue(const QDomElement &parent, const QString &tag, KisTimeSpan *range)
    {
        QDomElement e;
        if (!findOnlyElement(parent, tag, &e)) return false;

        if (!Private::checkType(e, "timerange")) return false;

        int start = toInt(e.attribute("from", "-1"));
        int end = toInt(e.attribute("to", "-1"));

        if (start < 0 || end < 0) {
            *range = KisTimeSpan();
        } else {
            *range = KisTimeSpan(start, end);
        }
        return true;
    }

}<|MERGE_RESOLUTION|>--- conflicted
+++ resolved
@@ -314,12 +314,7 @@
 
     if (channels.isEmpty() ||
         !channels.contains(KisKeyframeChannel::Content.id())) {
-<<<<<<< HEAD
-
         range = KisFrameSet::infiniteFrom(0);
-=======
-        range = KisTimeRange::infinite(0);
->>>>>>> cb013fe2
         return range;
     }
 
