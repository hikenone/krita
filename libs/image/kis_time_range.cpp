/*
 *  Copyright (c) 2015 Dmitry Kazakov <dimula73@gmail.com>
 *
 *  This program is free software; you can redistribute it and/or modify
 *  it under the terms of the GNU General Public License as published by
 *  the Free Software Foundation; either version 2 of the License, or
 *  (at your option) any later version.
 *
 *  This program is distributed in the hope that it will be useful,
 *  but WITHOUT ANY WARRANTY; without even the implied warranty of
 *  MERCHANTABILITY or FITNESS FOR A PARTICULAR PURPOSE.  See the
 *  GNU General Public License for more details.
 *
 *  You should have received a copy of the GNU General Public License
 *  along with this program; if not, write to the Free Software
 *  Foundation, Inc., 51 Franklin Street, Fifth Floor, Boston, MA 02110-1301, USA.
 */

#include "kis_time_range.h"

#include <QDebug>
#include "kis_keyframe_channel.h"
#include "kis_node.h"
#include "kis_layer_utils.h"

struct KisTimeRangeStaticRegistrar {
    KisTimeRangeStaticRegistrar() {
        qRegisterMetaType<KisTimeSpan>("KisTimeRange");
        qRegisterMetaType<KisTimeSpan>("KisTimeSpan");
        qRegisterMetaType<KisFrameSet>("KisFrameSet");
    }
};

static KisTimeRangeStaticRegistrar __registrar;

QDebug operator<<(QDebug dbg, const KisTimeRange &r)
{
    dbg.nospace() << "KisTimeRange(" << r.start() << ", " << r.end() << ")";

    return dbg.space();
}

<<<<<<< HEAD
QDebug operator<<(QDebug dbg, const KisTimeSpan &r)
{
    dbg.nospace() << "KisTimeSpan(" << r.start() << ", " << r.end() << ")";

    return dbg.space();
}

QDebug operator<<(QDebug dbg, const KisFrameSet &r)
{
    const QVector<KisTimeSpan> &spans = r.finiteSpans();

    dbg.nospace() << "KisFrameSet(";
    for (int i = 0; i < spans.size(); i++) {
        if (i > 0) dbg.nospace() << ", ";
        dbg.nospace() << spans[i].start() << ".." << spans[i].end();
    }
    if (r.isInfinite()) dbg.nospace() << ", " << r.firstFrameOfInfinity() << "...";
    dbg.nospace() << ")";

    return dbg.space();
}

KisFrameSet& KisFrameSet::operator|=(const KisFrameSet &rhs)
{
    if (rhs.isEmpty()) return *this;
    if (isEmpty()) {
        *this = rhs;
        return *this;
    }

    QVector<KisTimeSpan> spans;
    int lIndex = 0, rIndex = 0;

    KisTimeSpan currentSpan;

    int firstOfInfinite =
            !isInfinite() ? rhs.m_firstFrameOfInfinity :
            (!rhs.isInfinite()) ? m_firstFrameOfInfinity :
            qMin(m_firstFrameOfInfinity, rhs.m_firstFrameOfInfinity);

    while (lIndex < m_spans.size() || rIndex < rhs.m_spans.size()) {
        const bool leftRemaining = (lIndex < m_spans.size());
        const bool rightRemaining = (rIndex < rhs.m_spans.size());
        const bool leftFirst = leftRemaining && (!rightRemaining || m_spans[lIndex].start() < rhs.m_spans[rIndex].start());

        KisTimeSpan first;
        if (leftFirst) {
            first = m_spans[lIndex++];
        } else {
            first = rhs.m_spans[rIndex++];
        }

        if (isInfinite() && firstOfInfinite <= first.end()) {
            currentSpan = KisTimeSpan();
            firstOfInfinite = qMin(first.start(), firstOfInfinite);
            break;
        } else if (first.start() <= currentSpan.end() || currentSpan.isEmpty()) {
            currentSpan = currentSpan | first;
        } else {
            spans.append(currentSpan);
            currentSpan = first;
        }
    }

    if (!currentSpan.isEmpty()) {
        spans.append(currentSpan);
    }

    m_spans = spans;
    m_firstFrameOfInfinity = firstOfInfinite;
    return *this;
}


void addIntersectionAgainstInfinity(const QVector<KisTimeSpan> &src, int firstIndex , QVector<KisTimeSpan> &dst, int firstFrameOfInfinity)
{
    for (int index = firstIndex; index < src.size(); index++) {
        const KisTimeSpan span = src[index].truncateRight(firstFrameOfInfinity);
        if (!span.isEmpty()) dst.append(span);
    }
}

KisFrameSet& KisFrameSet::operator&=(const KisFrameSet &rhs)
{
    if (isEmpty() || rhs.isEmpty()) {
        *this = KisFrameSet();
        return *this;
    }

    QVector<KisTimeSpan> spans;

    int lIndex = 0, rIndex = 0;
    while (lIndex < m_spans.size() && rIndex < rhs.m_spans.size()) {
        KisTimeSpan span;

        const KisTimeSpan rSpan = rhs.m_spans[rIndex];
        const KisTimeSpan lSpan = m_spans[lIndex];

        span = lSpan & rSpan;

        if (!span.isEmpty()) {
            spans.append(span);
        }

        if (lSpan.start() < rSpan.start()) {
            lIndex++;
        } else {
            rIndex++;
        }
    }

    if (isInfinite()) addIntersectionAgainstInfinity(rhs.m_spans, rIndex, spans, m_firstFrameOfInfinity);
    if (rhs.isInfinite()) addIntersectionAgainstInfinity(m_spans, lIndex, spans, rhs.m_firstFrameOfInfinity);

    int firstOfInfinite = (isInfinite() && rhs.isInfinite()) ? qMax(m_firstFrameOfInfinity, rhs.m_firstFrameOfInfinity) : -1;

    m_spans = spans;
    m_firstFrameOfInfinity = firstOfInfinite;
    return *this;
}

KisFrameSet& KisFrameSet::operator-=(const KisFrameSet &rhs)
{
    if (rhs.isEmpty()) return *this;
    if (isEmpty()) {
         *this = KisFrameSet();
        return *this;
    }

    QVector<KisTimeSpan> spans;

    int firstOfInfinite = (isInfinite() && !rhs.isInfinite()) ?
                          qMax(m_firstFrameOfInfinity, rhs.m_spans.last().end() + 1) : -1;

    KisTimeSpan currentSpan = m_spans.first();

    int lIndex = 0, rIndex = 0;
    while (lIndex < m_spans.size() && rIndex < rhs.m_spans.size()) {
        const KisTimeSpan rSpan = rhs.m_spans[rIndex];

        if (currentSpan.isEmpty() || currentSpan.end() < rSpan.start()) {
            if (!currentSpan.isEmpty()) {
                spans.append(currentSpan);
            }
            lIndex++;
            currentSpan = (lIndex < m_spans.size()) ? m_spans[lIndex] : KisTimeSpan();
        } else {
            const KisTimeSpan tail = currentSpan.truncateRight(rSpan.end() + 1);
            const KisTimeSpan head = currentSpan.truncateLeft(rSpan.start() - 1);

            if (!head.isEmpty()) {
                spans.append(head);
            }
            currentSpan = tail;
            rIndex++;
        }
    }

    while (!currentSpan.isEmpty()) {
        if (rhs.isInfinite() && currentSpan.end() >= rhs.firstFrameOfInfinity()) {
            currentSpan = currentSpan.truncateLeft(rhs.firstFrameOfInfinity() - 1);
            if (!currentSpan.isEmpty()) spans.append(currentSpan);
            break;
        }

        spans.append(currentSpan);
        lIndex++;
        currentSpan = (lIndex < m_spans.size()) ? m_spans[lIndex] : KisTimeSpan();
    }

    m_spans = spans;
    m_firstFrameOfInfinity = firstOfInfinite;
    return *this;
}

void KisTimeRange::calculateTimeRangeRecursive(const KisNode *node, int time, KisTimeRange &range, bool exclusive)
=======
KisTimeRange KisTimeRange::calculateIdenticalFramesRecursive(const KisNode *node, int time)
>>>>>>> 472eb4da
{
    KisTimeRange range = KisTimeRange::infinite(0);

    KisLayerUtils::recursiveApplyNodes(node,
        [&range, time] (const KisNode *node) {
            if (node->visible()) {
                range &= calculateNodeIdenticalFrames(node, time);
            }
    });

    return range;
}

KisTimeRange KisTimeRange::calculateAffectedFramesRecursive(const KisNode *node, int time)
{
    KisTimeRange range;

    KisLayerUtils::recursiveApplyNodes(node,
        [&range, time] (const KisNode *node) {
            if (node->visible()) {
                range |= calculateNodeIdenticalFrames(node, time);
            }
    });

    return range;
}

KisTimeRange KisTimeRange::calculateNodeIdenticalFrames(const KisNode *node, int time)
{
    KisTimeRange range = KisTimeRange::infinite(0);

    const QMap<QString, KisKeyframeChannel*> channels =
        node->keyframeChannels();

    Q_FOREACH (const KisKeyframeChannel *channel, channels) {
        // Intersection
        range &= channel->identicalFrames(time);
    }

    return range;
}

KisTimeRange KisTimeRange::calculateNodeAffectedFrames(const KisNode *node, int time)
{
    KisTimeRange range;

    if (!node->visible()) return range;

    const QMap<QString, KisKeyframeChannel*> channels =
        node->keyframeChannels();

    // TODO: channels should report to the image which channel exactly has changed
    //       to avoid the dirty range to be stretched into infinity!

    if (channels.isEmpty() ||
        !channels.contains(KisKeyframeChannel::Content.id())) {

        range = KisTimeRange::infinite(0);
        return range;
    }

    Q_FOREACH (const KisKeyframeChannel *channel, channels) {
        // Union
        range |= channel->affectedFrames(time);
    }

    return range;
}

namespace KisDomUtils {

void saveValue(QDomElement *parent, const QString &tag, const KisTimeRange &range)
{
    QDomDocument doc = parent->ownerDocument();
    QDomElement e = doc.createElement(tag);
    parent->appendChild(e);

    e.setAttribute("type", "timerange");

    if (range.isValid()) {
        e.setAttribute("from", toString(range.start()));

        if (!range.isInfinite()) {
            e.setAttribute("to", toString(range.end()));
        }
    }
}


bool loadValue(const QDomElement &parent, const QString &tag, KisTimeRange *range)
{
    QDomElement e;
    if (!findOnlyElement(parent, tag, &e)) return false;

    if (!Private::checkType(e, "timerange")) return false;

    int start = toInt(e.attribute("from", "-1"));
    int end = toInt(e.attribute("to", "-1"));

    if (start == -1) {
        range = new KisTimeRange();
    } else if (end == -1) {
        *range = KisTimeRange::infinite(start);
    } else {
        *range = KisTimeRange::fromTime(start, end);
    }
    return true;
}

    void saveValue(QDomElement *parent, const QString &tag, const KisTimeSpan &range)
    {
        QDomDocument doc = parent->ownerDocument();
        QDomElement e = doc.createElement(tag);
        parent->appendChild(e);

        e.setAttribute("type", "timerange");

        if (!range.isEmpty()) {
            e.setAttribute("from", toString(range.start()));
            e.setAttribute("to", toString(range.end()));
        }
    }

    bool loadValue(const QDomElement &parent, const QString &tag, KisTimeSpan *range)
    {
        QDomElement e;
        if (!findOnlyElement(parent, tag, &e)) return false;

        if (!Private::checkType(e, "timerange")) return false;

        int start = toInt(e.attribute("from", "-1"));
        int end = toInt(e.attribute("to", "-1"));

        if (start < 0 || end < 0) {
            *range = KisTimeSpan();
        } else {
            *range = KisTimeSpan(start, end);
        }
        return true;
    }

}<|MERGE_RESOLUTION|>--- conflicted
+++ resolved
@@ -40,7 +40,6 @@
     return dbg.space();
 }
 
-<<<<<<< HEAD
 QDebug operator<<(QDebug dbg, const KisTimeSpan &r)
 {
     dbg.nospace() << "KisTimeSpan(" << r.start() << ", " << r.end() << ")";
@@ -216,10 +215,7 @@
     return *this;
 }
 
-void KisTimeRange::calculateTimeRangeRecursive(const KisNode *node, int time, KisTimeRange &range, bool exclusive)
-=======
 KisTimeRange KisTimeRange::calculateIdenticalFramesRecursive(const KisNode *node, int time)
->>>>>>> 472eb4da
 {
     KisTimeRange range = KisTimeRange::infinite(0);
 
