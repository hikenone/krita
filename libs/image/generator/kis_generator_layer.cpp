/*
 *  Copyright (c) 2008 Boudewijn Rempt <boud@valdyas.org>
 *
 *  This program is free software; you can redistribute it and/or modify
 *  it under the terms of the GNU General Public License as published by
 *  the Free Software Foundation; either version 2 of the License, or
 *  (at your option) any later version.
 *
 *  This program is distributed in the hope that it will be useful,
 *  but WITHOUT ANY WARRANTY; without even the implied warranty of
 *  MERCHANTABILITY or FITNESS FOR A PARTICULAR PURPOSE.  See the
 *  GNU General Public License for more details.
 *
 *  You should have received a copy of the GNU General Public License
 *  along with this program; if not, write to the Free Software
 *  Foundation, Inc., 51 Franklin Street, Fifth Floor, Boston, MA 02110-1301, USA.
 */

#include <QMutex>
#include <QMutexLocker>

#include "kis_generator_layer.h"

#include <klocalizedstring.h>
#include "kis_debug.h"

#include <KoIcon.h>
#include <kis_icon.h>
#include "kis_selection.h"
#include "filter/kis_filter_configuration.h"
#include "kis_processing_information.h"
#include <kis_processing_visitor.h>
#include "generator/kis_generator_registry.h"
#include "generator/kis_generator.h"
#include "kis_node_visitor.h"
#include "kis_thread_safe_signal_compressor.h"
#include "kis_recalculate_generator_layer_job.h"
#include "kis_generator_stroke_strategy.h"

#define UPDATE_DELAY 100 /*ms */

struct Q_DECL_HIDDEN KisGeneratorLayer::Private
{
    Private()
        : updateSignalCompressor(UPDATE_DELAY, KisSignalCompressor::FIRST_INACTIVE)
    {
    }

    KisThreadSafeSignalCompressor updateSignalCompressor;
    QRect preparedRect;
    KisFilterConfigurationSP preparedForFilter;
    QWeakPointer<bool> updateCookie;
    QMutex mutex;
};


KisGeneratorLayer::KisGeneratorLayer(KisImageWSP image,
                                     const QString &name,
                                     KisFilterConfigurationSP kfc,
                                     KisSelectionSP selection)
    : KisSelectionBasedLayer(image, name, selection, kfc, true),
      m_d(new Private)
{
    connect(&m_d->updateSignalCompressor, SIGNAL(timeout()), SLOT(slotDelayedStaticUpdate()));
}

KisGeneratorLayer::KisGeneratorLayer(const KisGeneratorLayer& rhs)
    : KisSelectionBasedLayer(rhs),
      m_d(new Private)
{
    connect(&m_d->updateSignalCompressor, SIGNAL(timeout()), SLOT(slotDelayedStaticUpdate()));
}

KisGeneratorLayer::~KisGeneratorLayer()
{
}

void KisGeneratorLayer::setFilter(KisFilterConfigurationSP filterConfig)
{
    KisSelectionBasedLayer::setFilter(filterConfig);
    {
        QMutexLocker(&m_d->mutex);
        m_d->preparedRect = QRect();
    }
    m_d->updateSignalCompressor.start();
}

void KisGeneratorLayer::slotDelayedStaticUpdate()
{
    /**
     * The mask might have been deleted from the layers stack in the
     * meanwhile. Just ignore the updates in the case.
     */

    KisLayerSP parentLayer(qobject_cast<KisLayer*>(parent().data()));
    if (!parentLayer) return;

    KisImageSP image = parentLayer->image();
    if (image) {
        if (!m_d->updateCookie) {
            this->update();
        } else {
            m_d->updateSignalCompressor.start();
        }
    }
}

void KisGeneratorLayer::update()
{
    QMutexLocker locker(&m_d->mutex);

    KisImageSP image = this->image().toStrongRef();
    const QRect updateRect = extent() | image->bounds();

    KisFilterConfigurationSP filterConfig = filter();
    KIS_SAFE_ASSERT_RECOVER_RETURN(filterConfig);

    if (filterConfig != m_d->preparedForFilter) {
        locker.unlock();
        resetCache();
        locker.relock();
    }

    const QRegion processRegion(QRegion(updateRect) - m_d->preparedRect);
    if (processRegion.isEmpty()) return;

    KisGeneratorSP f = KisGeneratorRegistry::instance()->value(filterConfig->name());
    KIS_SAFE_ASSERT_RECOVER_RETURN(f);

    KisProcessingVisitor::ProgressHelper helper(this);

    KisPaintDeviceSP originalDevice = original();

    KisGeneratorStrokeStrategy *stroke = new KisGeneratorStrokeStrategy(image);

    KisStrokeId strokeId = image->startStroke(stroke);

    QSharedPointer<bool> cookie(new bool(true));

    auto rc = processRegion.begin();
    while (rc != processRegion.end()) {
        QList<KisStrokeJobData *> jobs = KisGeneratorStrokeStrategy::createJobsData(this, cookie, f, originalDevice, *rc, filterConfig);

        Q_FOREACH (KisStrokeJobData *job, jobs) {
            image->addJob(strokeId, job);
        }

<<<<<<< HEAD
        f->generate(dstCfg, rc->size(), filterConfig.data(), helper.updater());
        dirtyRegion << *rc;
=======
>>>>>>> 08ecea2e
        rc++;
    }

    image->endStroke(strokeId);

    m_d->updateCookie = cookie;
    m_d->preparedRect = updateRect;
    m_d->preparedForFilter = filterConfig;
}

bool KisGeneratorLayer::accept(KisNodeVisitor & v)
{
    return v.visit(this);
}

void KisGeneratorLayer::accept(KisProcessingVisitor &visitor, KisUndoAdapter *undoAdapter)
{
    return visitor.visit(this, undoAdapter);
}

QIcon KisGeneratorLayer::icon() const
{
    return KisIconUtils::loadIcon("fillLayer");
}

KisBaseNode::PropertyList KisGeneratorLayer::sectionModelProperties() const
{
    KisFilterConfigurationSP filterConfig = filter();

    KisBaseNode::PropertyList l = KisLayer::sectionModelProperties();
    l << KisBaseNode::Property(KoID("generator", i18n("Generator")),
                               KisGeneratorRegistry::instance()->value(filterConfig->name())->name());

    return l;
}

void KisGeneratorLayer::setX(qint32 x)
{

    KisSelectionBasedLayer::setX(x);
    {
        QMutexLocker(&m_d->mutex);
        m_d->preparedRect = QRect();
    }
    m_d->updateSignalCompressor.start();
}

void KisGeneratorLayer::setY(qint32 y)
{
    KisSelectionBasedLayer::setY(y);
    {
        QMutexLocker(&m_d->mutex);
        m_d->preparedRect = QRect();
    }
    m_d->updateSignalCompressor.start();
}

void KisGeneratorLayer::resetCache()
{
    KisSelectionBasedLayer::resetCache();
    {
        QMutexLocker(&m_d->mutex);
        m_d->preparedRect = QRect();
    }
    m_d->updateSignalCompressor.start();
}

void KisGeneratorLayer::setDirty(const QVector<QRect> &rects)
{
    KisSelectionBasedLayer::setDirty(rects);
    m_d->updateSignalCompressor.start();
}
<|MERGE_RESOLUTION|>--- conflicted
+++ resolved
@@ -145,11 +145,6 @@
             image->addJob(strokeId, job);
         }
 
-<<<<<<< HEAD
-        f->generate(dstCfg, rc->size(), filterConfig.data(), helper.updater());
-        dirtyRegion << *rc;
-=======
->>>>>>> 08ecea2e
         rc++;
     }
 
