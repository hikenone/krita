/*
 *  Copyright (c) 2008 Boudewijn Rempt <boud@valdyas.org>
 *
 *  This program is free software; you can redistribute it and/or modify
 *  it under the terms of the GNU General Public License as published by
 *  the Free Software Foundation; either version 2 of the License, or
 *  (at your option) any later version.
 *
 *  This program is distributed in the hope that it will be useful,
 *  but WITHOUT ANY WARRANTY; without even the implied warranty of
 *  MERCHANTABILITY or FITNESS FOR A PARTICULAR PURPOSE.  See the
 *  GNU General Public License for more details.
 *
 *  You should have received a copy of the GNU General Public License
 *  along with this program; if not, write to the Free Software
 *  Foundation, Inc., 51 Franklin Street, Fifth Floor, Boston, MA 02110-1301, USA.
 */

#include <QMutex>
#include <QMutexLocker>

#include "kis_generator_layer.h"

#include <klocalizedstring.h>
#include "kis_debug.h"

#include <KoIcon.h>
#include <kis_icon.h>
#include "kis_selection.h"
#include "filter/kis_filter_configuration.h"
#include "kis_processing_information.h"
#include <kis_processing_visitor.h>
#include "generator/kis_generator_registry.h"
#include "generator/kis_generator.h"
#include "kis_node_visitor.h"
#include "kis_thread_safe_signal_compressor.h"
#include "kis_recalculate_generator_layer_job.h"
#include "kis_generator_stroke_strategy.h"

#define UPDATE_DELAY 100 /*ms */

struct Q_DECL_HIDDEN KisGeneratorLayer::Private
{
    Private()
        : updateSignalCompressor(UPDATE_DELAY, KisSignalCompressor::FIRST_INACTIVE)
    {
    }

    KisThreadSafeSignalCompressor updateSignalCompressor;
    QRect preparedRect;
    KisFilterConfigurationSP preparedForFilter;
    QWeakPointer<bool> updateCookie;
    QMutex mutex;
};


KisGeneratorLayer::KisGeneratorLayer(KisImageWSP image,
                                     const QString &name,
                                     KisFilterConfigurationSP kfc,
                                     KisSelectionSP selection)
    : KisSelectionBasedLayer(image, name, selection, kfc),
      m_d(new Private)
{
    connect(&m_d->updateSignalCompressor, SIGNAL(timeout()), SLOT(slotDelayedStaticUpdate()));
}

KisGeneratorLayer::KisGeneratorLayer(const KisGeneratorLayer& rhs)
    : KisSelectionBasedLayer(rhs),
      m_d(new Private)
{
    connect(&m_d->updateSignalCompressor, SIGNAL(timeout()), SLOT(slotDelayedStaticUpdate()));
}

KisGeneratorLayer::~KisGeneratorLayer()
{
}

void KisGeneratorLayer::setFilter(KisFilterConfigurationSP filterConfig)
{
    KisSelectionBasedLayer::setFilter(filterConfig);
    {
        QMutexLocker(&m_d->mutex);
        m_d->preparedRect = QRect();
    }
    m_d->updateSignalCompressor.start();
}

void KisGeneratorLayer::slotDelayedStaticUpdate()
{
    /**
     * The mask might have been deleted from the layers stack in the
     * meanwhile. Just ignore the updates in the case.
     */

    KisLayerSP parentLayer(qobject_cast<KisLayer*>(parent().data()));
    if (!parentLayer) return;

    KisImageSP image = parentLayer->image();
    if (image) {
        if (!m_d->updateCookie) {
            this->update();
        } else {
            m_d->updateSignalCompressor.start();
        }
    }
}

void KisGeneratorLayer::update()
{
    QMutexLocker locker(&m_d->mutex);

    KisImageSP image = this->image().toStrongRef();
    const QRect updateRect = extent() | image->bounds();

    KisFilterConfigurationSP filterConfig = filter();
    KIS_SAFE_ASSERT_RECOVER_RETURN(filterConfig);

    if (filterConfig != m_d->preparedForFilter) {
        locker.unlock();
        resetCache();
        locker.relock();
    }

    const QRegion processRegion(QRegion(updateRect) - m_d->preparedRect);
    if (processRegion.isEmpty()) return;

    KisGeneratorSP f = KisGeneratorRegistry::instance()->value(filterConfig->name());
    KIS_SAFE_ASSERT_RECOVER_RETURN(f);

    KisProcessingVisitor::ProgressHelper helper(this);

    KisPaintDeviceSP originalDevice = original();

    KisGeneratorStrokeStrategy *stroke = new KisGeneratorStrokeStrategy(image);

    KisStrokeId strokeId = image->startStroke(stroke);

    QSharedPointer<bool> cookie(new bool(true));

    auto rc = processRegion.begin();
    while (rc != processRegion.end()) {
        QList<KisStrokeJobData *> jobs = KisGeneratorStrokeStrategy::createJobsData(this, cookie, f, originalDevice, *rc, filterConfig);

        Q_FOREACH (KisStrokeJobData *job, jobs) {
            image->addJob(strokeId, job);
        }

<<<<<<< HEAD
        f->generate(dstCfg, rc->size(), filterConfig.data(), helper.updater());
        dirtyRegion << *rc;
=======
>>>>>>> e88a2f68
        rc++;
    }

    image->endStroke(strokeId);

    m_d->updateCookie = cookie;
    m_d->preparedRect = updateRect;
    m_d->preparedForFilter = filterConfig;
}

bool KisGeneratorLayer::accept(KisNodeVisitor & v)
{
    return v.visit(this);
}

void KisGeneratorLayer::accept(KisProcessingVisitor &visitor, KisUndoAdapter *undoAdapter)
{
    return visitor.visit(this, undoAdapter);
}

QIcon KisGeneratorLayer::icon() const
{
    return KisIconUtils::loadIcon("fillLayer");
}

KisBaseNode::PropertyList KisGeneratorLayer::sectionModelProperties() const
{
    KisFilterConfigurationSP filterConfig = filter();

    KisBaseNode::PropertyList l = KisLayer::sectionModelProperties();
    l << KisBaseNode::Property(KoID("generator", i18n("Generator")),
                               KisGeneratorRegistry::instance()->value(filterConfig->name())->name());

    return l;
}

void KisGeneratorLayer::setX(qint32 x)
{

    KisSelectionBasedLayer::setX(x);
    {
        QMutexLocker(&m_d->mutex);
        m_d->preparedRect = QRect();
    }
    m_d->updateSignalCompressor.start();
}

void KisGeneratorLayer::setY(qint32 y)
{
    KisSelectionBasedLayer::setY(y);
    {
        QMutexLocker(&m_d->mutex);
        m_d->preparedRect = QRect();
    }
    m_d->updateSignalCompressor.start();
}

void KisGeneratorLayer::resetCache()
{
    KisSelectionBasedLayer::resetCache();
    {
        QMutexLocker(&m_d->mutex);
        m_d->preparedRect = QRect();
    }
    m_d->updateSignalCompressor.start();
}

void KisGeneratorLayer::setDirty(const QVector<QRect> &rects)
{
    KisSelectionBasedLayer::setDirty(rects);
    m_d->updateSignalCompressor.start();
}
<|MERGE_RESOLUTION|>--- conflicted
+++ resolved
@@ -145,11 +145,6 @@
             image->addJob(strokeId, job);
         }
 
-<<<<<<< HEAD
-        f->generate(dstCfg, rc->size(), filterConfig.data(), helper.updater());
-        dirtyRegion << *rc;
-=======
->>>>>>> e88a2f68
         rc++;
     }
 
