--- conflicted
+++ resolved
@@ -25,17 +25,7 @@
     KoColorSlider.cpp
     KoTriangleColorSelector.cpp
     KoResourcePopupAction.cpp
-<<<<<<< HEAD
-    KoResourceSelector.cpp
     KoLegacyResourceModel.cpp
-=======
-    KoIconToolTip.cpp
-    KoResourceItemChooser.cpp
-    KoResourceItemChooserSync.cpp
-    KoResourceModel.cpp
-    KoResourceItemDelegate.cpp
-    KoResourceItemView.cpp
->>>>>>> f1fdff1b
     KoResourceTagStore.cpp
     KoRuler.cpp
     KoResourceServerAdapter.cpp
