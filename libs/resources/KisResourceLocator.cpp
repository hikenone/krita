--- conflicted
+++ resolved
@@ -79,13 +79,9 @@
 {
     InitializationStatus initializationStatus = InitializationStatus::Unknown;
 
-<<<<<<< HEAD
     d->resourceLocation = KoResourcePaths::getAppDataLocation();
 
     if (!d->resourceLocation.endsWith('/')) d->resourceLocation += '/';
-=======
-    d->resourceLocation = resourceLocationBaseFromConfig();
->>>>>>> 5d404901
 
     QFileInfo fi(d->resourceLocation);
 
