--- conflicted
+++ resolved
@@ -36,12 +36,9 @@
     void repaint();
 
     void show();
-<<<<<<< HEAD
-    void displayRecentFilesAndLinks();
-=======
     void displayLinks();
     void displayRecentFiles();
->>>>>>> 884ebac4
+
 
 private Q_SLOTS:
 
