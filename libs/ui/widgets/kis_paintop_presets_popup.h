--- conflicted
+++ resolved
@@ -106,16 +106,14 @@
 
 private Q_SLOTS:
     void slotSwitchScratchpad(bool visible);
-<<<<<<< HEAD
     void slotSwitchShowEditor(bool visible);
     void slotPinWindow(bool enabled);
     void slotPaintOpChanged(int index);
     void slotFocusChanged(QWidget* object1, QWidget* object2);
     void slotApplicationStateChanged(Qt::ApplicationState);
-=======
     void slotResourceChanged(int key, const QVariant &value);
     void slotLodAvailabilityChanged(bool value);
->>>>>>> 884ebac4
+
 
 private:
 
