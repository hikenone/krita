--- conflicted
+++ resolved
@@ -93,11 +93,7 @@
 #include "KisViewManager.h"
 #include "kis_workspace_resource.h"
 #include <KisAutoSaveRecoveryDialog.h>
-<<<<<<< HEAD
 #include <KisResourceCacheDb.h>
-=======
-
->>>>>>> 72b383ca
 #include <KritaVersionWrapper.h>
 #include <dialogs/KisSessionManagerDialog.h>
 
@@ -109,15 +105,11 @@
 {
 public:
     Private() {}
-<<<<<<< HEAD
-    KisResourceCacheDb resourceDatabase;
-=======
->>>>>>> 72b383ca
     QPointer<KisSplashScreen> splashScreen;
     KisAutoSaveRecoveryDialog *autosaveDialog {0};
     QPointer<KisMainWindow> mainWindow; // The first mainwindow we create on startup
     bool batchRun {false};
-
+    KisResourceCacheDb resourceDatabase;
 };
 
 class KisApplication::ResetStarting
@@ -420,12 +412,7 @@
     const bool exportAs = args.exportAs();
     const QString exportFileName = args.exportFileName();
 
-<<<<<<< HEAD
-    d->batchRun = (print || exportAs || exportAsPdf || !exportFileName.isEmpty());
-    // print & exportAsPdf do user interaction ATM
-=======
     d->batchRun = (exportAs || !exportFileName.isEmpty());
->>>>>>> 72b383ca
     const bool needsMainWindow = !exportAs;
     // only show the mainWindow when no command-line mode option is passed
     bool showmainWindow = !exportAs; // would be !batchRun;
@@ -525,11 +512,7 @@
     }
     short int numberOfOpenDocuments = 0; // number of documents open
 
-<<<<<<< HEAD
-    // Check for autosave files that can be restored, if we're not running a batchrun (test, print, export to pdf)
-=======
     // Check for autosave files that can be restored, if we're not running a batchrun (test)
->>>>>>> 72b383ca
     if (!d->batchRun) {
         checkAutosaveFiles();
     }
@@ -590,22 +573,6 @@
                     QTimer::singleShot(0, this, SLOT(quit()));
                 }
                 else if (d->mainWindow) {
-<<<<<<< HEAD
-                    KisMainWindow::OpenFlags flags = d->batchRun ? KisMainWindow::BatchMode : KisMainWindow::None;
-                    if (d->mainWindow->openDocument(QUrl::fromLocalFile(fileName), flags)) {
-                        if (print) {
-                            d->mainWindow->slotFilePrint();
-                            nPrinted++;
-                            // TODO: trigger closing of app once printing is done
-                        }
-                        else if (exportAsPdf) {
-                            KisPrintJob *job = d->mainWindow->exportToPdf(exportFileName);
-                            if (job)
-                                connect (job, SIGNAL(destroyed(QObject*)), d->mainWindow,
-                                         SLOT(slotFileQuit()), Qt::QueuedConnection);
-                            nPrinted++;
-                        } else {
-=======
                     if (fileName.endsWith(".bundle")) {
                         d->mainWindow->installBundle(fileName);
                     }
@@ -613,7 +580,6 @@
                         KisMainWindow::OpenFlags flags = d->batchRun ? KisMainWindow::BatchMode : KisMainWindow::None;
 
                         if (d->mainWindow->openDocument(QUrl::fromLocalFile(fileName), flags)) {
->>>>>>> 72b383ca
                             // Normal case, success
                             numberOfOpenDocuments++;
                         }
@@ -621,13 +587,6 @@
                 }
             }
         }
-<<<<<<< HEAD
-
-        if (d->batchRun) {
-            return nPrinted > 0;
-        }
-=======
->>>>>>> 72b383ca
     }
 
     // fixes BUG:369308  - Krita crashing on splash screen when loading.
