/*
 * Copyright (C) 1998, 1999 Torben Weis <weis@kde.org>
 * Copyright (C) 2012 Boudewijn Rempt <boud@valdyas.org>
 *
 * This library is free software; you can redistribute it and/or
 * modify it under the terms of the GNU Library General Public
 * License as published by the Free Software Foundation; either
 * version 2 of the License, or (at your option) any later version.
 *
 * This library is distributed in the hope that it will be useful,
 * but WITHOUT ANY WARRANTY; without even the implied warranty of
 * MERCHANTABILITY or FITNESS FOR A PARTICULAR PURPOSE.  See the GNU
 * Library General Public License for more details.
 *
 * You should have received a copy of the GNU Library General Public License
 * along with this library; see the file COPYING.LIB.  If not, write to
 * the Free Software Foundation, Inc., 51 Franklin Street, Fifth Floor,
 * Boston, MA 02110-1301, USA.
 */

#include "KisApplication.h"

#include <stdlib.h>
#ifdef Q_OS_WIN
#include <windows.h>
#include <tchar.h>
#endif

#ifdef Q_OS_MACOS
#include "osx.h"
#endif

#include <QStandardPaths>
#include <QDesktopWidget>
#include <QDir>
#include <QFile>
#include <QLocale>
#include <QMessageBox>
#include <QProcessEnvironment>
#include <QStringList>
#include <QStyle>
#include <QStyleFactory>
#include <QSysInfo>
#include <QTimer>
#include <QWidget>
#include <QImageReader>
#include <QImageWriter>
#include <QThread>

#include <klocalizedstring.h>
#include <kdesktopfile.h>
#include <kconfig.h>
#include <kconfiggroup.h>

#include <KoDockRegistry.h>
#include <KoToolRegistry.h>
#include <KoColorSpaceRegistry.h>
#include <KoPluginLoader.h>
#include <KoShapeRegistry.h>
#include <KoDpi.h>
#include "KoConfig.h"
#include <KoResourcePaths.h>
#include <KisMimeDatabase.h>
#include "thememanager.h"
#include "KisDocument.h"
#include "KisMainWindow.h"
#include "KisAutoSaveRecoveryDialog.h"
#include "KisPart.h"
#include <kis_icon.h>
#include "kis_splash_screen.h"
#include "kis_config.h"
#include "flake/kis_shape_selection.h"
#include <filter/kis_filter.h>
#include <filter/kis_filter_registry.h>
#include <filter/kis_filter_configuration.h>
#include <generator/kis_generator_registry.h>
#include <generator/kis_generator.h>
#include <brushengine/kis_paintop_registry.h>
#include <kis_meta_data_io_backend.h>
#include "kisexiv2/kis_exiv2.h"
#include "KisApplicationArguments.h"
#include <kis_debug.h>
#include "kis_action_registry.h"
#include <KoResourceServer.h>
#include <KisResourceServerProvider.h>
#include <KoResourceServerProvider.h>
#include "kis_image_barrier_locker.h"
#include "opengl/kis_opengl.h"
#include "kis_spin_box_unit_manager.h"
#include "kis_document_aware_spin_box_unit_manager.h"
#include "KisViewManager.h"
#include <KisUsageLogger.h>

#include <KritaVersionWrapper.h>
#include <dialogs/KisSessionManagerDialog.h>

#include <KisResourceCacheDb.h>
#include <KisResourceLocator.h>
#include <KisResourceLoader.h>
#include <KisResourceLoaderRegistry.h>

#include <kis_gbr_brush.h>
#include <kis_png_brush.h>
#include <kis_svg_brush.h>
#include <kis_imagepipe_brush.h>
#include <KoColorSet.h>
#include <KoSegmentGradient.h>
#include <KoStopGradient.h>
#include <KoPattern.h>
#include <kis_workspace_resource.h>
#include <KisSessionResource.h>
#include <resources/KoSvgSymbolCollectionResource.h>

#include "widgets/KisScreenColorPicker.h"
#include "KisDlgInternalColorSelector.h"

#include <dialogs/KisAsyncAnimationFramesSaveDialog.h>
#include <kis_image_animation_interface.h>
#include "kis_file_layer.h"
#include "kis_group_layer.h"
#include "kis_node_commands_adapter.h"

#include <kis_psd_layer_style.h>

#include <config-seexpr.h>

namespace {
const QTime appStartTime(QTime::currentTime());
}

class KisApplication::Private
{
public:
    Private() {}
    QPointer<KisSplashScreen> splashScreen;
    KisAutoSaveRecoveryDialog *autosaveDialog {0};
    QPointer<KisMainWindow> mainWindow; // The first mainwindow we create on startup
    bool batchRun {false};
    QVector<QByteArray> earlyRemoteArguments;
};

class KisApplication::ResetStarting
{
public:
    ResetStarting(KisSplashScreen *splash, int fileCount)
        : m_splash(splash)
        , m_fileCount(fileCount)
    {
    }

    ~ResetStarting()  {

        if (m_splash) {
            m_splash->hide();
        }
    }

    QPointer<KisSplashScreen> m_splash;
    int m_fileCount;
};


KisApplication::KisApplication(const QString &key, int &argc, char **argv)
    : QtSingleApplication(key, argc, argv)
    , d(new Private)
{
#ifdef Q_OS_MACOS
    setMouseCoalescingEnabled(false);
#endif

    QCoreApplication::addLibraryPath(QCoreApplication::applicationDirPath());

    setApplicationDisplayName("Krita");
    setApplicationName("krita");
    // Note: Qt docs suggest we set this, but if we do, we get resource paths of the form of krita/krita, which is weird.
    //    setOrganizationName("krita");
    setOrganizationDomain("krita.org");

    QString version = KritaVersionWrapper::versionString(true);
    setApplicationVersion(version);
    setWindowIcon(KisIconUtils::loadIcon("krita"));



    if (qgetenv("KRITA_NO_STYLE_OVERRIDE").isEmpty()) {
        QStringList styles = QStringList() << "breeze" << "fusion" << "plastique";
        if (!styles.contains(style()->objectName().toLower())) {
            Q_FOREACH (const QString & style, styles) {
                if (!setStyle(style)) {
                    qDebug() << "No" << style << "available.";
                }
                else {
                    qDebug() << "Set style" << style;
                    break;
                }
            }
        }

        // if style is set from config, try to load that
        KisConfig cfg(true);
        QString widgetStyleFromConfig = cfg.widgetStyle();
        if(widgetStyleFromConfig != "") {
            qApp->setStyle(widgetStyleFromConfig);
        }

    }
    else {
        qDebug() << "Style override disabled, using" << style()->objectName();
    }


}

#if defined(Q_OS_WIN) && defined(ENV32BIT)
typedef BOOL (WINAPI *LPFN_ISWOW64PROCESS) (HANDLE, PBOOL);

LPFN_ISWOW64PROCESS fnIsWow64Process;

BOOL isWow64()
{
    BOOL bIsWow64 = FALSE;

    //IsWow64Process is not available on all supported versions of Windows.
    //Use GetModuleHandle to get a handle to the DLL that contains the function
    //and GetProcAddress to get a pointer to the function if available.

    fnIsWow64Process = (LPFN_ISWOW64PROCESS) GetProcAddress(
                GetModuleHandle(TEXT("kernel32")),"IsWow64Process");

    if(0 != fnIsWow64Process)
    {
        if (!fnIsWow64Process(GetCurrentProcess(),&bIsWow64))
        {
            //handle error
        }
    }
    return bIsWow64;
}
#endif

void KisApplication::initializeGlobals(const KisApplicationArguments &args)
{
    int dpiX = args.dpiX();
    int dpiY = args.dpiY();
    if (dpiX > 0 && dpiY > 0) {
        KoDpi::setDPI(dpiX, dpiY);
    }
}

void KisApplication::addResourceTypes()
{
    // All Krita's resource types
    KoResourcePaths::addResourceType("markers", "data", "/styles/");
    KoResourcePaths::addResourceType("kis_pics", "data", "/pics/");
    KoResourcePaths::addResourceType("kis_images", "data", "/images/");
    KoResourcePaths::addResourceType("metadata_schema", "data", "/metadata/schemas/");
    KoResourcePaths::addResourceType(ResourceType::Brushes, "data", "/brushes/");
    KoResourcePaths::addResourceType("kis_taskset", "data", "/taskset/");
    KoResourcePaths::addResourceType("kis_taskset", "data", "/taskset/");
    KoResourcePaths::addResourceType("gmic_definitions", "data", "/gmic/");
    KoResourcePaths::addResourceType("kis_resourcebundles", "data", "/bundles/");
    KoResourcePaths::addResourceType("kis_defaultpresets", "data", "/defaultpresets/");
    KoResourcePaths::addResourceType(ResourceType::PaintOpPresets, "data", "/paintoppresets/");
    KoResourcePaths::addResourceType(ResourceType::Workspaces, "data", "/workspaces/");
    KoResourcePaths::addResourceType(ResourceType::WindowLayouts, "data", "/windowlayouts/");
    KoResourcePaths::addResourceType(ResourceType::Sessions, "data", "/sessions/");
    KoResourcePaths::addResourceType("psd_layer_style_collections", "data", "/asl");
    KoResourcePaths::addResourceType(ResourceType::Patterns, "data", "/patterns/", true);
    KoResourcePaths::addResourceType(ResourceType::Gradients, "data", "/gradients/");
    KoResourcePaths::addResourceType(ResourceType::Gradients, "data", "/gradients/", true);
    KoResourcePaths::addResourceType(ResourceType::Palettes, "data", "/palettes/", true);
    KoResourcePaths::addResourceType("kis_shortcuts", "data", "/shortcuts/");
    KoResourcePaths::addResourceType("kis_actions", "data", "/actions");
    KoResourcePaths::addResourceType("kis_actions", "data", "/pykrita");
    KoResourcePaths::addResourceType("icc_profiles", "data", "/color/icc");
    KoResourcePaths::addResourceType("icc_profiles", "data", "/profiles/");
    KoResourcePaths::addResourceType(ResourceType::FilterEffects, "data", "/effects/");
    KoResourcePaths::addResourceType("tags", "data", "/tags/");
    KoResourcePaths::addResourceType("templates", "data", "/templates");
    KoResourcePaths::addResourceType("pythonscripts", "data", "/pykrita");
    KoResourcePaths::addResourceType(ResourceType::Symbols, "data", "/symbols");
    KoResourcePaths::addResourceType("preset_icons", "data", "/preset_icons");
    KoResourcePaths::addResourceType(ResourceType::GamutMasks, "data", "/gamutmasks/", true);
#if defined HAVE_SEEXPR
    KoResourcePaths::addResourceType(ResourceType::SeExprScripts, "data", "/seexpr_scripts/", true);
#endif

    //    // Extra directories to look for create resources. (Does anyone actually use that anymore?)
    //    KoResourcePaths::addResourceDir(ResourceType::Gradients, "/usr/share/create/gradients/gimp");
    //    KoResourcePaths::addResourceDir(ResourceType::Gradients, QDir::homePath() + QString("/.create/gradients/gimp"));
    //    KoResourcePaths::addResourceDir(ResourceType::Patterns, "/usr/share/create/patterns/gimp");
    //    KoResourcePaths::addResourceDir(ResourceType::Patterns, QDir::homePath() + QString("/.create/patterns/gimp"));
    //    KoResourcePaths::addResourceDir(ResourceType::Brushes, "/usr/share/create/brushes/gimp");
    //    KoResourcePaths::addResourceDir(ResourceType::Brushes, QDir::homePath() + QString("/.create/brushes/gimp"));
    //    KoResourcePaths::addResourceDir(ResourceType::Palettes, "/usr/share/create/swatches");
    //    KoResourcePaths::addResourceDir(ResourceType::Palettes, QDir::homePath() + QString("/.create/swatches"));

    // Make directories for all resources we can save, and tags
    QDir d;
    d.mkpath(QStandardPaths::writableLocation(QStandardPaths::AppDataLocation) + "/tags/");
    d.mkpath(QStandardPaths::writableLocation(QStandardPaths::AppDataLocation) + "/asl/");
    d.mkpath(QStandardPaths::writableLocation(QStandardPaths::AppDataLocation) + "/bundles/");
    d.mkpath(QStandardPaths::writableLocation(QStandardPaths::AppDataLocation) + "/brushes/");
    d.mkpath(QStandardPaths::writableLocation(QStandardPaths::AppDataLocation) + "/gradients/");
    d.mkpath(QStandardPaths::writableLocation(QStandardPaths::AppDataLocation) + "/paintoppresets/");
    d.mkpath(QStandardPaths::writableLocation(QStandardPaths::AppDataLocation) + "/palettes/");
    d.mkpath(QStandardPaths::writableLocation(QStandardPaths::AppDataLocation) + "/patterns/");
    // between 4.2.x and 4.3.0 there was a change from 'taskset' to 'tasksets'
    // so to make older resource folders compatible with the new version, let's rename the folder
    // so no tasksets are lost.
    if (d.exists(QStandardPaths::writableLocation(QStandardPaths::AppDataLocation) + "/taskset/")) {
        d.rename(QStandardPaths::writableLocation(QStandardPaths::AppDataLocation) + "/taskset/",
                 QStandardPaths::writableLocation(QStandardPaths::AppDataLocation) + "/tasksets/");
    }
    d.mkpath(QStandardPaths::writableLocation(QStandardPaths::AppDataLocation) + "/tasksets/");
    d.mkpath(QStandardPaths::writableLocation(QStandardPaths::AppDataLocation) + "/workspaces/");
    d.mkpath(QStandardPaths::writableLocation(QStandardPaths::AppDataLocation) + "/input/");
    d.mkpath(QStandardPaths::writableLocation(QStandardPaths::AppDataLocation) + "/pykrita/");
    d.mkpath(QStandardPaths::writableLocation(QStandardPaths::AppDataLocation) + "/symbols/");
    d.mkpath(QStandardPaths::writableLocation(QStandardPaths::AppDataLocation) + "/color-schemes/");
    d.mkpath(QStandardPaths::writableLocation(QStandardPaths::AppDataLocation) + "/preset_icons/");
    d.mkpath(QStandardPaths::writableLocation(QStandardPaths::AppDataLocation) + "/preset_icons/tool_icons/");
    d.mkpath(QStandardPaths::writableLocation(QStandardPaths::AppDataLocation) + "/preset_icons/emblem_icons/");
    d.mkpath(QStandardPaths::writableLocation(QStandardPaths::AppDataLocation) + "/gamutmasks/");
#if defined HAVE_SEEXPR
    d.mkpath(QStandardPaths::writableLocation(QStandardPaths::AppDataLocation) + "/seexpr_scripts/");
#endif
}

bool KisApplication::registerResources()
{
    KisResourceLoaderRegistry *reg = KisResourceLoaderRegistry::instance();

    reg->add(new KisResourceLoader<KisPaintOpPreset>(ResourceType::PaintOpPresets, ResourceType::PaintOpPresets, i18n("Brush presets"), QStringList() << "application/x-krita-paintoppreset"));

    reg->add(new KisResourceLoader<KisGbrBrush>(ResourceSubType::GbrBrushes, ResourceType::Brushes, i18n("Brush tips"), QStringList() << "image/x-gimp-brush"));
    reg->add(new KisResourceLoader<KisImagePipeBrush>(ResourceSubType::GihBrushes, ResourceType::Brushes, i18n("Brush tips"), QStringList() << "image/x-gimp-brush-animated"));
    reg->add(new KisResourceLoader<KisSvgBrush>(ResourceSubType::SvgBrushes, ResourceType::Brushes, i18n("Brush tips"), QStringList() << "image/svg+xml"));
    reg->add(new KisResourceLoader<KisPngBrush>(ResourceSubType::PngBrushes, ResourceType::Brushes, i18n("Brush tips"), QStringList() << "image/png"));

    reg->add(new KisResourceLoader<KoSegmentGradient>(ResourceSubType::SegmentedGradients, ResourceType::Gradients, i18n("Gradients"), QStringList() << "application/x-gimp-gradient"));
    reg->add(new KisResourceLoader<KoStopGradient>(ResourceSubType::StopGradients, ResourceType::Gradients, i18n("Gradients"), QStringList() << "application/x-karbon-gradient" << "image/svg+xml"));

    reg->add(new KisResourceLoader<KoColorSet>(ResourceType::Palettes, ResourceType::Palettes, i18n("Palettes"),
                                     QStringList() << KisMimeDatabase::mimeTypeForSuffix("kpl")
                                               << KisMimeDatabase::mimeTypeForSuffix("gpl")
                                               << KisMimeDatabase::mimeTypeForSuffix("pal")
                                               << KisMimeDatabase::mimeTypeForSuffix("act")
                                               << KisMimeDatabase::mimeTypeForSuffix("aco")
                                               << KisMimeDatabase::mimeTypeForSuffix("css")
                                               << KisMimeDatabase::mimeTypeForSuffix("colors")
                                               << KisMimeDatabase::mimeTypeForSuffix("xml")
                                               << KisMimeDatabase::mimeTypeForSuffix("sbz")));

    QList<QByteArray> src = QImageReader::supportedMimeTypes();
    QStringList allImageMimes;
    Q_FOREACH(const QByteArray ba, src) {
        if (QImageWriter::supportedMimeTypes().contains(ba)) {
            allImageMimes << QString::fromUtf8(ba);
        }
    }
    allImageMimes << KisMimeDatabase::mimeTypeForSuffix("pat");

    reg->add(new KisResourceLoader<KoPattern>(ResourceType::Patterns, ResourceType::Patterns, i18n("Patterns"), allImageMimes));
    reg->add(new KisResourceLoader<KisWorkspaceResource>(ResourceType::Workspaces, ResourceType::Workspaces, i18n("Workspaces"), QStringList() << "application/x-krita-workspace"));
    reg->add(new KisResourceLoader<KoSvgSymbolCollectionResource>(ResourceType::Symbols, ResourceType::Symbols, i18n("SVG symbol libraries"), QStringList() << "image/svg+xml"));
    reg->add(new KisResourceLoader<KisWindowLayoutResource>(ResourceType::WindowLayouts, ResourceType::WindowLayouts, i18n("Window layouts"), QStringList() << "application/x-krita-windowlayout"));
    reg->add(new KisResourceLoader<KisSessionResource>(ResourceType::Sessions, ResourceType::Sessions, i18n("Sessions"), QStringList() << "application/x-krita-session"));
    reg->add(new KisResourceLoader<KoGamutMask>(ResourceType::GamutMasks, ResourceType::GamutMasks, i18n("Gamut masks"), QStringList() << "application/x-krita-gamutmasks"));
#if defined HAVE_SEEXPR
    reg->add(new KisResourceLoader<KisSeExprScript>(ResourceType::SeExprScripts, ResourceType::SeExprScripts, i18n("SeExpr Scripts"), QStringList() << "application/x-krita-seexpr-script"));
#endif

    reg->add(new KisResourceLoader<KisPSDLayerStyle>(ResourceType::LayerStyles,
                                                     ResourceType::LayerStyles,
                                                     ResourceType::LayerStyles,
                                                     QStringList() << "application/x-photoshop-style"));

    if (!KisResourceCacheDb::initialize(QStandardPaths::writableLocation(QStandardPaths::AppDataLocation))) {
        QMessageBox::critical(qApp->activeWindow(), i18nc("@title:window", "Krita: Fatal error"), i18n("%1\n\nKrita will quit now.", KisResourceCacheDb::lastError()));
        //return false;
    }

    KisResourceLocator::LocatorError r = KisResourceLocator::instance()->initialize(KoResourcePaths::getApplicationRoot() + "/share/krita");
    connect(KisResourceLocator::instance(), SIGNAL(progressMessage(const QString&)), this, SLOT(setSplashScreenLoadingText(const QString&)));
    if (r != KisResourceLocator::LocatorError::Ok && qApp->inherits("KisApplication")) {
<<<<<<< HEAD
        QMessageBox::critical(0, i18nc("@title:window", "Krita: Fatal error"), KisResourceLocator::instance()->errorMessages().join('\n') + i18n("\n\nKrita will quit now."));
        return false;
=======
        QMessageBox::critical(qApp->activeWindow(), i18nc("@title:window", "Krita: Fatal error"), KisResourceLocator::instance()->errorMessages().join('\n') + i18n("\n\nKrita will quit now."));
        //return false;
>>>>>>> 2090f233
    }

    return true;
}

void KisApplication::loadPlugins()
{
    //    qDebug() << "loadPlugins();";

    KoShapeRegistry* r = KoShapeRegistry::instance();
    r->add(new KisShapeSelectionFactory());
    KoColorSpaceRegistry::instance();
    KisActionRegistry::instance();
    KisFilterRegistry::instance();
    KisGeneratorRegistry::instance();
    KisPaintOpRegistry::instance();
    KoToolRegistry::instance();
    KoDockRegistry::instance();
}

void KisApplication::loadGuiPlugins()
{
    // XXX_EXIV: make the exiv io backends real plugins
    setSplashScreenLoadingText(i18n("Loading Plugins Exiv/IO..."));
    processEvents();
    //    qDebug() << "loading exiv2";
    KisExiv2::initialize();
}

bool KisApplication::start(const KisApplicationArguments &args)
{
    KisConfig cfg(false);

#if defined(Q_OS_WIN)
#ifdef ENV32BIT

    if (isWow64() && !cfg.readEntry("WarnedAbout32Bits", false)) {
        QMessageBox::information(qApp->activeWindow(),
                                 i18nc("@title:window", "Krita: Warning"),
                                 i18n("You are running a 32 bits build on a 64 bits Windows.\n"
                                      "This is not recommended.\n"
                                      "Please download and install the x64 build instead."));
        cfg.writeEntry("WarnedAbout32Bits", true);

    }
#endif
#endif

    QString opengl = cfg.canvasState();
    if (opengl == "OPENGL_NOT_TRIED" ) {
        cfg.setCanvasState("TRY_OPENGL");
    }
    else if (opengl != "OPENGL_SUCCESS" && opengl != "TRY_OPENGL") {
        cfg.setCanvasState("OPENGL_FAILED");
    }

    setSplashScreenLoadingText(i18n("Initializing Globals..."));
    processEvents();
    initializeGlobals(args);

    const bool doNewImage = args.doNewImage();
    const bool doTemplate = args.doTemplate();
    const bool exportAs = args.exportAs();
    const bool exportSequence = args.exportSequence();
    const QString exportFileName = args.exportFileName();

    d->batchRun = (exportAs || exportSequence || !exportFileName.isEmpty());
    const bool needsMainWindow = (!exportAs && !exportSequence);
    // only show the mainWindow when no command-line mode option is passed
    bool showmainWindow = (!exportAs && !exportSequence); // would be !batchRun;

    const bool showSplashScreen = !d->batchRun && qEnvironmentVariableIsEmpty("NOSPLASH");
    if (showSplashScreen && d->splashScreen) {
        d->splashScreen->show();
        d->splashScreen->repaint();
        processEvents();
    }

    KConfigGroup group(KSharedConfig::openConfig(), "theme");
    Digikam::ThemeManager themeManager;
    themeManager.setCurrentTheme(group.readEntry("Theme", "Krita dark"));

    ResetStarting resetStarting(d->splashScreen, args.filenames().count()); // remove the splash when done
    Q_UNUSED(resetStarting);

    // Make sure we can save resources and tags
    setSplashScreenLoadingText(i18n("Adding resource types..."));
    processEvents();
    addResourceTypes();

    // Load the plugins
    loadPlugins();

    // Load all resources
    if (!registerResources()) {
        return false;
    }

    // Load the gui plugins
    loadGuiPlugins();

    KisPart *kisPart = KisPart::instance();
    if (needsMainWindow) {
        // show a mainWindow asap, if we want that
        setSplashScreenLoadingText(i18n("Loading Main Window..."));
        processEvents();


        bool sessionNeeded = true;
        auto sessionMode = cfg.sessionOnStartup();

        if (!args.session().isEmpty()) {
            sessionNeeded = !kisPart->restoreSession(args.session());
        } else if (sessionMode == KisConfig::SOS_ShowSessionManager) {
            showmainWindow = false;
            sessionNeeded = false;
            kisPart->showSessionManager();
        } else if (sessionMode == KisConfig::SOS_PreviousSession) {
            KConfigGroup sessionCfg = KSharedConfig::openConfig()->group("session");
            const QString &sessionName = sessionCfg.readEntry("previousSession");

            sessionNeeded = !kisPart->restoreSession(sessionName);
        }

        if (sessionNeeded) {
            kisPart->startBlankSession();
        }

        if (!args.windowLayout().isEmpty()) {
            KoResourceServer<KisWindowLayoutResource> * rserver = KisResourceServerProvider::instance()->windowLayoutServer();
            KisWindowLayoutResourceSP windowLayout = rserver->resourceByName(args.windowLayout());
            if (windowLayout) {
                windowLayout->applyLayout();
            }
        }

        if (showmainWindow) {
            d->mainWindow = kisPart->currentMainwindow();

            if (!args.workspace().isEmpty()) {
                KoResourceServer<KisWorkspaceResource> * rserver = KisResourceServerProvider::instance()->workspaceServer();
                KisWorkspaceResourceSP workspace = rserver->resourceByName(args.workspace());
                if (workspace) {
                    d->mainWindow->restoreWorkspace(workspace->resourceId());
                }
            }

            if (args.canvasOnly()) {
                d->mainWindow->viewManager()->switchCanvasOnly(true);
            }

            if (args.fullScreen()) {
                d->mainWindow->showFullScreen();
            }
        } else {
            d->mainWindow = kisPart->createMainWindow();
        }
    }
    short int numberOfOpenDocuments = 0; // number of documents open

    // Check for autosave files that can be restored, if we're not running a batchrun (test)
    if (!d->batchRun) {
        checkAutosaveFiles();
    }

    setSplashScreenLoadingText(QString()); // done loading, so clear out label
    processEvents();

    //configure the unit manager
    KisSpinBoxUnitManagerFactory::setDefaultUnitManagerBuilder(new KisDocumentAwareSpinBoxUnitManagerBuilder());
    connect(this, &KisApplication::aboutToQuit, &KisSpinBoxUnitManagerFactory::clearUnitManagerBuilder); //ensure the builder is destroyed when the application leave.
    //the new syntax slot syntax allow to connect to a non q_object static method.

    // Create a new image, if needed
    if (doNewImage) {
        KisDocument *doc = args.createDocumentFromArguments();
        if (doc) {
            kisPart->addDocument(doc);
            d->mainWindow->addViewAndNotifyLoadingCompleted(doc);
        }
    }

    // Get the command line arguments which we have to parse
    int argsCount = args.filenames().count();
    if (argsCount > 0) {
        // Loop through arguments
        for (int argNumber = 0; argNumber < argsCount; argNumber++) {
            QString fileName = args.filenames().at(argNumber);
            // are we just trying to open a template?
            if (doTemplate) {
                // called in mix with batch options? ignore and silently skip
                if (d->batchRun) {
                    continue;
                }
                if (createNewDocFromTemplate(fileName, d->mainWindow)) {
                    ++numberOfOpenDocuments;
                }
                // now try to load
            }
            else {
                if (exportAs) {
                    QString outputMimetype = KisMimeDatabase::mimeTypeForFile(exportFileName, false);
                    if (outputMimetype == "application/octetstream") {
                        dbgKrita << i18n("Mimetype not found, try using the -mimetype option") << endl;
                        return false;
                    }

                    KisDocument *doc = kisPart->createDocument();
                    doc->setFileBatchMode(d->batchRun);
                    bool result = doc->openUrl(QUrl::fromLocalFile(fileName));

                    if (!result) {
                        errKrita << "Could not load " << fileName << ":" << doc->errorMessage();
                        QTimer::singleShot(0, this, SLOT(quit()));
                        return false;
                    }

                    if (exportFileName.isEmpty()) {
                        errKrita << "Export destination is not specified for" << fileName << "Please specify export destination with --export-filename option";
                        QTimer::singleShot(0, this, SLOT(quit()));
                        return false;
                    }

                    qApp->processEvents(); // For vector layers to be updated

                    doc->setFileBatchMode(true);
                    if (!doc->exportDocumentSync(QUrl::fromLocalFile(exportFileName), outputMimetype.toLatin1())) {
                        errKrita << "Could not export " << fileName << "to" << exportFileName << ":" << doc->errorMessage();
                    }
                    QTimer::singleShot(0, this, SLOT(quit()));
                    return true;
                }
                else if (exportSequence) {
                    KisDocument *doc = kisPart->createDocument();
                    doc->setFileBatchMode(d->batchRun);
                    doc->openUrl(QUrl::fromLocalFile(fileName));
                    qApp->processEvents(); // For vector layers to be updated
                    
                    if (!doc->image()->animationInterface()->hasAnimation()) {
                        errKrita << "This file has no animation." << endl;
                        QTimer::singleShot(0, this, SLOT(quit()));
                        return false;
                    }

                    doc->setFileBatchMode(true);
                    int sequenceStart = 0;

                    KisAsyncAnimationFramesSaveDialog exporter(doc->image(),
                                               doc->image()->animationInterface()->fullClipRange(),
                                               exportFileName,
                                               sequenceStart,
                                               false,
                                               0);
                    exporter.setBatchMode(d->batchRun);
                    KisAsyncAnimationFramesSaveDialog::Result result =
                        exporter.regenerateRange(0);
                    if (result == KisAsyncAnimationFramesSaveDialog::RenderFailed) {
                        errKrita << i18n("Failed to render animation frames!") << endl;
                    }
                    QTimer::singleShot(0, this, SLOT(quit()));
                    return true;
                }
                else if (d->mainWindow) {
                    if (fileName.endsWith(".bundle")) {
                        d->mainWindow->installBundle(fileName);
                    }
                    else {
                        KisMainWindow::OpenFlags flags = d->batchRun ? KisMainWindow::BatchMode : KisMainWindow::None;

                        if (d->mainWindow->openDocument(QUrl::fromLocalFile(fileName), flags)) {
                            // Normal case, success
                            numberOfOpenDocuments++;
                        }
                    }
                }
            }
        }
    }

    //add an image as file-layer
    if (!args.fileLayer().isEmpty()){
        if (d->mainWindow->viewManager()->image()){
            KisFileLayer *fileLayer = new KisFileLayer(d->mainWindow->viewManager()->image(), "",
                                                    args.fileLayer(), KisFileLayer::None,
                                                    d->mainWindow->viewManager()->image()->nextLayerName(i18n("File layer")), OPACITY_OPAQUE_U8);
            QFileInfo fi(fileLayer->path());
            if (fi.exists()){
                KisNodeCommandsAdapter adapter(d->mainWindow->viewManager());
                adapter.addNode(fileLayer, d->mainWindow->viewManager()->activeNode()->parent(),
                                    d->mainWindow->viewManager()->activeNode());
            }
            else{
                QMessageBox::warning(qApp->activeWindow(), i18nc("@title:window", "Krita:Warning"),
                                            i18n("Cannot add %1 as a file layer: the file does not exist.", fileLayer->path()));
            }
        }
        else if (this->isRunning()){
            QMessageBox::warning(qApp->activeWindow(), i18nc("@title:window", "Krita:Warning"),
                                i18n("Cannot add the file layer: no document is open.\n\n"
"You can create a new document using the --new-image option, or you can open an existing file.\n\n"
"If you instead want to add the file layer to a document in an already running instance of Krita, check the \"Allow only one instance of Krita\" checkbox in the settings (Settings -> General -> Window)."));
        }
        else {
            QMessageBox::warning(qApp->activeWindow(), i18nc("@title:window", "Krita: Warning"),
                                i18n("Cannot add the file layer: no document is open.\n"
                                     "You can either create a new file using the --new-image option, or you can open an existing file."));
        }
    }

    // fixes BUG:369308  - Krita crashing on splash screen when loading.
    // trying to open a file before Krita has loaded can cause it to hang and crash
    if (d->splashScreen) {
        d->splashScreen->displayLinks(true);
        d->splashScreen->displayRecentFiles(true);
    }

    Q_FOREACH(const QByteArray &message, d->earlyRemoteArguments) {
        executeRemoteArguments(message, d->mainWindow);
    }

    KisUsageLogger::writeSysInfo(KisUsageLogger::screenInformation());


    // not calling this before since the program will quit there.
    return true;
}

KisApplication::~KisApplication()
{
    KisResourceCacheDb::deleteTemporaryResources();
}

void KisApplication::setSplashScreen(QWidget *splashScreen)
{
    d->splashScreen = qobject_cast<KisSplashScreen*>(splashScreen);
}

void KisApplication::setSplashScreenLoadingText(const QString &textToLoad)
{
    if (d->splashScreen) {
        d->splashScreen->setLoadingText(textToLoad);
        d->splashScreen->repaint();
    }
}

void KisApplication::hideSplashScreen()
{
    if (d->splashScreen) {
        // hide the splashscreen to see the dialog
        d->splashScreen->hide();
    }
}


bool KisApplication::notify(QObject *receiver, QEvent *event)
{
    try {
        return QApplication::notify(receiver, event);
    } catch (std::exception &e) {
        qWarning("Error %s sending event %i to object %s",
                 e.what(), event->type(), qPrintable(receiver->objectName()));
    } catch (...) {
        qWarning("Error <unknown> sending event %i to object %s",
                 event->type(), qPrintable(receiver->objectName()));
    }
    return false;
}


void KisApplication::executeRemoteArguments(QByteArray message, KisMainWindow *mainWindow)
{
    KisApplicationArguments args = KisApplicationArguments::deserialize(message);
    const bool doTemplate = args.doTemplate();
    const bool doNewImage = args.doNewImage();
    const int argsCount = args.filenames().count();
    bool documentCreated = false;

    // Create a new image, if needed
    if (doNewImage) {
        KisDocument *doc = args.createDocumentFromArguments();
        if (doc) {
            KisPart::instance()->addDocument(doc);
            d->mainWindow->addViewAndNotifyLoadingCompleted(doc);
        }
    }
    if (argsCount > 0) {
        // Loop through arguments
        for (int argNumber = 0; argNumber < argsCount; ++argNumber) {
            QString filename = args.filenames().at(argNumber);
            // are we just trying to open a template?
            if (doTemplate) {
                documentCreated |= createNewDocFromTemplate(filename, mainWindow);
            }
            else if (QFile(filename).exists()) {
                KisMainWindow::OpenFlags flags = d->batchRun ? KisMainWindow::BatchMode : KisMainWindow::None;
                documentCreated |= mainWindow->openDocument(QUrl::fromLocalFile(filename), flags);
            }
        }
    }

    //add an image as file-layer if called in another process and singleApplication is enabled
    if (!args.fileLayer().isEmpty()){
        if (argsCount > 0  && !documentCreated){
            //arg was passed but document was not created so don't add the file layer.
            QMessageBox::warning(mainWindow, i18nc("@title:window", "Krita:Warning"),
                                            i18n("Couldn't open file %1",args.filenames().at(argsCount - 1)));
        }
        else if (mainWindow->viewManager()->image()){
            KisFileLayer *fileLayer = new KisFileLayer(mainWindow->viewManager()->image(), "",
                                                    args.fileLayer(), KisFileLayer::None,
                                                    mainWindow->viewManager()->image()->nextLayerName(i18n("File layer")), OPACITY_OPAQUE_U8);
            QFileInfo fi(fileLayer->path());
            if (fi.exists()){
                KisNodeCommandsAdapter adapter(d->mainWindow->viewManager());
                adapter.addNode(fileLayer, d->mainWindow->viewManager()->activeNode()->parent(),
                                    d->mainWindow->viewManager()->activeNode());
            }
            else{
                QMessageBox::warning(mainWindow, i18nc("@title:window", "Krita:Warning"),
                                            i18n("Cannot add %1 as a file layer: the file does not exist.", fileLayer->path()));
            }
        }
        else {
            QMessageBox::warning(mainWindow, i18nc("@title:window", "Krita:Warning"),
                                            i18n("Cannot add the file layer: no document is open."));
        }
    }
}


void KisApplication::remoteArguments(QByteArray message, QObject *socket)
{
    Q_UNUSED(socket);

    // check if we have any mainwindow
    KisMainWindow *mw = qobject_cast<KisMainWindow*>(qApp->activeWindow());

    if (!mw && KisPart::instance()->mainWindows().size() > 0) {
        mw = KisPart::instance()->mainWindows().first();
    }

    if (!mw) {
        d->earlyRemoteArguments << message;
        return;
    }
    executeRemoteArguments(message, mw);
}

void KisApplication::fileOpenRequested(const QString &url)
{
    KisMainWindow *mainWindow = KisPart::instance()->mainWindows().first();
    if (mainWindow) {
        KisMainWindow::OpenFlags flags = d->batchRun ? KisMainWindow::BatchMode : KisMainWindow::None;
        mainWindow->openDocument(QUrl::fromLocalFile(url), flags);
    }
}


void KisApplication::checkAutosaveFiles()
{
    if (d->batchRun) return;

#ifdef Q_OS_WIN
    QDir dir = QDir::temp();
#else
    QDir dir = QDir::home();
#endif

    // Check for autosave files from a previous run. There can be several, and
    // we want to offer a restore for every one. Including a nice thumbnail!

    // Hidden autosave files
    QStringList filters = QStringList() << QString(".krita-*-*-autosave.kra");

    // all autosave files for our application
    QStringList autosaveFiles = dir.entryList(filters, QDir::Files | QDir::Hidden);

    // Visible autosave files
    filters = QStringList() << QString("krita-*-*-autosave.kra");
    autosaveFiles += dir.entryList(filters, QDir::Files);

    // Allow the user to make their selection
    if (autosaveFiles.size() > 0) {
        if (d->splashScreen) {
            // hide the splashscreen to see the dialog
            d->splashScreen->hide();
        }
        d->autosaveDialog = new KisAutoSaveRecoveryDialog(autosaveFiles, activeWindow());
        QDialog::DialogCode result = (QDialog::DialogCode) d->autosaveDialog->exec();

        if (result == QDialog::Accepted) {
            QStringList filesToRecover = d->autosaveDialog->recoverableFiles();
            Q_FOREACH (const QString &autosaveFile, autosaveFiles) {
                if (!filesToRecover.contains(autosaveFile)) {
                    KisUsageLogger::log(QString("Removing autosave file %1").arg(dir.absolutePath() + "/" + autosaveFile));
                    QFile::remove(dir.absolutePath() + "/" + autosaveFile);
                }
            }
            autosaveFiles = filesToRecover;
        } else {
            autosaveFiles.clear();
        }

        if (autosaveFiles.size() > 0) {
            QList<QUrl> autosaveUrls;
            Q_FOREACH (const QString &autoSaveFile, autosaveFiles) {
                const QUrl url = QUrl::fromLocalFile(dir.absolutePath() + QLatin1Char('/') + autoSaveFile);
                autosaveUrls << url;
            }
            if (d->mainWindow) {
                Q_FOREACH (const QUrl &url, autosaveUrls) {
                    KisMainWindow::OpenFlags flags = d->batchRun ? KisMainWindow::BatchMode : KisMainWindow::None;
                    d->mainWindow->openDocument(url, flags | KisMainWindow::RecoveryFile);
                }
            }
        }
        // cleanup
        delete d->autosaveDialog;
        d->autosaveDialog = nullptr;
    }
}

bool KisApplication::createNewDocFromTemplate(const QString &fileName, KisMainWindow *mainWindow)
{
    QString templatePath;

    const QUrl templateUrl = QUrl::fromLocalFile(fileName);
    if (QFile::exists(fileName)) {
        templatePath = templateUrl.toLocalFile();
        dbgUI << "using full path...";
    }
    else {
        QString desktopName(fileName);
        const QString templatesResourcePath =  QStringLiteral("templates/");

        QStringList paths = KoResourcePaths::findAllResources("data", templatesResourcePath + "*/" + desktopName);
        if (paths.isEmpty()) {
            paths = KoResourcePaths::findAllResources("data", templatesResourcePath + desktopName);
        }

        if (paths.isEmpty()) {
            QMessageBox::critical(qApp->activeWindow(), i18nc("@title:window", "Krita"),
                                  i18n("No template found for: %1", desktopName));
        } else if (paths.count() > 1) {
            QMessageBox::critical(qApp->activeWindow(), i18nc("@title:window", "Krita"),
                                  i18n("Too many templates found for: %1", desktopName));
        } else {
            templatePath = paths.at(0);
        }
    }

    if (!templatePath.isEmpty()) {
        QUrl templateBase;
        templateBase.setPath(templatePath);
        KDesktopFile templateInfo(templatePath);

        QString templateName = templateInfo.readUrl();
        QUrl templateURL;
        templateURL.setPath(templateBase.adjusted(QUrl::RemoveFilename|QUrl::StripTrailingSlash).path() + '/' + templateName);
        if (templateURL.scheme().isEmpty()) {
            templateURL.setScheme("file");
        }

        KisMainWindow::OpenFlags batchFlags = d->batchRun ? KisMainWindow::BatchMode : KisMainWindow::None;
        if (mainWindow->openDocument(templateURL, KisMainWindow::Import | batchFlags)) {
            dbgUI << "Template loaded...";
            return true;
        }
        else {
            QMessageBox::critical(qApp->activeWindow(), i18nc("@title:window", "Krita"),
                                  i18n("Template %1 failed to load.", templateURL.toDisplayString()));
        }
    }

    return false;
}

void KisApplication::resetConfig()
{
    KIS_ASSERT_RECOVER_RETURN(qApp->thread() == QThread::currentThread());

    KSharedConfigPtr config =  KSharedConfig::openConfig();
    config->markAsClean();
    
    // find user settings file
    const QString configPath = QStandardPaths::writableLocation(QStandardPaths::GenericConfigLocation);
    QString kritarcPath = configPath + QStringLiteral("/kritarc");
    
    QFile kritarcFile(kritarcPath);
    
    if (kritarcFile.exists()) {
        if (kritarcFile.open(QFile::ReadWrite)) {
            QString backupKritarcPath = kritarcPath + QStringLiteral(".backup");
    
            QFile backupKritarcFile(backupKritarcPath);
    
            if (backupKritarcFile.exists()) {
                backupKritarcFile.remove();
            }

            QMessageBox::information(qApp->activeWindow(),
                                 i18nc("@title:window", "Krita"),
                                 i18n("Krita configurations reset!\n\n"
                                      "Backup file was created at: %1\n\n"
                                      "Restart Krita for changes to take effect.",
                                      backupKritarcPath),
                                 QMessageBox::Ok, QMessageBox::Ok);

            // clear file
            kritarcFile.rename(backupKritarcPath);

            kritarcFile.close();
        }
        else {
            QMessageBox::warning(qApp->activeWindow(),
                                 i18nc("@title:window", "Krita"),
                                 i18n("Failed to clear %1\n\n"
                                      "Please make sure no other program is using the file and try again.",
                                      kritarcPath),
                                 QMessageBox::Ok, QMessageBox::Ok);
        }
    }

    // reload from disk; with the user file settings cleared,
    // this should load any default configuration files shipping with the program
    config->reparseConfiguration();
    config->sync();

    // Restore to default workspace
    KConfigGroup cfg = KSharedConfig::openConfig()->group("MainWindow");

    QString currentWorkspace = cfg.readEntry<QString>("CurrentWorkspace", "Default");
    KoResourceServer<KisWorkspaceResource> * rserver = KisResourceServerProvider::instance()->workspaceServer();
    KisWorkspaceResourceSP workspace = rserver->resourceByName(currentWorkspace);

    if (workspace) {
        d->mainWindow->restoreWorkspace(workspace->resourceId());
    }
}

void KisApplication::askresetConfig()
{
    bool ok = QMessageBox::question(qApp->activeWindow(),
                                    i18nc("@title:window", "Krita"),
                                    i18n("Do you want to clear the settings file?"),
                                    QMessageBox::Yes | QMessageBox::No, QMessageBox::No) == QMessageBox::Yes;
    if (ok) {
        resetConfig();
    }
}<|MERGE_RESOLUTION|>--- conflicted
+++ resolved
@@ -384,13 +384,8 @@
     KisResourceLocator::LocatorError r = KisResourceLocator::instance()->initialize(KoResourcePaths::getApplicationRoot() + "/share/krita");
     connect(KisResourceLocator::instance(), SIGNAL(progressMessage(const QString&)), this, SLOT(setSplashScreenLoadingText(const QString&)));
     if (r != KisResourceLocator::LocatorError::Ok && qApp->inherits("KisApplication")) {
-<<<<<<< HEAD
-        QMessageBox::critical(0, i18nc("@title:window", "Krita: Fatal error"), KisResourceLocator::instance()->errorMessages().join('\n') + i18n("\n\nKrita will quit now."));
+        QMessageBox::critical(qApp->activeWindow(), i18nc("@title:window", "Krita: Fatal error"), KisResourceLocator::instance()->errorMessages().join('\n') + i18n("\n\nKrita will quit now."));
         return false;
-=======
-        QMessageBox::critical(qApp->activeWindow(), i18nc("@title:window", "Krita: Fatal error"), KisResourceLocator::instance()->errorMessages().join('\n') + i18n("\n\nKrita will quit now."));
-        //return false;
->>>>>>> 2090f233
     }
 
     return true;
