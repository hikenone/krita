--- conflicted
+++ resolved
@@ -14,8 +14,6 @@
 #include "kis_signal_auto_connection.h"
 #include "kis_image_config.h"
 
-<<<<<<< HEAD
-=======
 struct KisCancelReasonStaticRegistrar {
     KisCancelReasonStaticRegistrar() {
         qRegisterMetaType<KisAsyncAnimationRendererBase::CancelReason>("KisAsyncAnimationRendererBase::CancelReason");
@@ -23,7 +21,6 @@
 };
 
 static KisCancelReasonStaticRegistrar __registrar;
->>>>>>> 3e734856
 
 struct KRITAUI_NO_EXPORT KisAsyncAnimationRendererBase::Private
 {
@@ -41,11 +38,7 @@
     : QObject(parent),
       m_d(new Private())
 {
-<<<<<<< HEAD
-    connect(&m_d->regenerationTimeout, SIGNAL(timeout()), SLOT(slotFrameRegenerationCancelled()));
-=======
     connect(&m_d->regenerationTimeout, SIGNAL(timeout()), SLOT(slotFrameRegenerationTimedOut()));
->>>>>>> 3e734856
 
     KisImageConfig cfg(true);
 
