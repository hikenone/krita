/*
 * Copyright (C) 2016 Boudewijn Rempt <boud@valdyas.org>
 *
 * This library is free software; you can redistribute it and/or
 * modify it under the terms of the GNU Library General Public
 * License as published by the Free Software Foundation; either
 * version 2 of the License, or (at your option) any later version.
 *
 * This library is distributed in the hope that it will be useful,
 * but WITHOUT ANY WARRANTY; without even the implied warranty of
 * MERCHANTABILITY or FITNESS FOR A PARTICULAR PURPOSE.  See the GNU
 * Library General Public License for more details.
 *
 * You should have received a copy of the GNU Library General Public License
 * along with this library; see the file COPYING.LIB.  If not, write to
 * the Free Software Foundation, Inc., 51 Franklin Street, Fifth Floor,
 * Boston, MA 02110-1301, USA.
 */

#include "KisImportExportManager.h"

#include <QFile>
#include <QLabel>
#include <QVBoxLayout>
#include <QList>
#include <QApplication>
#include <QByteArray>
#include <QPluginLoader>
#include <QFileInfo>
#include <QMessageBox>
#include <QJsonObject>
#include <QTextBrowser>
#include <QCheckBox>
#include <QGroupBox>

#include <klocalizedstring.h>
#include <ksqueezedtextlabel.h>
#include <kpluginfactory.h>

#include <KoFileDialog.h>
#include <kis_icon_utils.h>
#include <KoDialog.h>
#include <KoProgressUpdater.h>
#include <KoJsonTrader.h>
#include <KisMimeDatabase.h>
#include <kis_config_widget.h>
#include <kis_debug.h>
#include <KisMimeDatabase.h>
#include <KisPreExportChecker.h>
#include <KisPart.h>
#include "kis_config.h"
#include "KisImportExportFilter.h"
#include "KisDocument.h"
#include <kis_image.h>
#include <kis_paint_layer.h>
#include "kis_guides_config.h"
#include "kis_grid_config.h"
#include "kis_popup_button.h"
#include <kis_iterator_ng.h>

// static cache for import and export mimetypes
QStringList KisImportExportManager::m_importMimeTypes;
QStringList KisImportExportManager::m_exportMimeTypes;

class Q_DECL_HIDDEN KisImportExportManager::Private
{
public:
    bool batchMode {false};
    QPointer<KoProgressUpdater> progressUpdater {0};
};

KisImportExportManager::KisImportExportManager(KisDocument* document)
    : m_document(document)
    , d(new Private)
{
}

KisImportExportManager::~KisImportExportManager()
{
    delete d;
}

KisImportExportFilter::ConversionStatus KisImportExportManager::importDocument(const QString& location, const QString& mimeType)
{
    return convert(Import, location, location, mimeType, false, 0);
}

KisImportExportFilter::ConversionStatus KisImportExportManager::exportDocument(const QString& location, const QString& realLocation, QByteArray& mimeType, bool showWarnings, KisPropertiesConfigurationSP exportConfiguration)
{
    return convert(Export, location, realLocation, mimeType, showWarnings, exportConfiguration);
}

// The static method to figure out to which parts of the
// graph this mimetype has a connection to.
QStringList KisImportExportManager::mimeFilter(Direction direction)
{
    // Find the right mimetype by the extension
    QSet<QString> mimeTypes;
    //    mimeTypes << KisDocument::nativeFormatMimeType() << "application/x-krita-paintoppreset" << "image/openraster";

    if (direction == KisImportExportManager::Import) {
        if (m_importMimeTypes.isEmpty()) {
            KoJsonTrader trader;
            QList<QPluginLoader *>list = trader.query("Krita/FileFilter", "");
            Q_FOREACH(QPluginLoader *loader, list) {
                QJsonObject json = loader->metaData().value("MetaData").toObject();
                Q_FOREACH(const QString &mimetype, json.value("X-KDE-Import").toString().split(",", QString::SkipEmptyParts)) {
                    //qDebug() << "Adding  import mimetype" << mimetype << KisMimeDatabase::descriptionForMimeType(mimetype) << "from plugin" << loader;
                    mimeTypes << mimetype;
                }
            }
            qDeleteAll(list);
            m_importMimeTypes = mimeTypes.toList();
        }
        return m_importMimeTypes;
    }
    else if (direction == KisImportExportManager::Export) {
        if (m_exportMimeTypes.isEmpty()) {
            KoJsonTrader trader;
            QList<QPluginLoader *>list = trader.query("Krita/FileFilter", "");
            Q_FOREACH(QPluginLoader *loader, list) {
                QJsonObject json = loader->metaData().value("MetaData").toObject();
                Q_FOREACH(const QString &mimetype, json.value("X-KDE-Export").toString().split(",", QString::SkipEmptyParts)) {
                    //qDebug() << "Adding  export mimetype" << mimetype << KisMimeDatabase::descriptionForMimeType(mimetype) << "from plugin" << loader;
                    mimeTypes << mimetype;
                }
            }
            qDeleteAll(list);
            m_exportMimeTypes = mimeTypes.toList();
        }
        return m_exportMimeTypes;
    }
    return QStringList();
}

KisImportExportFilter *KisImportExportManager::filterForMimeType(const QString &mimetype, KisImportExportManager::Direction direction)
{
    int weight = -1;
    KisImportExportFilter *filter = 0;
    QList<QPluginLoader *>list = KoJsonTrader::instance()->query("Krita/FileFilter", "");
    Q_FOREACH(QPluginLoader *loader, list) {
        QJsonObject json = loader->metaData().value("MetaData").toObject();
        QString directionKey = direction == Export ? "X-KDE-Export" : "X-KDE-Import";
        if (json.value(directionKey).toString().split(",", QString::SkipEmptyParts).contains(mimetype)) {
            KLibFactory *factory = qobject_cast<KLibFactory *>(loader->instance());

            if (!factory) {
                warnUI << loader->errorString();
                continue;
            }

            QObject* obj = factory->create<KisImportExportFilter>(0);
            if (!obj || !obj->inherits("KisImportExportFilter")) {
                delete obj;
                continue;
            }

            KisImportExportFilter *f = qobject_cast<KisImportExportFilter*>(obj);
            if (!f) {
                delete obj;
                continue;
            }

            int w = json.value("X-KDE-Weight").toInt();
            if (w > weight) {
                delete filter;
                filter = f;
                f->setObjectName(loader->fileName());
                weight = w;
            }
        }
    }
    qDeleteAll(list);
<<<<<<< HEAD
    if( filter )
        filter->setMimeType(mimetype);
=======
    if (filter) {
        filter->setMimeType(mimetype);
    }
>>>>>>> c933a0a7
    return filter;
}

void KisImportExportManager::setBatchMode(const bool batch)
{
    d->batchMode = batch;
}

bool KisImportExportManager::batchMode(void) const
{
    return d->batchMode;
}

void KisImportExportManager::setProgresUpdater(KoProgressUpdater *updater)
{
    d->progressUpdater = updater;
}

QString KisImportExportManager::askForAudioFileName(const QString &defaultDir, QWidget *parent)
{
    KoFileDialog dialog(parent, KoFileDialog::ImportFiles, "ImportAudio");

    if (!defaultDir.isEmpty()) {
        dialog.setDefaultDir(defaultDir);
    }

    QStringList mimeTypes;
    mimeTypes << "audio/mpeg";
    mimeTypes << "audio/ogg";
    mimeTypes << "audio/vorbis";
    mimeTypes << "audio/vnd.wave";
    mimeTypes << "audio/flac";

    dialog.setMimeTypeFilters(mimeTypes);
    dialog.setCaption(i18nc("@titile:window", "Open Audio"));

    return dialog.filename();
}

KisImportExportFilter::ConversionStatus KisImportExportManager::convert(KisImportExportManager::Direction direction, const QString &location, const QString& realLocation, const QString &mimeType, bool showWarnings, KisPropertiesConfigurationSP exportConfiguration)
{

    QString typeName = mimeType;
    if (typeName.isEmpty()) {
        typeName = KisMimeDatabase::mimeTypeForFile(location);
    }

    QSharedPointer<KisImportExportFilter> filter(filterForMimeType(typeName, direction));
    if (!filter) {
        return KisImportExportFilter::FilterCreationError;
    }

    filter->setFilename(location);
    filter->setRealFilename(realLocation);
    filter->setBatchMode(batchMode());
    filter->setMimeType(typeName);

    if (d->progressUpdater) {
        filter->setUpdater(d->progressUpdater->startSubtask());
    }

    QByteArray from, to;
    if (direction == Export) {
        from = m_document->nativeFormatMimeType();
        to = mimeType.toLatin1();
    }
    else {
        from = mimeType.toLatin1();
        to = m_document->nativeFormatMimeType();
    }

    if (!exportConfiguration) {
        exportConfiguration = filter->lastSavedConfiguration(from, to);
        if (exportConfiguration) {
            // Fill with some meta information about the image
            KisImageWSP image = m_document->image();
            KisPaintDeviceSP pd = image->projection();

            bool isThereAlpha = false;
            KisSequentialConstIterator it(pd, image->bounds());
            const KoColorSpace* cs = pd->colorSpace();
            do {
                if (cs->opacityU8(it.oldRawData()) != OPACITY_OPAQUE_U8) {
                    isThereAlpha = true;
                    break;
                }
            } while (it.nextPixel());

            exportConfiguration->setProperty("ImageContainsTransparency", isThereAlpha);
            exportConfiguration->setProperty("ColorModelID", cs->colorModelId().id());
            exportConfiguration->setProperty("ColorDepthID", cs->colorDepthId().id());
            bool sRGB = (cs->profile()->name().contains(QLatin1String("srgb"), Qt::CaseInsensitive) && !cs->profile()->name().contains(QLatin1String("g10")));
            exportConfiguration->setProperty("sRGB", sRGB);
        }

    }

    KisPreExportChecker checker;
    if (direction == Export) {
        checker.check(m_document->image(), filter->exportChecks());
    }

    KisConfigWidget *wdg = filter->createConfigurationWidget(0, from, to);
    bool alsoAsKra = false;

    QStringList warnings = checker.warnings();
    QStringList errors = checker.errors();

    // Extra checks that cannot be done by the checker, because the checker only has access to the image.
    if (!m_document->assistants().isEmpty() && typeName != m_document->nativeFormatMimeType()) {
        warnings.append(i18nc("image conversion warning", "The image contains <b>assistants</b>. The assistants will not be saved."));
    }
    if (m_document->guidesConfig().hasGuides() && typeName != m_document->nativeFormatMimeType()) {
        warnings.append(i18nc("image conversion warning", "The image contains <b>guides</b>. The guides will not be saved."));
    }
    if (!m_document->gridConfig().isDefault() && typeName != m_document->nativeFormatMimeType()) {
        warnings.append(i18nc("image conversion warning", "The image contains a <b>custom grid configuration</b>. The configuration will not be saved."));
    }

    if (!batchMode() && !errors.isEmpty()) {
        QString error =  "<html><body><p><b>"
                + i18n("Error: cannot save this image as a %1.", KisMimeDatabase::descriptionForMimeType(typeName))
                + "</b> Reasons:</p>"
                + "<p/><ul>";
        Q_FOREACH(const QString &w, errors) {
            error += "\n<li>" + w + "</li>";
        }

        error += "</ul>";

        QMessageBox::critical(KisPart::instance()->currentMainwindow(), i18nc("@title:window", "Krita: Export Error"), error);
        return KisImportExportFilter::UserCancelled;
    }

    if (!batchMode() && (wdg || !warnings.isEmpty())) {

        KoDialog dlg;

        dlg.setButtons(KoDialog::Ok | KoDialog::Cancel);
        dlg.setWindowTitle(KisMimeDatabase::descriptionForMimeType(mimeType));

        QWidget *page = new QWidget(&dlg);
        QVBoxLayout *layout = new QVBoxLayout(page);

        if (!checker.warnings().isEmpty()) {

            if (showWarnings) {

                QHBoxLayout *hLayout = new QHBoxLayout();

                QLabel *labelWarning = new QLabel();
                labelWarning->setPixmap(KisIconUtils::loadIcon("dialog-warning").pixmap(32, 32));
                hLayout->addWidget(labelWarning);

                KisPopupButton *bn = new KisPopupButton(0);

                bn->setText(i18nc("Keep the extra space at the end of the sentence, please", "Warning: saving as %1 will lose information from your image.    ", KisMimeDatabase::descriptionForMimeType(mimeType)));


                hLayout->addWidget(bn);

                layout->addLayout(hLayout);

                QTextBrowser *browser = new QTextBrowser();
                browser->setMinimumWidth(bn->width());
                bn->setPopupWidget(browser);

                QString warning = "<html><body><p><b>"
                        + i18n("You will lose information when saving this image as a %1.", KisMimeDatabase::descriptionForMimeType(typeName));

                if (warnings.size() == 1) {
                    warning += "</b> Reason:</p>";
                }
                else {
                    warning += "</b> Reasons:</p>";
                }
                warning += "<p/><ul>";

                Q_FOREACH(const QString &w, warnings) {
                    warning += "\n<li>" + w + "</li>";
                }

                warning += "</ul>";
                browser->setHtml(warning);
            }
        }

        if (wdg) {
            QGroupBox *box = new QGroupBox(i18n("Options"));
            QVBoxLayout *boxLayout = new QVBoxLayout(box);
            wdg->setConfiguration(exportConfiguration);
            boxLayout->addWidget(wdg);
            layout->addWidget(box);
        }


        QCheckBox *chkAlsoAsKra = 0;
        if (showWarnings) {
            if (!checker.warnings().isEmpty()) {
                chkAlsoAsKra = new QCheckBox(i18n("Also save your image as a Krita file."));
                chkAlsoAsKra->setChecked(KisConfig().readEntry<bool>("AlsoSaveAsKra", false));
                layout->addWidget(chkAlsoAsKra);
            }
        }

        dlg.setMainWidget(page);
        dlg.resize(dlg.minimumSize());

        if (showWarnings || wdg) {
            if (!dlg.exec()) {
                return KisImportExportFilter::UserCancelled;
            }
        }

        if (chkAlsoAsKra) {
            KisConfig().writeEntry<bool>("AlsoSaveAsKra", chkAlsoAsKra->isChecked());
            alsoAsKra = chkAlsoAsKra->isChecked();
        }

        if (wdg) {
            exportConfiguration = wdg->configuration();
        }

    }

    QFile io(location);

    if (direction == Import) {
        if (!io.exists()) {
            return KisImportExportFilter::FileNotFound;
        }

        if (!io.open(QFile::ReadOnly)) {
            return KisImportExportFilter::FileNotFound;
        }
    }
    else if (direction == Export) {
        if (!io.open(QFile::WriteOnly)) {
            return KisImportExportFilter::CreationError;
        }
    }
    else {
        return KisImportExportFilter::BadConversionGraph;
    }

    if (!batchMode()) {
        QApplication::setOverrideCursor(Qt::WaitCursor);
    }

    KisImportExportFilter::ConversionStatus status = filter->convert(m_document, &io, exportConfiguration);
    io.close();

    if (exportConfiguration) {
        KisConfig().setExportConfiguration(typeName, exportConfiguration);
    }

    if (alsoAsKra) {
        QString l = location + ".kra";
        QByteArray ba = m_document->nativeFormatMimeType();
        KisImportExportFilter *filter = filterForMimeType(QString::fromLatin1(ba), Export);
        QFile f(l);
        f.open(QIODevice::WriteOnly);
        if (filter) {
            filter->setFilename(l);
            filter->convert(m_document, &f);
        }
        f.close();
        delete filter;

    }

    if (!batchMode()) {
        QApplication::restoreOverrideCursor();
    }

    return status;

}


#include <KisMimeDatabase.h><|MERGE_RESOLUTION|>--- conflicted
+++ resolved
@@ -171,14 +171,9 @@
         }
     }
     qDeleteAll(list);
-<<<<<<< HEAD
-    if( filter )
-        filter->setMimeType(mimetype);
-=======
     if (filter) {
         filter->setMimeType(mimetype);
     }
->>>>>>> c933a0a7
     return filter;
 }
 
