/*
 *  Copyright (c) 2010, Dmitry Kazakov <dimula73@gmail.com>
 *
 *  This program is free software; you can redistribute it and/or modify
 *  it under the terms of the GNU General Public License as published by
 *  the Free Software Foundation; either version 2 of the License, or
 *  (at your option) any later version.
 *
 *  This program is distributed in the hope that it will be useful,
 *  but WITHOUT ANY WARRANTY; without even the implied warranty of
 *  MERCHANTABILITY or FITNESS FOR A PARTICULAR PURPOSE.  See the
 *  GNU General Public License for more details.
 *
 *  You should have received a copy of the GNU General Public License
 *  along with this program; if not, write to the Free Software
 *  Foundation, Inc., 51 Franklin Street, Fifth Floor, Boston, MA 02110-1301, USA.
 */
#ifndef KIS_TEXTURE_TILE_UPDATE_INFO_H_
#define KIS_TEXTURE_TILE_UPDATE_INFO_H_

#include <QMessageBox>
#include <QThreadStorage>
#include <QScopedArrayPointer>

#include <KoColorSpace.h>
#include "kis_image.h"
#include "kis_paint_device.h"
#include "kis_config.h"
#include <KoColorConversionTransformation.h>
#include <KoChannelInfo.h>
#include <kis_lod_transform.h>
#include "kis_texture_tile_info_pool.h"


class KisTextureTileUpdateInfo;
typedef QSharedPointer<KisTextureTileUpdateInfo> KisTextureTileUpdateInfoSP;
typedef QVector<KisTextureTileUpdateInfoSP> KisTextureTileUpdateInfoSPList;

/**
 * A buffer object for temporary data needed during the update process.
 *
 * - the buffer is allocated from the common pool to avoid memory
 *   fragmentation
 *
 * - the buffer's lifetime defines the lifetime of the allocated chunk
 *   of memory, so you don't have to thing about free'ing the memory
 */

class DataBuffer
{
public:
    DataBuffer(KisTextureTileInfoPoolSP pool)
        : m_data(0),
          m_pixelSize(0),
          m_pool(pool)
    {
    }

    DataBuffer(int pixelSize, KisTextureTileInfoPoolSP pool)
        : m_data(0),
          m_pixelSize(0),
          m_pool(pool)
    {
        allocate(pixelSize);
    }

    ~DataBuffer() {
        if (m_data) {
            m_pool->free(m_data, m_pixelSize);
        }
    }

    void allocate(int pixelSize) {
        Q_ASSERT(!m_data);

        m_pixelSize = pixelSize;
        m_data = m_pool->malloc(m_pixelSize);
    }

    inline quint8* data() const {
        return m_data;
    }

    void swap(DataBuffer &other) {
        std::swap(other.m_pixelSize, m_pixelSize);
        std::swap(other.m_data, m_data);
    }

    int size() const {
        return m_data ? m_pool->chunkSize(m_pixelSize) : 0;
    }

private:
    quint8 *m_data;
    int m_pixelSize;
    KisTextureTileInfoPoolSP m_pool;
};

class KisTextureTileUpdateInfo
{
public:
    KisTextureTileUpdateInfo(KisTextureTileInfoPoolSP pool)
        : m_patchPixels(pool),
          m_pool(pool)
    {
    }

    KisTextureTileUpdateInfo(qint32 col, qint32 row,
                             const QRect &tileRect, const QRect &updateRect, const QRect &currentImageRect,
                             int levelOfDetail,
                             KisTextureTileInfoPoolSP pool)
        : m_patchPixels(pool),
          m_pool(pool)
    {
        m_tileCol = col;
        m_tileRow = row;
        m_tileRect = tileRect;
        m_originalTileRect = m_tileRect;
        m_patchRect = m_tileRect & updateRect;
        m_originalPatchRect = m_patchRect;
        m_currentImageRect = currentImageRect;

        m_patchLevelOfDetail = levelOfDetail;

        if (m_patchLevelOfDetail) {
            m_originalPatchRect = KisLodTransform::alignedRect(m_originalPatchRect, m_patchLevelOfDetail);
            m_patchRect = KisLodTransform::scaledRect(m_originalPatchRect, m_patchLevelOfDetail);
            m_tileRect = KisLodTransform::scaledRect(m_originalTileRect, m_patchLevelOfDetail);
        }
    }

    ~KisTextureTileUpdateInfo() {
    }

    void retrieveData(KisImageWSP image, const QBitArray &channelFlags, bool onlyOneChannelSelected, int selectedChannelIndex)
    {
        m_patchColorSpace = image->projection()->colorSpace();
        m_patchPixels.allocate(m_patchColorSpace->pixelSize());

        image->projection()->readBytes(m_patchPixels.data(),
                                       m_patchRect.x(), m_patchRect.y(),
                                       m_patchRect.width(), m_patchRect.height());

        // XXX: if the paint colorspace is rgb, we should do the channel swizzling in
        //      the display shader
        if (!channelFlags.isEmpty()) {
            DataBuffer conversionCache(m_patchColorSpace->pixelSize(), m_pool);

            QList<KoChannelInfo*> channelInfo = m_patchColorSpace->channels();
            int channelSize = channelInfo[selectedChannelIndex]->size();
            int pixelSize = m_patchColorSpace->pixelSize();
            quint32 numPixels = m_patchRect.width() * m_patchRect.height();

            KisConfig cfg;

            if (onlyOneChannelSelected && !cfg.showSingleChannelAsColor()) {
                int selectedChannelPos = channelInfo[selectedChannelIndex]->pos();
                for (uint pixelIndex = 0; pixelIndex < numPixels; ++pixelIndex) {
                    for (uint channelIndex = 0; channelIndex < m_patchColorSpace->channelCount(); ++channelIndex) {

                        if (channelInfo[channelIndex]->channelType() == KoChannelInfo::COLOR) {
                            memcpy(conversionCache.data() + (pixelIndex * pixelSize) + (channelIndex * channelSize),
                                   m_patchPixels.data() + (pixelIndex * pixelSize) + selectedChannelPos,
                                   channelSize);
                        }
                        else if (channelInfo[channelIndex]->channelType() == KoChannelInfo::ALPHA) {
                            memcpy(conversionCache.data() + (pixelIndex * pixelSize) + (channelIndex * channelSize),
                                   m_patchPixels.data() + (pixelIndex * pixelSize) + (channelIndex * channelSize),
                                   channelSize);
                        }
                    }
                }
            }
            else {
                for (uint pixelIndex = 0; pixelIndex < numPixels; ++pixelIndex) {
                    for (uint channelIndex = 0; channelIndex < m_patchColorSpace->channelCount(); ++channelIndex) {
                        if (channelFlags.testBit(channelIndex)) {
                            memcpy(conversionCache.data() + (pixelIndex * pixelSize) + (channelIndex * channelSize),
                                   m_patchPixels.data() + (pixelIndex * pixelSize) + (channelIndex * channelSize),
                                   channelSize);
                        }
                        else {
                            memset(conversionCache.data() + (pixelIndex * pixelSize) + (channelIndex * channelSize), 0, channelSize);
                        }
                    }
                }

            }

            conversionCache.swap(m_patchPixels);
        }

    }

    void convertTo(const KoColorSpace* dstCS,
                   KoColorConversionTransformation::Intent renderingIntent,
                   KoColorConversionTransformation::ConversionFlags conversionFlags)
    {
        if (dstCS == m_patchColorSpace && conversionFlags == KoColorConversionTransformation::Empty) return;

        if (m_patchRect.isValid()) {
            const qint32 numPixels = m_patchRect.width() * m_patchRect.height();
            DataBuffer conversionCache(dstCS->pixelSize(), m_pool);

            m_patchColorSpace->convertPixelsTo(m_patchPixels.data(), conversionCache.data(), dstCS, numPixels, renderingIntent, conversionFlags);

            m_patchColorSpace = dstCS;
            conversionCache.swap(m_patchPixels);
        }
    }

    void proofTo(const KoColorSpace* dstCS,
                   KoColorConversionTransformation::ConversionFlags conversionFlags,
                   KoColorConversionTransformation *proofingTransform)
    {
        if (dstCS == m_patchColorSpace && conversionFlags == KoColorConversionTransformation::Empty) return;

        if (m_patchRect.isValid()) {
            const qint32 numPixels = m_patchRect.width() * m_patchRect.height();
<<<<<<< HEAD
            const quint32 conversionCacheLength = numPixels * dstCS->pixelSize();

            m_conversionCache.ensureNotSmaller(conversionCacheLength);
            m_patchColorSpace->proofPixelsTo(m_patchPixels.data(), m_conversionCache.data(), numPixels, proofingTransform);

            m_patchColorSpace = dstCS;
            m_conversionCache.swap(m_patchPixels);
            m_patchPixelsLength = conversionCacheLength;
=======
            DataBuffer conversionCache(dstCS->pixelSize(), m_pool);

            m_patchColorSpace->proofPixelsTo(m_patchPixels.data(), conversionCache.data(), numPixels, proofingTransform);

            m_patchColorSpace = dstCS;
            conversionCache.swap(m_patchPixels);
>>>>>>> 9ed50d15
        }
    }

    KoColorConversionTransformation *generateProofingTransform(const KoColorSpace* dstCS, const KoColorSpace* proofingSpace,
                                                       KoColorConversionTransformation::Intent renderingIntent,
                                                       KoColorConversionTransformation::Intent proofingIntent,
                                                       KoColorConversionTransformation::ConversionFlags conversionFlags,
                                                       KoColor gamutWarning,
                                                       double adaptationState)
    {
        return m_patchColorSpace->createProofingTransform(dstCS, proofingSpace, renderingIntent, proofingIntent, conversionFlags, gamutWarning.data(), adaptationState);
    }

    inline quint8* data() const {
        return m_patchPixels.data();
    }

    inline int patchLevelOfDetail() const {
        return m_patchLevelOfDetail;
    }

    inline QPoint realPatchOffset() const {
        return QPoint(m_patchRect.x() - m_tileRect.x(),
                      m_patchRect.y() - m_tileRect.y());
    }

    inline QSize realPatchSize() const {
        return m_patchRect.size();
    }

    inline QSize realTileSize() const {
        return m_tileRect.size();
    }

    inline bool isTopmost() const {
        return m_originalPatchRect.top() == m_currentImageRect.top();
    }

    inline bool isLeftmost() const {
        return m_originalPatchRect.left() == m_currentImageRect.left();
    }

    inline bool isRightmost() const {
        return m_originalPatchRect.right() == m_currentImageRect.right();
    }

    inline bool isBottommost() const {
        return m_originalPatchRect.bottom() == m_currentImageRect.bottom();
    }

    inline bool isEntireTileUpdated() const {
        return m_patchRect == m_tileRect;
    }

    inline qint32 tileCol() const {
        return m_tileCol;
    }

    inline qint32 tileRow() const {
        return m_tileRow;
    }

    inline quint32 pixelSize() const {
        return m_patchColorSpace->pixelSize();
    }

    inline quint32 patchPixelsLength() const {
        return m_patchPixels.size();
    }

    inline bool valid() const {
        return m_patchRect.isValid();
    }

private:
    Q_DISABLE_COPY(KisTextureTileUpdateInfo)

private:
    qint32 m_tileCol;
    qint32 m_tileRow;
    QRect m_currentImageRect;
    QRect m_tileRect;
    QRect m_patchRect;
    const KoColorSpace* m_patchColorSpace;

    QRect m_realPatchRect;
    QRect m_realPatchOffset;
    QRect m_realTileSize;
    int m_patchLevelOfDetail;

    QRect m_originalPatchRect;
    QRect m_originalTileRect;

    DataBuffer m_patchPixels;
    KisTextureTileInfoPoolSP m_pool;
};


#endif /* KIS_TEXTURE_TILE_UPDATE_INFO_H_ */
<|MERGE_RESOLUTION|>--- conflicted
+++ resolved
@@ -217,23 +217,12 @@
 
         if (m_patchRect.isValid()) {
             const qint32 numPixels = m_patchRect.width() * m_patchRect.height();
-<<<<<<< HEAD
-            const quint32 conversionCacheLength = numPixels * dstCS->pixelSize();
-
-            m_conversionCache.ensureNotSmaller(conversionCacheLength);
-            m_patchColorSpace->proofPixelsTo(m_patchPixels.data(), m_conversionCache.data(), numPixels, proofingTransform);
-
-            m_patchColorSpace = dstCS;
-            m_conversionCache.swap(m_patchPixels);
-            m_patchPixelsLength = conversionCacheLength;
-=======
             DataBuffer conversionCache(dstCS->pixelSize(), m_pool);
 
             m_patchColorSpace->proofPixelsTo(m_patchPixels.data(), conversionCache.data(), numPixels, proofingTransform);
 
             m_patchColorSpace = dstCS;
             conversionCache.swap(m_patchPixels);
->>>>>>> 9ed50d15
         }
     }
 
