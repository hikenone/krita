/*
 *  Copyright (c) 2014 Boudewijn Rempt <boud@valdyas.org>
 *
 *  This program is free software; you can redistribute it and/or modify
 *  it under the terms of the GNU General Public License as published by
 *  the Free Software Foundation; either version 2 of the License, or
 *  (at your option) any later version.
 *
 *  This program is distributed in the hope that it will be useful,
 *  but WITHOUT ANY WARRANTY; without even the implied warranty of
 *  MERCHANTABILITY or FITNESS FOR A PARTICULAR PURPOSE.  See the
 *  GNU General Public License for more details.
 *
 *  You should have received a copy of the GNU General Public License
 *  along with this program; if not, write to the Free Software
 *  Foundation, Inc., 51 Franklin Street, Fifth Floor, Boston, MA 02110-1301, USA.
 */
#include "kis_splash_screen.h"

#include <QApplication>
#include <QDesktopWidget>
#include <QPixmap>
#include <QCheckBox>
#include <kis_debug.h>
#include <QFile>

#include <KisPart.h>
#include <KisApplication.h>

#include <kis_icon.h>

#include <klocalizedstring.h>
#include <kconfig.h>
#include <ksharedconfig.h>
#include <kconfiggroup.h>
#include <QIcon>

KisSplashScreen::KisSplashScreen(const QString &version, const QPixmap &pixmap, bool themed, QWidget *parent, Qt::WindowFlags f)
    : QWidget(parent, Qt::SplashScreen | Qt::FramelessWindowHint | Qt::WindowStaysOnTopHint | f),
      m_themed(themed)
{

<<<<<<< HEAD
    m_version = version;
=======
>>>>>>> 884ebac4
    setupUi(this);
    setWindowIcon(KisIconUtils::loadIcon("calligrakrita"));

    // Maintain the aspect ratio on high DPI screens when scaling
    lblSplash->setPixmap(pixmap);

    QString color = colorString();
    lblVersion->setText(i18n("Version: %1", version));
    lblVersion->setStyleSheet("color:" + color);

    bnClose->hide();
    connect(bnClose, SIGNAL(clicked()), this, SLOT(close()));
    chkShowAtStartup->hide();
    connect(chkShowAtStartup, SIGNAL(toggled(bool)), this, SLOT(toggleShowAtStartup(bool)));

    KConfigGroup cfg( KSharedConfig::openConfig(), "SplashScreen");
    bool hideSplash = cfg.readEntry("HideSplashAfterStartup", false);
    chkShowAtStartup->setChecked(hideSplash);

    connect(lblRecent, SIGNAL(linkActivated(QString)), SLOT(linkClicked(QString)));
    connect(&m_timer, SIGNAL(timeout()), SLOT(raise()));
<<<<<<< HEAD

    // hide these labels by default
    lblLinks->setVisible(false);
    lblRecent->setVisible(false);
    line->setVisible(false);



=======

    // hide these labels by default
    lblLinks->setVisible(false);
    lblRecent->setVisible(false);
    line->setVisible(false);



>>>>>>> 884ebac4
    m_timer.setSingleShot(true);
    m_timer.start(10);
}

void KisSplashScreen::resizeEvent(QResizeEvent *event)
{
    QWidget::resizeEvent(event);
    updateText();
}

void KisSplashScreen::updateText()
{
    QString color = colorString();

    KConfigGroup cfg2( KSharedConfig::openConfig(), "RecentFiles");
    int i = 1;

    QString recent = i18n("<html>"
                          "<head/>"
                          "<body>"
                          "<p align=\"center\"><b><span style=\" color:%1;\">Recent Files</span></b></p>", color);

    QString path;
    QStringList recentfiles;

    QFontMetrics metrics(lblRecent->font());

    do {
        path = cfg2.readPathEntry(QString("File%1").arg(i), QString());
        if (!path.isEmpty()) {
            QString name = cfg2.readPathEntry(QString("Name%1").arg(i), QString());
            QUrl url(path);
            if (name.isEmpty()) {
                name = url.fileName();
            }

            name = metrics.elidedText(name, Qt::ElideMiddle, lblRecent->width());

            if (!url.isLocalFile() || QFile::exists(url.toLocalFile())) {
                recentfiles.insert(0, QString("<p><a href=\"%1\"><span style=\"color:%3;\">%2</span></a></p>").arg(path).arg(name).arg(color));
            }
        }

        i++;
    } while (!path.isEmpty() || i <= 8);

    recent += recentfiles.join("\n");
    recent += "</body>"
        "</html>";
    lblRecent->setText(recent);
}

<<<<<<< HEAD
void KisSplashScreen::displayRecentFilesAndLinks() {

    QString color = colorString();

    lblLinks->setVisible(true);
    lblRecent->setVisible(true);
    line->setVisible(true);

=======
void KisSplashScreen::displayLinks() {

    QString color = colorString();
>>>>>>> 884ebac4
    lblLinks->setTextFormat(Qt::RichText);
    lblLinks->setText(i18n("<html>"
                           "<head/>"
                           "<body>"
                           "<p align=\"center\"><span style=\" color:%1;\"><b>Links</b></span></p>"

                           "<p><a href=\"https://krita.org/support-us/\"><span style=\" text-decoration: underline; color:%1;\">Support Krita</span></a></p>"

                           "<p><a href=\"https://docs.krita.org/Category:Getting_Started\"><span style=\" text-decoration: underline; color:%1;\">Getting Started</span></a></p>"
                           "<p><a href=\"https://docs.krita.org/\"><span style=\" text-decoration: underline; color:%1;\">Manual</span></a></p>"
                           "<p><a href=\"https://krita.org/\"><span style=\" text-decoration: underline; color:%1;\">Krita Website</span></a></p>"
                           "<p><a href=\"https://forum.kde.org/viewforum.php?f=136\"><span style=\" text-decoration: underline; color:%1;\">User Community</span></a></p>"

                           "<p><a href=\"https://quickgit.kde.org/?p=krita.git\"><span style=\" text-decoration: underline; color:%1;\">Source Code</span></a></p>"

                           "<p><a href=\"https://store.steampowered.com/app/280680/\"><span style=\" text-decoration: underline; color:%1;\">Krita on Steam</span></a></p>"
                           "</body>"
                           "</html>", color));

<<<<<<< HEAD
    lblVersion->setText(i18n("Version: %1", m_version));
    lblVersion->setStyleSheet("color:" + color);
=======
    lblLinks->setVisible(true);
>>>>>>> 884ebac4

    updateText();
}


<<<<<<< HEAD
=======
void KisSplashScreen::displayRecentFiles() {
    lblRecent->setVisible(true);
    line->setVisible(true);
}



>>>>>>> 884ebac4
QString KisSplashScreen::colorString() const
{
    QString color = "#FFFFFF";
    if (m_themed && qApp->palette().background().color().value() > 100) {
        color = "#000000";
    }

    return color;
}


void KisSplashScreen::repaint()
{
    QWidget::repaint();
    QApplication::flush();
}

void KisSplashScreen::show()
{
    QRect r(QPoint(), sizeHint());
    resize(r.size());
    move(QApplication::desktop()->availableGeometry().center() - r.center());
    if (isVisible()) {
        repaint();
    }
    m_timer.setSingleShot(true);
    m_timer.start(1);
    QWidget::show();
}

void KisSplashScreen::toggleShowAtStartup(bool toggle)
{
    KConfigGroup cfg( KSharedConfig::openConfig(), "SplashScreen");
    cfg.writeEntry("HideSplashAfterStartup", toggle);
}

void KisSplashScreen::linkClicked(const QString &link)
{
    KisPart::instance()->openExistingFile(QUrl::fromLocalFile(link));
    if (isTopLevel()) {
        close();
    }
}<|MERGE_RESOLUTION|>--- conflicted
+++ resolved
@@ -40,10 +40,6 @@
       m_themed(themed)
 {
 
-<<<<<<< HEAD
-    m_version = version;
-=======
->>>>>>> 884ebac4
     setupUi(this);
     setWindowIcon(KisIconUtils::loadIcon("calligrakrita"));
 
@@ -65,25 +61,12 @@
 
     connect(lblRecent, SIGNAL(linkActivated(QString)), SLOT(linkClicked(QString)));
     connect(&m_timer, SIGNAL(timeout()), SLOT(raise()));
-<<<<<<< HEAD
 
     // hide these labels by default
     lblLinks->setVisible(false);
     lblRecent->setVisible(false);
     line->setVisible(false);
 
-
-
-=======
-
-    // hide these labels by default
-    lblLinks->setVisible(false);
-    lblRecent->setVisible(false);
-    line->setVisible(false);
-
-
-
->>>>>>> 884ebac4
     m_timer.setSingleShot(true);
     m_timer.start(10);
 }
@@ -136,20 +119,9 @@
     lblRecent->setText(recent);
 }
 
-<<<<<<< HEAD
-void KisSplashScreen::displayRecentFilesAndLinks() {
-
-    QString color = colorString();
-
-    lblLinks->setVisible(true);
-    lblRecent->setVisible(true);
-    line->setVisible(true);
-
-=======
 void KisSplashScreen::displayLinks() {
 
     QString color = colorString();
->>>>>>> 884ebac4
     lblLinks->setTextFormat(Qt::RichText);
     lblLinks->setText(i18n("<html>"
                            "<head/>"
@@ -169,27 +141,16 @@
                            "</body>"
                            "</html>", color));
 
-<<<<<<< HEAD
-    lblVersion->setText(i18n("Version: %1", m_version));
-    lblVersion->setStyleSheet("color:" + color);
-=======
     lblLinks->setVisible(true);
->>>>>>> 884ebac4
 
     updateText();
 }
 
-
-<<<<<<< HEAD
-=======
 void KisSplashScreen::displayRecentFiles() {
     lblRecent->setVisible(true);
     line->setVisible(true);
 }
 
-
-
->>>>>>> 884ebac4
 QString KisSplashScreen::colorString() const
 {
     QString color = "#FFFFFF";
