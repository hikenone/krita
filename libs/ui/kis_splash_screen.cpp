/*
 *  SPDX-FileCopyrightText: 2014 Boudewijn Rempt <boud@valdyas.org>
 *  SPDX-FileCopyrightText: 2021 Alvin Wong <alvin@alvinhc.com>
 *
 *  SPDX-License-Identifier: GPL-2.0-or-later
 */
#include "kis_splash_screen.h"

#include <QApplication>
#include <QDesktopWidget>
#include <QGraphicsDropShadowEffect>
#include <QPixmap>
#include <QPainter>
#include <QCheckBox>
#include <kis_debug.h>
#include <QFile>
#include <QScreen>
#include <QWindow>
#include <QSvgWidget>

#include <KisPart.h>
#include <KisApplication.h>

#include <kis_icon.h>

#include <klocalizedstring.h>
#include <kconfig.h>
#include <ksharedconfig.h>
#include <kconfiggroup.h>
#include <QIcon>

<<<<<<< HEAD
void addDropShadow(QWidget *widget)
=======
static void addDropShadow(QWidget *widget)
>>>>>>> 3e734856
{
    QGraphicsDropShadowEffect *effect = new QGraphicsDropShadowEffect(widget);
    effect->setBlurRadius(4);
    effect->setOffset(0.5);
    effect->setColor(QColor(0, 0, 0, 255));
    widget->setGraphicsEffect(effect);
}

KisSplashScreen::KisSplashScreen(bool themed, QWidget *parent, Qt::WindowFlags f)
    : QWidget(parent, Qt::SplashScreen | Qt::FramelessWindowHint
#ifdef Q_OS_LINUX
              | Qt::WindowStaysOnTopHint
#endif
              | f)
      , m_themed(themed)
      , m_versionHtml(qApp->applicationVersion().toHtmlEscaped())
{

    setupUi(this);
    setWindowIcon(KisIconUtils::loadIcon("krita-branding"));

    m_loadingTextLabel = new QLabel(lblSplash);
    m_loadingTextLabel->setTextFormat(Qt::RichText);
    m_loadingTextLabel->setStyleSheet(QStringLiteral("QLabel { color: #fff; background-color: transparent; }"));
    m_loadingTextLabel->setAlignment(Qt::AlignRight | Qt::AlignTop);
    addDropShadow(m_loadingTextLabel);

    m_brandingSvg = new QSvgWidget(QStringLiteral(":/krita-branding.svgz"), lblSplash);
    m_bannerSvg = new QSvgWidget(QStringLiteral(":/splash/banner.svg"), lblSplash);
    addDropShadow(m_bannerSvg);

    m_artCreditsLabel = new QLabel(lblSplash);
    m_artCreditsLabel->setTextFormat(Qt::PlainText);
    m_artCreditsLabel->setStyleSheet(QStringLiteral("QLabel { color: #fff; background-color: transparent; font: 10pt; }"));
    m_artCreditsLabel->setAlignment(Qt::AlignRight | Qt::AlignBottom);
    addDropShadow(m_artCreditsLabel);

    updateSplashImage();
    setLoadingText(QString());

    bnClose->hide();
    connect(bnClose, SIGNAL(clicked()), this, SLOT(close()));
    chkShowAtStartup->hide();
    connect(chkShowAtStartup, SIGNAL(toggled(bool)), this, SLOT(toggleShowAtStartup(bool)));

    KConfigGroup cfg( KSharedConfig::openConfig(), "SplashScreen");
    bool hideSplash = cfg.readEntry("HideSplashAfterStartup", false);
    chkShowAtStartup->setChecked(hideSplash);

    connect(lblRecent, SIGNAL(linkActivated(QString)), SLOT(linkClicked(QString)));
    connect(&m_timer, SIGNAL(timeout()), SLOT(raise()));

    // hide these labels by default
    displayLinks(false);
    displayRecentFiles(false);

    m_timer.setSingleShot(true);
    m_timer.start(10);
}

void KisSplashScreen::updateSplashImage()
{
    constexpr int SPLASH_HEIGHT_LOADING = 480;
    constexpr int SPLASH_HEIGHT_ABOUT = 320;

    int splashHeight;
    if (m_displayLinks) {
        splashHeight = SPLASH_HEIGHT_ABOUT;
    } else {
        splashHeight = SPLASH_HEIGHT_LOADING;
<<<<<<< HEAD
    }
    const int bannerHeight = splashHeight * 0.16875;
    const int marginTop = splashHeight * 0.05;
    const int marginRight = splashHeight * 0.1;

    QString splashName = QStringLiteral(":/splash/0.png");
    QString splashArtist = QStringLiteral("Tyson Tan");
    // TODO: Re-add the holiday splash...
#if 0
    QDate currentDate = QDate::currentDate();
    if (currentDate > QDate(currentDate.year(), 12, 4) ||
            currentDate < QDate(currentDate.year(), 1, 9)) {
        splashName = QStringLiteral(":/splash/1.png");
        splashArtist = QStringLiteral("???");
    }
#endif

    QPixmap img(splashName);

    // Preserve aspect ratio of splash.
    const int height = splashHeight;
    const int width = height * img.width() / img.height();

    setFixedWidth(width);
    setFixedHeight(height);
    lblSplash->setFixedWidth(width);
    lblSplash->setFixedHeight(height);

=======
    }
    const int bannerHeight = splashHeight * 0.16875;
    const int marginTop = splashHeight * 0.05;
    const int marginRight = splashHeight * 0.1;

    QString splashName = QStringLiteral(":/splash/0.png");
    QString splashArtist = QStringLiteral("Tyson Tan");
    // TODO: Re-add the holiday splash...
#if 0
    QDate currentDate = QDate::currentDate();
    if (currentDate > QDate(currentDate.year(), 12, 4) ||
            currentDate < QDate(currentDate.year(), 1, 9)) {
        splashName = QStringLiteral(":/splash/1.png");
        splashArtist = QStringLiteral("???");
    }
#endif

    QPixmap img(splashName);

    // Preserve aspect ratio of splash.
    const int height = splashHeight;
    const int width = height * img.width() / img.height();

    setFixedWidth(width);
    setFixedHeight(height);
    lblSplash->setFixedWidth(width);
    lblSplash->setFixedHeight(height);

>>>>>>> 3e734856
    // Get a downscaled pixmap of the splash.
    const int pixelWidth = width * devicePixelRatioF();
    const int pixelHeight = height * devicePixelRatioF();
    img = img.scaled(pixelWidth, pixelHeight, Qt::KeepAspectRatioByExpanding, Qt::SmoothTransformation);
    img.setDevicePixelRatio(devicePixelRatioF());
    lblSplash->setPixmap(img);

    // Align banner to top-left with margin.
    m_bannerSvg->setFixedHeight(bannerHeight);
    m_bannerSvg->setFixedWidth(bannerHeight * m_bannerSvg->sizeHint().width() / m_bannerSvg->sizeHint().height());
    m_bannerSvg->move(width - m_bannerSvg->width() - marginRight, marginTop);

    // Place logo to the left of banner.
    m_brandingSvg->setFixedSize(bannerHeight, bannerHeight);
    m_brandingSvg->move(m_bannerSvg->x() - m_brandingSvg->width(), marginTop);

    // Place loading text immediately below.
    m_loadingTextLabel->move(marginRight, m_brandingSvg->geometry().bottom());
    m_loadingTextLabel->setFixedWidth(m_bannerSvg->geometry().right() - marginRight);

    // Place credits text on bottom right with similar margins.
    if (splashArtist.isEmpty()) {
        m_artCreditsLabel->setText(QString());
    } else {
<<<<<<< HEAD
        m_artCreditsLabel->setText(QStringLiteral("Artwork by: %1").arg(splashArtist));
=======
        m_artCreditsLabel->setText(i18nc("splash image credit", "Artwork by: %1", splashArtist));
>>>>>>> 3e734856
    }
    m_artCreditsLabel->setFixedWidth(m_loadingTextLabel->width());
    m_artCreditsLabel->setFixedHeight(20);
    m_artCreditsLabel->move(m_loadingTextLabel->x(), height - marginTop - m_artCreditsLabel->height());

    if (m_displayLinks) {
        setFixedSize(sizeHint());
    }
}

void KisSplashScreen::resizeEvent(QResizeEvent *event)
{
    QWidget::resizeEvent(event);
    updateText();
}

void KisSplashScreen::updateText()
{
    QString color = colorString();

    KConfigGroup cfg2( KSharedConfig::openConfig(), "RecentFiles");
    int i = 1;

    QString recent = i18n("<html>"
                          "<head/>"
                          "<body>"
                          "<p><b><span style=\" color:%1;\">Recent Files</span></b></p>", color);

    QString path;
    QStringList recentfiles;

    QFontMetrics metrics(lblRecent->font());

    do {
        path = cfg2.readPathEntry(QString("File%1").arg(i), QString());
        if (!path.isEmpty()) {
            QString name = cfg2.readPathEntry(QString("Name%1").arg(i), QString());
            QUrl url(path);
            if (name.isEmpty()) {
                name = url.fileName();
            }

            name = metrics.elidedText(name, Qt::ElideMiddle, lblRecent->width());

            if (!url.isLocalFile() || QFile::exists(url.toLocalFile())) {
                recentfiles.insert(0, QString("<p><a href=\"%1\"><span style=\"color:%3;\">%2</span></a></p>").arg(path).arg(name).arg(color));
            }
        }

        i++;
    } while (!path.isEmpty() || i <= 8);

    recent += recentfiles.join("\n");
    recent += "</body>"
        "</html>";
    lblRecent->setText(recent);
}

void KisSplashScreen::displayLinks(bool show) {

    if (show) {
        QString color = colorString();
        lblLinks->setTextFormat(Qt::RichText);
        lblLinks->setText(i18n("<html>"
                               "<head/>"
                               "<body><table width=\"100%\" cellpadding=\"30\"><tr><td>"
                               "<p><span style=\" color:%1;\"><b>Using Krita</b></span></p>"
                               "<p><a href=\"https://krita.org/support-us/\"><span style=\" text-decoration: underline; color:%1;\">Support Krita's Development!</span></a></p>"
                               "<p><a href=\"https://docs.krita.org/en/user_manual/getting_started.html\"><span style=\" text-decoration: underline; color:%1;\">Getting Started</span></a></p>"
                               "<p><a href=\"https://docs.krita.org/\"><span style=\" text-decoration: underline; color:%1;\">Manual</span></a></p>"
                               "<p><a href=\"https://krita.org/\"><span style=\" text-decoration: underline; color:%1;\">Krita Website</span></a></p>"
                               "</td><td><p><span style=\" color:%1;\"><b>Coding Krita</b></span></p>"
                               "<p><a href=\"https://krita-artists.org\"><span style=\" text-decoration: underline; color:%1;\">User Community</span></a></p>"
                               "<p><a href=\"https://invent.kde.org/graphics/krita\"><span style=\" text-decoration: underline; color:%1;\">Source Code</span></a></p>"
                               "<p><a href=\"https://api.kde.org/appscomplete-api/krita-apidocs/libs/libkis/html/index.html\"><span style=\" text-decoration: underline; color:%1;\">Scripting API</span></a></p>"
                               "<p><a href=\"https://scripting.krita.org/lessons/introduction\"><span style=\" text-decoration: underline; color:%1;\">Scripting School</span></a></p>"
                               "</td></table></body>"
                               "</html>", color));

        filesLayout->setContentsMargins(10,10,10,10);
        actionControlsLayout->setContentsMargins(5,5,5,5);

    } else {
        // eliminating margins here allows for the splash screen image to take the entire area with nothing underneath
        filesLayout->setContentsMargins(0,0,0,0);
        actionControlsLayout->setContentsMargins(0,0,0,0);
    }

    lblLinks->setVisible(show);

    updateText();

    if (m_displayLinks != show) {
        m_displayLinks = show;
        updateSplashImage();
    }
}


void KisSplashScreen::displayRecentFiles(bool show) {
    lblRecent->setVisible(show);
    line->setVisible(show);
}

void KisSplashScreen::setLoadingText(QString text)
{
    int larger = 12;
    int notAsLarge = larger - 1;
    QString htmlText = QStringLiteral("<span style='font: %3pt;'><span style='font: bold %4pt;'>%1</span><br><i>%2</i></span>")
            .arg(m_versionHtml, text.toHtmlEscaped(), QString::number(notAsLarge), QString::number(larger));
    m_loadingTextLabel->setText(htmlText);
}



QString KisSplashScreen::colorString() const
{
    QString color = "#FFFFFF";
    if (m_themed && qApp->palette().window().color().value() > 100) {
        color = "#000000";
    }

    return color;
}


void KisSplashScreen::repaint()
{
    QWidget::repaint();
    qApp->sendPostedEvents();
}

void KisSplashScreen::show()
{
    if (!this->parentWidget()) {
        this->winId(); // Force creation of native window
        QWindow *windowHandle = this->windowHandle();
        QScreen *screen = windowHandle ? windowHandle->screen() : nullptr;
        if (windowHandle && !screen) {
            // At least on Windows, the window may be created on a non-primary
            // screen with a different scale factor. If we don't explicitly
            // move it to the primary screen, the position will be scaled with
            // the wrong factor and the splash will be offset.
            // XXX: In theory this branch should be unreachable, but leaving
            //      this here just in case.
            windowHandle->setScreen(QApplication::primaryScreen());
        }
        if (!screen) {
            screen = QApplication::primaryScreen();
        }
        // Reinitialize the splash image as the screen may have a different
        // devicePixelRatio.
        updateSplashImage();
        QRect r(QPoint(), size());
        move(screen->availableGeometry().center() - r.center());
    }
    if (isVisible()) {
        repaint();
    }
    m_timer.setSingleShot(true);
    m_timer.start(1);
    QWidget::show();
}

void KisSplashScreen::toggleShowAtStartup(bool toggle)
{
    KConfigGroup cfg( KSharedConfig::openConfig(), "SplashScreen");
    cfg.writeEntry("HideSplashAfterStartup", toggle);
}

void KisSplashScreen::linkClicked(const QString &link)
{
    KisPart::instance()->openExistingFile(link);
    if (isTopLevel()) {
        close();
    }
}<|MERGE_RESOLUTION|>--- conflicted
+++ resolved
@@ -29,11 +29,7 @@
 #include <kconfiggroup.h>
 #include <QIcon>
 
-<<<<<<< HEAD
-void addDropShadow(QWidget *widget)
-=======
 static void addDropShadow(QWidget *widget)
->>>>>>> 3e734856
 {
     QGraphicsDropShadowEffect *effect = new QGraphicsDropShadowEffect(widget);
     effect->setBlurRadius(4);
@@ -104,7 +100,6 @@
         splashHeight = SPLASH_HEIGHT_ABOUT;
     } else {
         splashHeight = SPLASH_HEIGHT_LOADING;
-<<<<<<< HEAD
     }
     const int bannerHeight = splashHeight * 0.16875;
     const int marginTop = splashHeight * 0.05;
@@ -133,36 +128,6 @@
     lblSplash->setFixedWidth(width);
     lblSplash->setFixedHeight(height);
 
-=======
-    }
-    const int bannerHeight = splashHeight * 0.16875;
-    const int marginTop = splashHeight * 0.05;
-    const int marginRight = splashHeight * 0.1;
-
-    QString splashName = QStringLiteral(":/splash/0.png");
-    QString splashArtist = QStringLiteral("Tyson Tan");
-    // TODO: Re-add the holiday splash...
-#if 0
-    QDate currentDate = QDate::currentDate();
-    if (currentDate > QDate(currentDate.year(), 12, 4) ||
-            currentDate < QDate(currentDate.year(), 1, 9)) {
-        splashName = QStringLiteral(":/splash/1.png");
-        splashArtist = QStringLiteral("???");
-    }
-#endif
-
-    QPixmap img(splashName);
-
-    // Preserve aspect ratio of splash.
-    const int height = splashHeight;
-    const int width = height * img.width() / img.height();
-
-    setFixedWidth(width);
-    setFixedHeight(height);
-    lblSplash->setFixedWidth(width);
-    lblSplash->setFixedHeight(height);
-
->>>>>>> 3e734856
     // Get a downscaled pixmap of the splash.
     const int pixelWidth = width * devicePixelRatioF();
     const int pixelHeight = height * devicePixelRatioF();
@@ -187,11 +152,7 @@
     if (splashArtist.isEmpty()) {
         m_artCreditsLabel->setText(QString());
     } else {
-<<<<<<< HEAD
-        m_artCreditsLabel->setText(QStringLiteral("Artwork by: %1").arg(splashArtist));
-=======
         m_artCreditsLabel->setText(i18nc("splash image credit", "Artwork by: %1", splashArtist));
->>>>>>> 3e734856
     }
     m_artCreditsLabel->setFixedWidth(m_loadingTextLabel->width());
     m_artCreditsLabel->setFixedHeight(20);
