/*
 *  kis_paintop_box.cc - part of KImageShop/Krayon/Krita
 *
 *  Copyright (c) 2004 Boudewijn Rempt (boud@valdyas.org)
 *  Copyright (c) 2009-2011 Sven Langkamp (sven.langkamp@gmail.com)
 *  Copyright (c) 2010 Lukáš Tvrdý <lukast.dev@gmail.com>
 *  Copyright (C) 2011 Silvio Heinrich <plassy@web.de>
 *  Copyright (C) 2011 Srikanth Tiyyagura <srikanth.tulasiram@gmail.com>
 *  Copyright (c) 2014 Mohit Goyal <mohit.bits2011@gmail.com>
 *
 *  This program is free software; you can redistribute it and/or modify
 *  it under the terms of the GNU General Public License as published by
 *  the Free Software Foundation; either version 2 of the License, or
 *  (at your option) any later version.
 *
 *  This program is distributed in the hope that it will be useful,
 *  but WITHOUT ANY WARRANTY; without even the implied warranty of
 *  MERCHANTABILITY or FITNESS FOR A PARTICULAR PURPOSE.  See the
 *  GNU General Public License for more details.
 *
 *  You should have received a copy of the GNU General Public License
 *  along with this program; if not, write to the Free Software
 *  Foundation, Inc., 51 Franklin Street, Fifth Floor, Boston, MA 02110-1301, USA.
 */

#include "kis_paintop_box.h"

#include <QHBoxLayout>
#include <QLabel>
#include <QToolButton>
#include <QPixmap>
#include <QWidgetAction>
#include <QApplication>

#include <kis_debug.h>

#include <kactioncollection.h>
#include <kacceleratormanager.h>
#include <QKeySequence>


#include <kis_icon.h>
#include <KoColorSpace.h>
#include <KoCompositeOpRegistry.h>
#include <KoResourceSelector.h>
#include <KoResourceServerAdapter.h>
#include <KoToolManager.h>
#include <QTemporaryFile>
#include <KoColorSpaceRegistry.h>

#include <kis_paint_device.h>
#include <brushengine/kis_paintop_registry.h>
#include <brushengine/kis_paintop_preset.h>
#include <brushengine/kis_paintop_settings.h>
#include <kis_config_widget.h>
#include <kis_image.h>
#include <kis_node.h>
#include <brushengine/kis_paintop_config_widget.h>
#include <kis_action.h>

#include "kis_canvas2.h"
#include "kis_node_manager.h"
#include "KisViewManager.h"
#include "kis_canvas_resource_provider.h"
#include "kis_resource_server_provider.h"
#include "kis_favorite_resource_manager.h"
#include "kis_config.h"

#include "widgets/kis_popup_button.h"
#include "widgets/kis_tool_options_popup.h"
#include "widgets/kis_paintop_presets_popup.h"
#include "widgets/kis_tool_options_popup.h"
#include "widgets/kis_paintop_presets_chooser_popup.h"
#include "widgets/kis_workspace_chooser.h"
#include "widgets/kis_paintop_list_widget.h"
#include "widgets/kis_slider_spin_box.h"
#include "widgets/kis_cmb_composite.h"
#include "widgets/kis_widget_chooser.h"
#include "tool/kis_tool.h"
#include "kis_signals_blocker.h"
#include "kis_action_manager.h"
#include "kis_highlighted_button.h"

typedef KoResourceServerSimpleConstruction<KisPaintOpPreset, SharedPointerStoragePolicy<KisPaintOpPresetSP> > KisPaintOpPresetResourceServer;
typedef KoResourceServerAdapter<KisPaintOpPreset, SharedPointerStoragePolicy<KisPaintOpPresetSP> > KisPaintOpPresetResourceServerAdapter;

KisPaintopBox::KisPaintopBox(KisViewManager *view, QWidget *parent, const char *name)
    : QWidget(parent)
    , m_resourceProvider(view->resourceProvider())
    , m_optionWidget(0)
    , m_toolOptionsPopupButton(0)
    , m_brushEditorPopupButton(0)
    , m_presetSelectorPopupButton(0)
    , m_toolOptionsPopup(0)
    , m_viewManager(view)
    , m_previousNode(0)
    , m_currTabletToolID(KoInputDevice::invalid())
    , m_presetsEnabled(true)
    , m_blockUpdate(false)
    , m_dirtyPresetsEnabled(false)
    , m_eraserBrushSizeEnabled(false)
{
    Q_ASSERT(view != 0);


    setObjectName(name);
    KisConfig cfg;
    m_dirtyPresetsEnabled = cfg.useDirtyPresets();
    m_eraserBrushSizeEnabled = cfg.useEraserBrushSize();

    KAcceleratorManager::setNoAccel(this);

    setWindowTitle(i18n("Painter's Toolchest"));

    KConfigGroup grp =  KSharedConfig::openConfig()->group("krita").group("Toolbar BrushesAndStuff");
    int iconsize = grp.readEntry("IconSize", 32);

    if (!cfg.toolOptionsInDocker()) {
        m_toolOptionsPopupButton = new KisPopupButton(this);
        m_toolOptionsPopupButton->setIcon(KisIconUtils::loadIcon("configure"));
        m_toolOptionsPopupButton->setToolTip(i18n("Tool Settings"));
        m_toolOptionsPopupButton->setFixedSize(iconsize, iconsize);
    }

    m_brushEditorPopupButton = new KisPopupButton(this);
    m_brushEditorPopupButton->setIcon(KisIconUtils::loadIcon("paintop_settings_02"));
    m_brushEditorPopupButton->setToolTip(i18n("Edit brush settings"));
    m_brushEditorPopupButton->setFixedSize(iconsize, iconsize);

    m_presetSelectorPopupButton = new KisPopupButton(this);
    m_presetSelectorPopupButton->setIcon(KisIconUtils::loadIcon("paintop_settings_01"));
    m_presetSelectorPopupButton->setToolTip(i18n("Choose brush preset"));
    m_presetSelectorPopupButton->setFixedSize(iconsize, iconsize);

    m_eraseModeButton = new KisHighlightedToolButton(this);
    m_eraseModeButton->setFixedSize(iconsize, iconsize);
    m_eraseModeButton->setCheckable(true);

    m_eraseAction = m_viewManager->actionManager()->createAction("erase_action");
    m_eraseModeButton->setDefaultAction(m_eraseAction);

    m_eraserBrushSize = 0; // brush size changed when using erase mode

    m_reloadButton = new QToolButton(this);
    m_reloadButton->setFixedSize(iconsize, iconsize);

    m_reloadAction = m_viewManager->actionManager()->createAction("reload_preset_action");
    m_reloadButton->setDefaultAction(m_reloadAction);

    m_alphaLockButton = new KisHighlightedToolButton(this);
    m_alphaLockButton->setFixedSize(iconsize, iconsize);
    m_alphaLockButton->setCheckable(true);

    KisAction* alphaLockAction = m_viewManager->actionManager()->createAction("preserve_alpha");
    m_alphaLockButton->setDefaultAction(alphaLockAction);

    m_hMirrorButton = new KisHighlightedToolButton(this);
    m_hMirrorButton->setFixedSize(iconsize, iconsize);
    m_hMirrorButton->setCheckable(true);

    m_hMirrorAction = m_viewManager->actionManager()->createAction("hmirror_action");
    m_hMirrorButton->setDefaultAction(m_hMirrorAction);

    m_vMirrorButton = new KisHighlightedToolButton(this);
    m_vMirrorButton->setFixedSize(iconsize, iconsize);
    m_vMirrorButton->setCheckable(true);

    m_vMirrorAction = m_viewManager->actionManager()->createAction("vmirror_action");
    m_vMirrorButton->setDefaultAction(m_vMirrorAction);

    const bool sliderLabels = cfg.sliderLabels();
    int sliderWidth;

    if (sliderLabels) {
        sliderWidth = 150 * logicalDpiX() / 96;
    }
    else {
        sliderWidth = 120 * logicalDpiX() / 96;
    }

    for (int i = 0; i < 3; ++i) {
        m_sliderChooser[i] = new KisWidgetChooser(i + 1);

        KisDoubleSliderSpinBox* slOpacity;
        KisDoubleSliderSpinBox* slFlow;
        KisDoubleSliderSpinBox* slSize;
        if (sliderLabels) {
            slOpacity = m_sliderChooser[i]->addWidget<KisDoubleSliderSpinBox>("opacity");
            slFlow    = m_sliderChooser[i]->addWidget<KisDoubleSliderSpinBox>("flow");
            slSize    = m_sliderChooser[i]->addWidget<KisDoubleSliderSpinBox>("size");
            slOpacity->setPrefix(QString("%1  ").arg(i18n("Opacity:")));
            slFlow->setPrefix(QString("%1  ").arg(i18n("Flow:")));
            slSize->setPrefix(QString("%1  ").arg(i18n("Size:")));
        }
        else {
            slOpacity = m_sliderChooser[i]->addWidget<KisDoubleSliderSpinBox>("opacity", i18n("Opacity:"));
            slFlow    = m_sliderChooser[i]->addWidget<KisDoubleSliderSpinBox>("flow", i18n("Flow:"));
            slSize    = m_sliderChooser[i]->addWidget<KisDoubleSliderSpinBox>("size", i18n("Size:"));
        }

        slOpacity->setRange(0.0, 1.0, 2);
        slOpacity->setValue(1.0);
        slOpacity->setSingleStep(0.05);
        slOpacity->setMinimumWidth(qMax(sliderWidth, slOpacity->sizeHint().width()));
        slOpacity->setFixedHeight(iconsize);
        slOpacity->setBlockUpdateSignalOnDrag(true);

        slFlow->setRange(0.0, 1.0, 2);
        slFlow->setValue(1.0);
        slFlow->setSingleStep(0.05);
        slFlow->setMinimumWidth(qMax(sliderWidth, slFlow->sizeHint().width()));
        slFlow->setFixedHeight(iconsize);
        slFlow->setBlockUpdateSignalOnDrag(true);

        slSize->setRange(0, 1000, 2);
        slSize->setValue(100);

        slSize->setSingleStep(1);
        slSize->setExponentRatio(3.0);
        slSize->setSuffix(i18n(" px"));
        slSize->setMinimumWidth(qMax(sliderWidth, slSize->sizeHint().width()));
        slSize->setFixedHeight(iconsize);
        slSize->setBlockUpdateSignalOnDrag(true);

        m_sliderChooser[i]->chooseWidget(cfg.toolbarSlider(i + 1));
    }

    m_cmbCompositeOp = new KisCompositeOpComboBox();
    m_cmbCompositeOp->setFixedHeight(iconsize);
    Q_FOREACH (KisAction * a, m_cmbCompositeOp->blendmodeActions()) {
        m_viewManager->actionManager()->addAction(a->text(), a);
    }

    m_workspaceWidget = new KisPopupButton(this);
    m_workspaceWidget->setIcon(KisIconUtils::loadIcon("view-choose"));
    m_workspaceWidget->setToolTip(i18n("Choose workspace"));
    m_workspaceWidget->setFixedSize(iconsize, iconsize);
    m_workspaceWidget->setPopupWidget(new KisWorkspaceChooser(view));

    QHBoxLayout* baseLayout = new QHBoxLayout(this);
    m_paintopWidget = new QWidget(this);
    baseLayout->addWidget(m_paintopWidget);
    baseLayout->setSpacing(4);
    baseLayout->setContentsMargins(0, 0, 0, 0);

    m_layout = new QHBoxLayout(m_paintopWidget);
    if (!cfg.toolOptionsInDocker()) {
        m_layout->addWidget(m_toolOptionsPopupButton);
    }
    m_layout->addWidget(m_brushEditorPopupButton);
    m_layout->addWidget(m_presetSelectorPopupButton);
    m_layout->setSpacing(4);
    m_layout->setContentsMargins(0, 0, 0, 0);

    QWidget* compositeActions = new QWidget(this);
    QHBoxLayout* compositeLayout = new QHBoxLayout(compositeActions);
    compositeLayout->addWidget(m_cmbCompositeOp);
    compositeLayout->addWidget(m_eraseModeButton);
    compositeLayout->addWidget(m_alphaLockButton);

    compositeLayout->setSpacing(4);
    compositeLayout->setContentsMargins(0, 0, 0, 0);

    compositeLayout->addWidget(m_reloadButton);

    QWidgetAction * action;

    action = new QWidgetAction(this);
    view->actionCollection()->addAction("composite_actions", action);
    action->setDefaultWidget(compositeActions);

    action = new QWidgetAction(this);
    KisActionRegistry::instance()->propertizeAction("brushslider1", action);
    view->actionCollection()->addAction("brushslider1", action);
    action->setDefaultWidget(m_sliderChooser[0]);
    connect(action, SIGNAL(triggered()), m_sliderChooser[0], SLOT(showPopupWidget()));
    connect(m_viewManager->mainWindow(), SIGNAL(themeChanged()), m_sliderChooser[0], SLOT(updateThemedIcons()));

    action = new QWidgetAction(this);
    KisActionRegistry::instance()->propertizeAction("brushslider2", action);
    view->actionCollection()->addAction("brushslider2", action);
    action->setDefaultWidget(m_sliderChooser[1]);
    connect(action, SIGNAL(triggered()), m_sliderChooser[1], SLOT(showPopupWidget()));
    connect(m_viewManager->mainWindow(), SIGNAL(themeChanged()), m_sliderChooser[1], SLOT(updateThemedIcons()));

    action = new QWidgetAction(this);
    KisActionRegistry::instance()->propertizeAction("brushslider3", action);
    view->actionCollection()->addAction("brushslider3", action);
    action->setDefaultWidget(m_sliderChooser[2]);
    connect(action, SIGNAL(triggered()), m_sliderChooser[2], SLOT(showPopupWidget()));
        connect(m_viewManager->mainWindow(), SIGNAL(themeChanged()), m_sliderChooser[2], SLOT(updateThemedIcons()));

    action = new QWidgetAction(this);
    KisActionRegistry::instance()->propertizeAction("next_favorite_preset", action);
    view->actionCollection()->addAction("next_favorite_preset", action);
    connect(action, SIGNAL(triggered()), this, SLOT(slotNextFavoritePreset()));

    action = new QWidgetAction(this);
    KisActionRegistry::instance()->propertizeAction("previous_favorite_preset", action);
    view->actionCollection()->addAction("previous_favorite_preset", action);
    connect(action, SIGNAL(triggered()), this, SLOT(slotPreviousFavoritePreset()));

    action = new QWidgetAction(this);
    KisActionRegistry::instance()->propertizeAction("previous_preset", action);
    view->actionCollection()->addAction("previous_preset", action);

    connect(action, SIGNAL(triggered()), this, SLOT(slotSwitchToPreviousPreset()));

    if (!cfg.toolOptionsInDocker()) {
        action = new QWidgetAction(this);
        KisActionRegistry::instance()->propertizeAction("show_tool_options", action);
        view->actionCollection()->addAction("show_tool_options", action);
        connect(action, SIGNAL(triggered()), m_toolOptionsPopupButton, SLOT(showPopupWidget()));
    }

    action = new QWidgetAction(this);
    KisActionRegistry::instance()->propertizeAction("show_brush_editor", action);
    view->actionCollection()->addAction("show_brush_editor", action);
    connect(action, SIGNAL(triggered()), m_brushEditorPopupButton, SLOT(showPopupWidget()));

    action = new QWidgetAction(this);
    KisActionRegistry::instance()->propertizeAction("show_brush_presets", action);
    view->actionCollection()->addAction("show_brush_presets", action);
    connect(action, SIGNAL(triggered()), m_presetSelectorPopupButton, SLOT(showPopupWidget()));

    QWidget* mirrorActions = new QWidget(this);
    QHBoxLayout* mirrorLayout = new QHBoxLayout(mirrorActions);
    mirrorLayout->addWidget(m_hMirrorButton);
    mirrorLayout->addWidget(m_vMirrorButton);
    mirrorLayout->setSpacing(4);
    mirrorLayout->setContentsMargins(0, 0, 0, 0);

    action = new QWidgetAction(this);
    KisActionRegistry::instance()->propertizeAction("mirror_actions", action);
    action->setDefaultWidget(mirrorActions);
    view->actionCollection()->addAction("mirror_actions", action);

    action = new QWidgetAction(this);
    KisActionRegistry::instance()->propertizeAction("workspaces", action);
    view->actionCollection()->addAction("workspaces", action);
    action->setDefaultWidget(m_workspaceWidget);

    if (!cfg.toolOptionsInDocker()) {
        m_toolOptionsPopup = new KisToolOptionsPopup();
        m_toolOptionsPopupButton->setPopupWidget(m_toolOptionsPopup);
        m_toolOptionsPopup->switchDetached(false);
    }

    m_presetsPopup = new KisPaintOpPresetsPopup(m_resourceProvider);
    m_brushEditorPopupButton->setPopupWidget(m_presetsPopup);
    m_presetsPopup->switchDetached(false);
    connect(m_viewManager->mainWindow(), SIGNAL(themeChanged()), m_presetsPopup, SLOT(updateThemedIcons()));

    m_presetsChooserPopup = new KisPaintOpPresetsChooserPopup();
    m_presetsChooserPopup->setFixedSize(500, 600);
    m_presetSelectorPopupButton->setPopupWidget(m_presetsChooserPopup);

    m_currCompositeOpID = KoCompositeOpRegistry::instance().getDefaultCompositeOp().id();

    slotNodeChanged(view->activeNode());
    // Get all the paintops
    QList<QString> keys = KisPaintOpRegistry::instance()->keys();
    QList<KisPaintOpFactory*> factoryList;

    Q_FOREACH (const QString & paintopId, keys) {
        factoryList.append(KisPaintOpRegistry::instance()->get(paintopId));
    }
    m_presetsPopup->setPaintOpList(factoryList);

    connect(m_presetsPopup       , SIGNAL(paintopActivated(QString))          , SLOT(slotSetPaintop(QString)));
    connect(m_presetsPopup       , SIGNAL(savePresetClicked())                , SLOT(slotSaveActivePreset()));
    connect(m_presetsPopup       , SIGNAL(defaultPresetClicked())             , SLOT(slotSetupDefaultPreset()));
    connect(m_presetsPopup       , SIGNAL(signalResourceSelected(KoResource*)), SLOT(resourceSelected(KoResource*)));
    connect(m_presetsPopup       , SIGNAL(reloadPresetClicked())              , SLOT(slotReloadPreset()));
    connect(m_presetsPopup       , SIGNAL(dirtyPresetToggled(bool))           , SLOT(slotDirtyPresetToggled(bool)));
    connect(m_presetsPopup       , SIGNAL(eraserBrushSizeToggled(bool))       , SLOT(slotEraserBrushSizeToggled(bool)));

    connect(m_presetsChooserPopup, SIGNAL(resourceSelected(KoResource*))      , SLOT(resourceSelected(KoResource*)));
    connect(m_resourceProvider   , SIGNAL(sigNodeChanged(const KisNodeSP))    , SLOT(slotNodeChanged(const KisNodeSP)));
    connect(m_cmbCompositeOp     , SIGNAL(currentIndexChanged(int))           , SLOT(slotSetCompositeMode(int)));
    connect(m_eraseAction          , SIGNAL(toggled(bool))                    , SLOT(slotToggleEraseMode(bool)));
    connect(alphaLockAction      , SIGNAL(toggled(bool))                    , SLOT(slotToggleAlphaLockMode(bool)));
    connect(m_hMirrorAction        , SIGNAL(toggled(bool))                    , SLOT(slotHorizontalMirrorChanged(bool)));
    connect(m_vMirrorAction        , SIGNAL(toggled(bool))                    , SLOT(slotVerticalMirrorChanged(bool)));
    connect(m_reloadAction         , SIGNAL(triggered())                        , SLOT(slotReloadPreset()));

    connect(m_sliderChooser[0]->getWidget<KisDoubleSliderSpinBox>("opacity"), SIGNAL(valueChanged(qreal)), SLOT(slotSlider1Changed()));
    connect(m_sliderChooser[0]->getWidget<KisDoubleSliderSpinBox>("flow")   , SIGNAL(valueChanged(qreal)), SLOT(slotSlider1Changed()));
    connect(m_sliderChooser[0]->getWidget<KisDoubleSliderSpinBox>("size")   , SIGNAL(valueChanged(qreal)), SLOT(slotSlider1Changed()));
    connect(m_sliderChooser[1]->getWidget<KisDoubleSliderSpinBox>("opacity"), SIGNAL(valueChanged(qreal)), SLOT(slotSlider2Changed()));
    connect(m_sliderChooser[1]->getWidget<KisDoubleSliderSpinBox>("flow")   , SIGNAL(valueChanged(qreal)), SLOT(slotSlider2Changed()));
    connect(m_sliderChooser[1]->getWidget<KisDoubleSliderSpinBox>("size")   , SIGNAL(valueChanged(qreal)), SLOT(slotSlider2Changed()));
    connect(m_sliderChooser[2]->getWidget<KisDoubleSliderSpinBox>("opacity"), SIGNAL(valueChanged(qreal)), SLOT(slotSlider3Changed()));
    connect(m_sliderChooser[2]->getWidget<KisDoubleSliderSpinBox>("flow")   , SIGNAL(valueChanged(qreal)), SLOT(slotSlider3Changed()));
    connect(m_sliderChooser[2]->getWidget<KisDoubleSliderSpinBox>("size")   , SIGNAL(valueChanged(qreal)), SLOT(slotSlider3Changed()));

    //Needed to connect canvas to favorite resource manager
    connect(m_viewManager->resourceProvider(), SIGNAL(sigOpacityChanged(qreal)), SLOT(slotOpacityChanged(qreal)));
    connect(m_viewManager->resourceProvider(), SIGNAL(sigFGColorChanged(KoColor)), SLOT(slotUnsetEraseMode()));

    m_favoriteResourceManager = new KisFavoriteResourceManager(this);
    connect(m_resourceProvider, SIGNAL(sigFGColorUsed(KoColor)), m_favoriteResourceManager, SLOT(slotAddRecentColor(KoColor)));

    connect(m_resourceProvider, SIGNAL(sigFGColorChanged(KoColor)), m_favoriteResourceManager, SLOT(slotChangeFGColorSelector(KoColor)));
    connect(m_resourceProvider, SIGNAL(sigBGColorChanged(KoColor)), m_favoriteResourceManager, SLOT(slotSetBGColor(KoColor)));
    // cold initialization
    m_favoriteResourceManager->slotChangeFGColorSelector(m_resourceProvider->fgColor());
    m_favoriteResourceManager->slotSetBGColor(m_resourceProvider->bgColor());

    connect(m_favoriteResourceManager, SIGNAL(sigSetFGColor(KoColor)), m_resourceProvider, SLOT(slotSetFGColor(KoColor)));
    connect(m_favoriteResourceManager, SIGNAL(sigSetBGColor(KoColor)), m_resourceProvider, SLOT(slotSetBGColor(KoColor)));
    connect(m_favoriteResourceManager, SIGNAL(sigEnableChangeColor(bool)), m_resourceProvider, SLOT(slotResetEnableFGChange(bool)));

    connect(view->mainWindow(), SIGNAL(themeChanged()), this, SLOT(slotUpdateSelectionIcon()));

    slotInputDeviceChanged(KoToolManager::instance()->currentInputDevice());
}

KisPaintopBox::~KisPaintopBox()
{
    KisConfig cfg;
    QMapIterator<TabletToolID, TabletToolData> iter(m_tabletToolMap);
    while (iter.hasNext()) {
        iter.next();
        if ((iter.key().pointer) == QTabletEvent::Eraser) {
            cfg.writeEntry(QString("LastEraser_%1").arg(iter.key().uniqueID) , iter.value().preset->name());
        }
        else {
            cfg.writeEntry(QString("LastPreset_%1").arg(iter.key().uniqueID) , iter.value().preset->name());
        }
    }
    // Do not delete the widget, since it it is global to the application, not owned by the view
    m_presetsPopup->setPaintOpSettingsWidget(0);
    qDeleteAll(m_paintopOptionWidgets);
    delete m_favoriteResourceManager;

    for (int i = 0; i < 3; ++i) {
        delete m_sliderChooser[i];
    }
}

void KisPaintopBox::restoreResource(KoResource* resource)
{
    KisPaintOpPreset* preset = dynamic_cast<KisPaintOpPreset*>(resource);
    if (preset) {
        setCurrentPaintop(preset->paintOp(), preset);

        m_presetsPopup->setPresetImage(preset->image());
        m_presetsPopup->resourceSelected(resource);
    }
}

void KisPaintopBox::newOptionWidgets(const QList<QPointer<QWidget> > &optionWidgetList)
{
    if (m_toolOptionsPopup) {
        m_toolOptionsPopup->newOptionWidgets(optionWidgetList);
    }
}

void KisPaintopBox::resourceSelected(KoResource* resource)
{
    KisPaintOpPreset* preset = dynamic_cast<KisPaintOpPreset*>(resource);
    if (preset) {
        if (!preset->settings()->isLoadable())
            return;

        setCurrentPaintopAndReload(preset->paintOp(), preset);
        m_presetsPopup->setPresetImage(preset->image());
        m_presetsPopup->resourceSelected(resource);
    }
}

void KisPaintopBox::setCurrentPaintopAndReload(const KoID& paintop, KisPaintOpPresetSP preset)
{
    if (!m_dirtyPresetsEnabled) {
        KisSignalsBlocker blocker(m_optionWidget);
        if (!preset->load()) {
            warnKrita << "failed to load the preset.";
        }
    }

    setCurrentPaintop(paintop, preset);
}

void KisPaintopBox::setCurrentPaintop(const KoID& paintop, KisPaintOpPresetSP preset)
{
    if (m_resourceProvider->currentPreset()) {

        m_resourceProvider->setPreviousPaintOpPreset(m_resourceProvider->currentPreset());

        if (m_optionWidget) {
            m_optionWidget->disconnect(this);
            m_optionWidget->hide();
        }

        m_paintOpPresetMap[m_resourceProvider->currentPreset()->paintOp()] = m_resourceProvider->currentPreset();
        m_tabletToolMap[m_currTabletToolID].preset = m_resourceProvider->currentPreset();
        m_tabletToolMap[m_currTabletToolID].paintOpID = m_resourceProvider->currentPreset()->paintOp();
    }

    preset = (!preset) ? activePreset(paintop) : preset;
    Q_ASSERT(preset && preset->settings());

    m_resourceProvider->setPaintOpPreset(preset);

    if (!m_paintopOptionWidgets.contains(paintop))
        m_paintopOptionWidgets[paintop] = KisPaintOpRegistry::instance()->get(paintop.id())->createConfigWidget(this);

    m_optionWidget = m_paintopOptionWidgets[paintop];

    preset->settings()->setOptionsWidget(m_optionWidget);

    m_optionWidget->setImage(m_viewManager->image());
    m_optionWidget->setNode(m_viewManager->activeNode());
    m_optionWidget->setConfiguration(preset->settings());

    m_presetsPopup->setPaintOpSettingsWidget(m_optionWidget);

    Q_ASSERT(m_optionWidget && m_presetSelectorPopupButton);
    connect(m_optionWidget, SIGNAL(sigConfigurationUpdated()), this, SLOT(slotGuiChangedCurrentPreset()));
    connect(m_optionWidget, SIGNAL(sigSaveLockedConfig(KisPropertiesConfiguration*)), this, SLOT(slotSaveLockedOptionToPreset(KisPropertiesConfiguration*)));
    connect(m_optionWidget, SIGNAL(sigDropLockedConfig(KisPropertiesConfiguration*)), this, SLOT(slotDropLockedOption(KisPropertiesConfiguration*)));


    // load the current brush engine icon for the brush editor toolbar button
    KisPaintOpFactory* paintOp = KisPaintOpRegistry::instance()->get(paintop.id());
    QString pixFilename = KoResourcePaths::findResource("kis_images", paintOp->pixmap());

    m_brushEditorPopupButton->setIcon(QIcon(pixFilename));
    m_presetsPopup->setCurrentPaintOp(paintop.id());

    if (m_presetsPopup->currentPaintOp() != paintop.id()) {
        // Must change the paintop as the current one is not supported
        // by the new colorspace.
        dbgKrita << "current paintop " << paintop.name() << " was not set, not supported by colorspace";
    }

    /**
     * We will get more update signals from the configuration widgets
     * but they might be delayed by some internal deferring timers,
     * so just call the slot directly
     */
    slotUpdatePreset();
}

KisPaintOpPresetSP KisPaintopBox::defaultPreset(const KoID& paintOp)
{
    QString defaultName = paintOp.id() + ".kpp";
    QString path = KoResourcePaths::findResource("kis_defaultpresets", defaultName);

    KisPaintOpPresetSP preset = new KisPaintOpPreset(path);

    if (!preset->load()) {
        preset = KisPaintOpRegistry::instance()->defaultPreset(paintOp);
    }

    Q_ASSERT(preset);
    Q_ASSERT(preset->valid());

    return preset;
}

KisPaintOpPresetSP KisPaintopBox::activePreset(const KoID& paintOp)
{
    if (m_paintOpPresetMap[paintOp] == 0) {
        m_paintOpPresetMap[paintOp] = defaultPreset(paintOp);
    }

    return m_paintOpPresetMap[paintOp];
}

void KisPaintopBox::updateCompositeOp(QString compositeOpID)
{
    if (!m_optionWidget) return;
    KisSignalsBlocker blocker(m_optionWidget);

    KisNodeSP node = m_resourceProvider->currentNode();

    if (node && node->paintDevice()) {
        if (!node->paintDevice()->colorSpace()->hasCompositeOp(compositeOpID))
            compositeOpID = KoCompositeOpRegistry::instance().getDefaultCompositeOp().id();

        m_cmbCompositeOp->blockSignals(true);
        m_cmbCompositeOp->selectCompositeOp(KoID(compositeOpID));
        m_cmbCompositeOp->blockSignals(false);

        if (compositeOpID != m_currCompositeOpID) {
            m_resourceProvider->currentPreset()->settings()->setPaintOpCompositeOp(compositeOpID);
            m_optionWidget->setConfiguration(m_resourceProvider->currentPreset()->settings().data());
            m_resourceProvider->setCurrentCompositeOp(compositeOpID);
            m_currCompositeOpID = compositeOpID;
        }
    }
}

void KisPaintopBox::setWidgetState(int flags)
{
    if (flags & (ENABLE_COMPOSITEOP | DISABLE_COMPOSITEOP)) {
        m_cmbCompositeOp->setEnabled(flags & ENABLE_COMPOSITEOP);
        m_eraseModeButton->setEnabled(flags & ENABLE_COMPOSITEOP);
    }

    if (flags & (ENABLE_PRESETS | DISABLE_PRESETS)) {
        m_presetSelectorPopupButton->setEnabled(flags & ENABLE_PRESETS);
        m_brushEditorPopupButton->setEnabled(flags & ENABLE_PRESETS);
    }

    for (int i = 0; i < 3; ++i) {
        if (flags & (ENABLE_OPACITY | DISABLE_OPACITY))
            m_sliderChooser[i]->getWidget("opacity")->setEnabled(flags & ENABLE_OPACITY);

        if (flags & (ENABLE_FLOW | DISABLE_FLOW))
            m_sliderChooser[i]->getWidget("flow")->setEnabled(flags & ENABLE_FLOW);

        if (flags & (ENABLE_SIZE | DISABLE_SIZE))
            m_sliderChooser[i]->getWidget("size")->setEnabled(flags & ENABLE_SIZE);
    }
}

void KisPaintopBox::setSliderValue(const QString& sliderID, qreal value)
{
    for (int i = 0; i < 3; ++i) {
        KisDoubleSliderSpinBox* slider = m_sliderChooser[i]->getWidget<KisDoubleSliderSpinBox>(sliderID);
        slider->blockSignals(true);
        slider->setValue(value);
        slider->blockSignals(false);
    }
}

void KisPaintopBox::slotSetPaintop(const QString& paintOpId)
{
    if (KisPaintOpRegistry::instance()->get(paintOpId) != 0) {
        KoID id(paintOpId, KisPaintOpRegistry::instance()->get(paintOpId)->name());
        setCurrentPaintop(id);
    }
}

void KisPaintopBox::slotInputDeviceChanged(const KoInputDevice& inputDevice)
{
    TabletToolMap::iterator toolData = m_tabletToolMap.find(inputDevice);

    if (toolData == m_tabletToolMap.end()) {
        KisConfig cfg;
        KisPaintOpPresetResourceServer *rserver = KisResourceServerProvider::instance()->paintOpPresetServer(false);
        KisPaintOpPresetSP preset;
        if (inputDevice.pointer() == QTabletEvent::Eraser) {
            preset = rserver->resourceByName(cfg.readEntry<QString>(QString("LastEraser_%1").arg(inputDevice.uniqueTabletId()), "Eraser_circle"));
        }
        else {
            preset = rserver->resourceByName(cfg.readEntry<QString>(QString("LastPreset_%1").arg(inputDevice.uniqueTabletId()), "Basic_tip_default"));
        }
        if (!preset) {
            preset = rserver->resourceByName("Basic_tip_default");
        }
        if (preset) {
            setCurrentPaintop(preset->paintOp(), preset);
        }
    }
    else {
        setCurrentPaintop(toolData->paintOpID, toolData->preset);
    }

    m_currTabletToolID = TabletToolID(inputDevice);
}

void KisPaintopBox::slotCanvasResourceChanged(int key, const QVariant &value)
{
    if (m_viewManager) {
        sender()->blockSignals(true);
        KisPaintOpPresetSP preset = m_viewManager->resourceProvider()->resourceManager()->resource(KisCanvasResourceProvider::CurrentPaintOpPreset).value<KisPaintOpPresetSP>();
        if (preset && m_resourceProvider->currentPreset()->name() != preset->name()) {
            QString compositeOp = preset->settings()->getString("CompositeOp");
            updateCompositeOp(compositeOp);
            resourceSelected(preset.data());
        }
        m_presetsChooserPopup->canvasResourceChanged(preset.data(), preset);

        if (m_resourceProvider->currentCompositeOp() != m_currCompositeOpID) {
<<<<<<< HEAD
            updateCompositeOp(m_resourceProvider->currentCompositeOp());
=======
            QString compositeOp = m_resourceProvider->currentCompositeOp();

            m_cmbCompositeOp->blockSignals(true);
            m_cmbCompositeOp->selectCompositeOp(KoID(compositeOp));
            m_cmbCompositeOp->blockSignals(false);

            m_eraseModeButton->defaultAction()->blockSignals(true);
            m_eraseModeButton->blockSignals(true);
            m_eraseModeButton->setChecked(compositeOp == COMPOSITE_ERASE);
            m_eraseModeButton->defaultAction()->setChecked(compositeOp == COMPOSITE_ERASE);
            m_eraseModeButton->blockSignals(false);
            m_eraseModeButton->defaultAction()->blockSignals(false);
            toggleHighlightedButton(m_eraseModeButton);
>>>>>>> 10443660
        }

        if (key == KisCanvasResourceProvider::EraserMode) {
            m_eraseAction->setChecked(value.toBool());
        }

        sender()->blockSignals(false);
    }
}

void KisPaintopBox::slotSaveActivePreset()
{
    KisPaintOpPresetSP curPreset = m_resourceProvider->currentPreset();

    if (!curPreset)
        return;

    m_favoriteResourceManager->setBlockUpdates(true);

    KisPaintOpPresetSP newPreset = curPreset->clone();
    KisPaintOpPresetResourceServer * rServer = KisResourceServerProvider::instance()->paintOpPresetServer();
    QString saveLocation = rServer->saveLocation();
    QString presetName = m_presetsPopup->getPresetName();
    QString presetFilename = saveLocation + presetName + newPreset->defaultFileExtension();

    QStringList tags;
    KisPaintOpPresetSP resource = rServer->resourceByName(presetName);
    if (resource) {

        tags = rServer->assignedTagsList(resource.data());
        rServer->removeResourceAndBlacklist(resource);

    }

    newPreset->setImage(m_presetsPopup->cutOutOverlay());
    newPreset->setFilename(presetFilename);
    newPreset->setName(presetName);
    newPreset->setPresetDirty(false);

    rServer->addResource(newPreset);
    Q_FOREACH (const QString & tag, tags) {
        rServer->addTag(newPreset.data(), tag);
    }

    // HACK ALERT! the server does not notify the observers
    // automatically, so we need to call theupdate manually!
    rServer->tagCategoryMembersChanged();

    restoreResource(newPreset.data());

    m_favoriteResourceManager->setBlockUpdates(false);
}

void KisPaintopBox::slotUpdatePreset()
{
    if (!m_resourceProvider->currentPreset()) return;

    // block updates of avoid some over updating of the option widget
    m_blockUpdate = true;

    setSliderValue("size", m_resourceProvider->currentPreset()->settings()->paintOpSize().width());

    {
        qreal opacity = m_resourceProvider->currentPreset()->settings()->paintOpOpacity();
        m_resourceProvider->setOpacity(opacity);
        setSliderValue("opacity", opacity);
        setWidgetState(ENABLE_OPACITY);
    }

    {
        setSliderValue("flow", m_resourceProvider->currentPreset()->settings()->paintOpFlow());
        setWidgetState(ENABLE_FLOW);
    }

    {
        updateCompositeOp(m_resourceProvider->currentPreset()->settings()->paintOpCompositeOp());
        setWidgetState(ENABLE_COMPOSITEOP);
    }

    {
        const bool newEraseMode = m_resourceProvider->eraserMode();
        if (m_eraseAction->isChecked() != newEraseMode) {
            KisSignalsBlocker b(m_eraseAction, m_eraseModeButton);
            m_eraseAction->setChecked(newEraseMode);
            m_eraseModeButton->setChecked(newEraseMode);
        }
    }

    m_blockUpdate = false;
}

void KisPaintopBox::slotSetupDefaultPreset()
{
    KisPaintOpPresetSP preset = defaultPreset(m_resourceProvider->currentPreset()->paintOp());
    preset->settings()->setOptionsWidget(m_optionWidget);
    m_optionWidget->setConfiguration(preset->settings());
    m_optionWidget->writeConfiguration(const_cast<KisPaintOpSettings*>(preset->settings().data()));
}

void KisPaintopBox::slotNodeChanged(const KisNodeSP node)
{
    if (m_previousNode.isValid() && m_previousNode->paintDevice())
        disconnect(m_previousNode->paintDevice().data(), SIGNAL(colorSpaceChanged(const KoColorSpace*)), this, SLOT(slotColorSpaceChanged(const KoColorSpace*)));

    // Reconnect colorspace change of node
    if (node && node->paintDevice()) {
        connect(node->paintDevice().data(), SIGNAL(colorSpaceChanged(const KoColorSpace*)), this, SLOT(slotColorSpaceChanged(const KoColorSpace*)));
        m_resourceProvider->setCurrentCompositeOp(m_currCompositeOpID);
        m_previousNode = node;
        slotColorSpaceChanged(node->colorSpace());
    }

    if (m_optionWidget) {
        m_optionWidget->setNode(node);
    }
}

void KisPaintopBox::slotColorSpaceChanged(const KoColorSpace* colorSpace)
{
    m_cmbCompositeOp->validate(colorSpace);
}

void KisPaintopBox::slotToggleEraseMode(bool checked)
{
    m_resourceProvider->setEraserMode(checked);
    m_optionWidget->setConfiguration(m_resourceProvider->currentPreset()->settings().data());

    if (checked)
    {
        //add an option to enable eraser brush size
        if (m_eraserBrushSizeEnabled==true)
        {
            // remember brush size. set the eraser size to the normal brush size if not set
            m_normalBrushSize = m_sliderChooser[0]->getWidget<KisDoubleSliderSpinBox>("size")->value();
            if (qFuzzyIsNull(m_eraserBrushSize))
                m_eraserBrushSize = m_normalBrushSize;
        }
        else
        {
            m_normalBrushSize = m_eraserBrushSize;
            m_eraserBrushSize = m_sliderChooser[0]->getWidget<KisDoubleSliderSpinBox>("size")->value();
        }
    }

    else
    {
        if (m_eraserBrushSizeEnabled==true)
        {
            // save eraser brush size as m_eraserBrushSize (they are all the same, so just grab the first one)
            m_eraserBrushSize = m_sliderChooser[0]->getWidget<KisDoubleSliderSpinBox>("size")->value();
        }
        else
        {
            m_normalBrushSize = m_sliderChooser[0]->getWidget<KisDoubleSliderSpinBox>("size")->value();
        }
    }


    //update value in UI (this is the main place the value is 'stored' in memory)
    qreal updateSize = checked ? m_eraserBrushSize : m_normalBrushSize;
    m_sliderChooser[0]->getWidget<KisDoubleSliderSpinBox>("size")->setValue(updateSize);
    m_sliderChooser[1]->getWidget<KisDoubleSliderSpinBox>("size")->setValue(updateSize);
    m_sliderChooser[2]->getWidget<KisDoubleSliderSpinBox>("size")->setValue(updateSize);
}

void KisPaintopBox::slotSetCompositeMode(int index)
{
    Q_UNUSED(index);

    if (m_resourceProvider->currentPreset()->settings()->hasProperty("CompositeOp")) {
        QString compositeOp = m_cmbCompositeOp->selectedCompositeOp().id();
        updateCompositeOp(compositeOp);
    }
}

void KisPaintopBox::slotHorizontalMirrorChanged(bool value)
{
    m_resourceProvider->setMirrorHorizontal(value);
}

void KisPaintopBox::slotVerticalMirrorChanged(bool value)
{
    m_resourceProvider->setMirrorVertical(value);
}

void KisPaintopBox::sliderChanged(int n)
{
    if (!m_optionWidget) // widget will not exist if the are no documents open
        return;

    KisSignalsBlocker blocker(m_optionWidget);

    m_optionWidget->writeConfiguration(const_cast<KisPaintOpSettings*>(m_resourceProvider->currentPreset()->settings().data()));
    qreal opacity = m_sliderChooser[n]->getWidget<KisDoubleSliderSpinBox>("opacity")->value();
    qreal flow    = m_sliderChooser[n]->getWidget<KisDoubleSliderSpinBox>("flow")->value();
    qreal size    = m_sliderChooser[n]->getWidget<KisDoubleSliderSpinBox>("size")->value();


    setSliderValue("opacity", opacity);
    setSliderValue("flow"   , flow);
    setSliderValue("size"   , size);

    if (m_presetsEnabled) {
        // IMPORTANT: set the PaintOp size before setting the other properties
        //            it wont work the other way
        qreal sizeDiff = size - m_resourceProvider->currentPreset()->settings()->paintOpSize().width();
        m_resourceProvider->currentPreset()->settings()->changePaintOpSize(sizeDiff, 0);

        m_resourceProvider->currentPreset()->settings()->setPaintOpOpacity(opacity);
        m_resourceProvider->currentPreset()->settings()->setPaintOpFlow(flow);

        KisLockedPropertiesProxy *propertiesProxy = KisLockedPropertiesServer::instance()->createLockedPropertiesProxy(m_resourceProvider->currentPreset()->settings());
        propertiesProxy->setProperty("OpacityValue", opacity);
        propertiesProxy->setProperty("FlowValue", flow);
        delete propertiesProxy;

        m_optionWidget->setConfiguration(m_resourceProvider->currentPreset()->settings().data());
    }

    m_resourceProvider->setOpacity(opacity);

    m_presetsPopup->resourceSelected(m_resourceProvider->currentPreset().data());
}

void KisPaintopBox::slotSlider1Changed()
{
    sliderChanged(0);
}

void KisPaintopBox::slotSlider2Changed()
{
    sliderChanged(1);
}

void KisPaintopBox::slotSlider3Changed()
{
    sliderChanged(2);
}

void KisPaintopBox::slotToolChanged(KoCanvasController* canvas, int toolId)
{
    Q_UNUSED(canvas);
    Q_UNUSED(toolId);

    if (!m_viewManager->canvasBase()) return;

    QString  id   = KoToolManager::instance()->activeToolId();
    KisTool* tool = dynamic_cast<KisTool*>(KoToolManager::instance()->toolById(m_viewManager->canvasBase(), id));

    if (tool) {
        int flags = tool->flags();

        if (flags & KisTool::FLAG_USES_CUSTOM_COMPOSITEOP) {
            setWidgetState(ENABLE_COMPOSITEOP | ENABLE_OPACITY);
        } else                                              {
            setWidgetState(DISABLE_COMPOSITEOP | DISABLE_OPACITY);
        }

        if (flags & KisTool::FLAG_USES_CUSTOM_PRESET) {
            setWidgetState(ENABLE_PRESETS | ENABLE_SIZE | ENABLE_FLOW);
            slotUpdatePreset();
            m_presetsEnabled = true;
        } else {
            setWidgetState(DISABLE_PRESETS | DISABLE_SIZE | DISABLE_FLOW);
            m_presetsEnabled = false;
        }
    } else setWidgetState(DISABLE_ALL);
}

void KisPaintopBox::slotOpacityChanged(qreal opacity)
{
    if (m_blockUpdate || !m_optionWidget) return;
    m_blockUpdate = true;

    for (int i = 0; i < 3; ++i) {
        KisDoubleSliderSpinBox *opacitySlider = m_sliderChooser[i]->getWidget<KisDoubleSliderSpinBox>("opacity");
        opacitySlider->blockSignals(true);
        opacitySlider->setValue(opacity);
        opacitySlider->blockSignals(false);
    }
    if (m_presetsEnabled) {
        m_resourceProvider->currentPreset()->settings()->setPaintOpOpacity(opacity);
        m_optionWidget->setConfiguration(m_resourceProvider->currentPreset()->settings().data());
    }
    m_blockUpdate = false;
}

void KisPaintopBox::slotPreviousFavoritePreset()
{
    if (!m_favoriteResourceManager) return;

    int i = 0;
    Q_FOREACH (KisPaintOpPresetSP preset, m_favoriteResourceManager->favoritePresetList()) {
        if (m_resourceProvider->currentPreset() && m_resourceProvider->currentPreset()->name() == preset->name()) {
            if (i > 0) {
                m_favoriteResourceManager->slotChangeActivePaintop(i - 1);
            } else {
                m_favoriteResourceManager->slotChangeActivePaintop(m_favoriteResourceManager->numFavoritePresets() - 1);
            }
            return;
        }
        i++;
    }

}

void KisPaintopBox::slotNextFavoritePreset()
{
    if (!m_favoriteResourceManager) return;

    int i = 0;
    Q_FOREACH (KisPaintOpPresetSP preset, m_favoriteResourceManager->favoritePresetList()) {
        if (m_resourceProvider->currentPreset()->name() == preset->name()) {
            if (i < m_favoriteResourceManager->numFavoritePresets() - 1) {
                m_favoriteResourceManager->slotChangeActivePaintop(i + 1);
            } else {
                m_favoriteResourceManager->slotChangeActivePaintop(0);
            }
            return;
        }
        i++;
    }
}

void KisPaintopBox::slotSwitchToPreviousPreset()
{
    if (m_resourceProvider->previousPreset()) {
        setCurrentPaintop(m_resourceProvider->previousPreset()->paintOp(), m_resourceProvider->previousPreset());
    }
}

void KisPaintopBox::slotUnsetEraseMode()
{
<<<<<<< HEAD
    m_eraseAction->setChecked(false);
=======
    if (m_currCompositeOpID == COMPOSITE_ERASE) {
        slotToggleEraseMode(false);
    }
>>>>>>> 10443660
}

void KisPaintopBox::slotToggleAlphaLockMode(bool checked)
{
    if (checked) {
        m_alphaLockButton->actions()[0]->setIcon(KisIconUtils::loadIcon("transparency-locked"));
    } else {
        m_alphaLockButton->actions()[0]->setIcon(KisIconUtils::loadIcon("transparency-unlocked"));
    }
    m_resourceProvider->setGlobalAlphaLock(checked);
}

<<<<<<< HEAD
=======

void KisPaintopBox::toggleHighlightedButton(QToolButton* m_tool)
{
    QPalette p = qApp->palette();
    if (m_tool->isChecked()) {
        QPalette palette_highlight(p);
        palette_highlight.setColor(QPalette::Button, p.color(QPalette::Highlight));
        m_tool->setPalette(palette_highlight);
    }
    else {
        m_tool->setPalette(p);
    }
}
>>>>>>> 10443660
void KisPaintopBox::slotReloadPreset()
{
    KisSignalsBlocker blocker(m_optionWidget);

    //Here using the name and fetching the preset from the server was the only way the load was working. Otherwise it was not loading.
    KisPaintOpPresetResourceServer * rserver = KisResourceServerProvider::instance()->paintOpPresetServer();
    KisPaintOpPresetSP preset = rserver->resourceByName(m_resourceProvider->currentPreset()->name());
    if (preset) {
        preset->load();
        preset->settings()->setOptionsWidget(m_optionWidget);
        m_optionWidget->setConfiguration(preset->settings());
        m_presetsPopup->resourceSelected(preset.data());
    }
    slotUpdatePreset();
}
void KisPaintopBox::slotGuiChangedCurrentPreset() // Called only when UI is changed and not when preset is changed
{
    m_optionWidget->writeConfiguration(const_cast<KisPaintOpSettings*>(m_resourceProvider->currentPreset()->settings().data()));
    slotUpdatePreset();

    m_presetsPopup->resourceSelected(m_resourceProvider->currentPreset().data());
    m_presetsPopup->updateViewSettings();
}
void KisPaintopBox::slotSaveLockedOptionToPreset(KisPropertiesConfiguration* p)
{

    QMapIterator<QString, QVariant> i(p->getProperties());
    while (i.hasNext()) {
        i.next();
        m_resourceProvider->currentPreset()->settings()->setProperty(i.key(), QVariant(i.value()));
        if (m_resourceProvider->currentPreset()->settings()->hasProperty(i.key() + "_previous")) {
            m_resourceProvider->currentPreset()->settings()->removeProperty(i.key() + "_previous");
        }

    }
    slotGuiChangedCurrentPreset();

}

void KisPaintopBox::slotDropLockedOption(KisPropertiesConfiguration* p)
{
    KisSignalsBlocker blocker(m_optionWidget);
    KisPaintOpPresetSP preset = m_resourceProvider->currentPreset();

    {
        KisPaintOpPreset::DirtyStateSaver dirtySaver(preset.data());

        QMapIterator<QString, QVariant> i(p->getProperties());
        while (i.hasNext()) {
            i.next();
            if (preset->settings()->hasProperty(i.key() + "_previous")) {
                preset->settings()->setProperty(i.key(), preset->settings()->getProperty(i.key() + "_previous"));
                preset->settings()->removeProperty(i.key() + "_previous");
            }

        }
        m_optionWidget->setConfiguration(preset->settings());
    }

    slotUpdatePreset();
}
void KisPaintopBox::slotDirtyPresetToggled(bool value)
{
    if (!value) {
        slotReloadPreset();
        m_presetsPopup->resourceSelected(m_resourceProvider->currentPreset().data());
        m_presetsPopup->updateViewSettings();
    }
    m_dirtyPresetsEnabled = value;
    KisConfig cfg;
    cfg.setUseDirtyPresets(m_dirtyPresetsEnabled);

}
void KisPaintopBox::slotEraserBrushSizeToggled(bool value)
{
    m_eraserBrushSizeEnabled = value;
    KisConfig cfg;
    cfg.setUseEraserBrushSize(m_eraserBrushSizeEnabled);
}

void KisPaintopBox::slotUpdateSelectionIcon()
{
    m_hMirrorAction->setIcon(KisIconUtils::loadIcon("symmetry-horizontal"));
    m_vMirrorAction->setIcon(KisIconUtils::loadIcon("symmetry-vertical"));

    KisConfig cfg;
    if (!cfg.toolOptionsInDocker()) {
        m_toolOptionsPopupButton->setIcon(KisIconUtils::loadIcon("configure"));
    }

    m_presetSelectorPopupButton->setIcon(KisIconUtils::loadIcon("paintop_settings_01"));
    m_brushEditorPopupButton->setIcon(KisIconUtils::loadIcon("paintop_settings_02"));
    m_workspaceWidget->setIcon(KisIconUtils::loadIcon("view-choose"));

    m_eraseAction->setIcon(KisIconUtils::loadIcon("draw-eraser"));
    m_reloadAction->setIcon(KisIconUtils::loadIcon("view-refresh"));
}<|MERGE_RESOLUTION|>--- conflicted
+++ resolved
@@ -676,23 +676,7 @@
         m_presetsChooserPopup->canvasResourceChanged(preset.data(), preset);
 
         if (m_resourceProvider->currentCompositeOp() != m_currCompositeOpID) {
-<<<<<<< HEAD
             updateCompositeOp(m_resourceProvider->currentCompositeOp());
-=======
-            QString compositeOp = m_resourceProvider->currentCompositeOp();
-
-            m_cmbCompositeOp->blockSignals(true);
-            m_cmbCompositeOp->selectCompositeOp(KoID(compositeOp));
-            m_cmbCompositeOp->blockSignals(false);
-
-            m_eraseModeButton->defaultAction()->blockSignals(true);
-            m_eraseModeButton->blockSignals(true);
-            m_eraseModeButton->setChecked(compositeOp == COMPOSITE_ERASE);
-            m_eraseModeButton->defaultAction()->setChecked(compositeOp == COMPOSITE_ERASE);
-            m_eraseModeButton->blockSignals(false);
-            m_eraseModeButton->defaultAction()->blockSignals(false);
-            toggleHighlightedButton(m_eraseModeButton);
->>>>>>> 10443660
         }
 
         if (key == KisCanvasResourceProvider::EraserMode) {
@@ -1026,13 +1010,7 @@
 
 void KisPaintopBox::slotUnsetEraseMode()
 {
-<<<<<<< HEAD
     m_eraseAction->setChecked(false);
-=======
-    if (m_currCompositeOpID == COMPOSITE_ERASE) {
-        slotToggleEraseMode(false);
-    }
->>>>>>> 10443660
 }
 
 void KisPaintopBox::slotToggleAlphaLockMode(bool checked)
@@ -1045,22 +1023,6 @@
     m_resourceProvider->setGlobalAlphaLock(checked);
 }
 
-<<<<<<< HEAD
-=======
-
-void KisPaintopBox::toggleHighlightedButton(QToolButton* m_tool)
-{
-    QPalette p = qApp->palette();
-    if (m_tool->isChecked()) {
-        QPalette palette_highlight(p);
-        palette_highlight.setColor(QPalette::Button, p.color(QPalette::Highlight));
-        m_tool->setPalette(palette_highlight);
-    }
-    else {
-        m_tool->setPalette(p);
-    }
-}
->>>>>>> 10443660
 void KisPaintopBox::slotReloadPreset()
 {
     KisSignalsBlocker blocker(m_optionWidget);
