/*
 *  kis_paintop_box.cc - part of KImageShop/Krayon/Krita
 *
 *  Copyright (c) 2004 Boudewijn Rempt (boud@valdyas.org)
 *  Copyright (c) 2009-2011 Sven Langkamp (sven.langkamp@gmail.com)
 *  Copyright (c) 2010 Lukáš Tvrdý <lukast.dev@gmail.com>
 *  Copyright (C) 2011 Silvio Heinrich <plassy@web.de>
 *  Copyright (C) 2011 Srikanth Tiyyagura <srikanth.tulasiram@gmail.com>
 *  Copyright (c) 2014 Mohit Goyal <mohit.bits2011@gmail.com>
 *
 *  This program is free software; you can redistribute it and/or modify
 *  it under the terms of the GNU General Public License as published by
 *  the Free Software Foundation; either version 2 of the License, or
 *  (at your option) any later version.
 *
 *  This program is distributed in the hope that it will be useful,
 *  but WITHOUT ANY WARRANTY; without even the implied warranty of
 *  MERCHANTABILITY or FITNESS FOR A PARTICULAR PURPOSE.  See the
 *  GNU General Public License for more details.
 *
 *  You should have received a copy of the GNU General Public License
 *  along with this program; if not, write to the Free Software
 *  Foundation, Inc., 51 Franklin Street, Fifth Floor, Boston, MA 02110-1301, USA.
 */

#include "kis_paintop_box.h"

#include <QHBoxLayout>
#include <QLabel>
#include <QToolButton>
#include <QPixmap>
#include <QWidgetAction>
#include <QApplication>
#include <QMenu>
#include <QTime>

#include <kis_debug.h>
#include <kis_types.h>

#include <kactioncollection.h>
#include <kacceleratormanager.h>
#include <QKeySequence>

#include <kis_icon.h>
#include <KoColorSpace.h>
#include <KoCompositeOpRegistry.h>
#include <KoResourceServerAdapter.h>
#include <KoToolManager.h>
#include <KoColorSpaceRegistry.h>

#include <KoResource.h>
#include <KisResourceDirtyStateSaver.h>

#include <kis_paint_device.h>
#include <brushengine/kis_paintop_registry.h>
#include <brushengine/kis_paintop_preset.h>
#include <brushengine/kis_paintop_settings.h>
#include <brushengine/kis_paintop_settings_update_proxy.h>
#include <kis_config_widget.h>
#include <kis_image.h>
#include <kis_node.h>
#include <brushengine/kis_paintop_config_widget.h>
#include <kis_action.h>

#include "kis_canvas2.h"
#include "kis_node_manager.h"
#include "KisViewManager.h"
#include "kis_canvas_resource_provider.h"
#include "KisResourceServerProvider.h"
#include "kis_favorite_resource_manager.h"
#include "kis_config.h"

#include "kis_popup_button.h"
#include "widgets/kis_iconwidget.h"
#include "widgets/kis_tool_options_popup.h"
#include "widgets/kis_paintop_presets_popup.h"
#include "widgets/kis_paintop_presets_chooser_popup.h"
#include "widgets/kis_workspace_chooser.h"
#include "widgets/kis_paintop_list_widget.h"
#include "widgets/kis_slider_spin_box.h"
#include "widgets/kis_cmb_composite.h"
#include "widgets/kis_widget_chooser.h"
#include "tool/kis_tool.h"
#include "kis_signals_blocker.h"
#include "kis_action_manager.h"
#include "kis_highlighted_button.h"

KisPaintopBox::KisPaintopBox(KisViewManager *view, QWidget *parent, const char *name)
    : QWidget(parent)
    , m_resourceProvider(view->canvasResourceProvider())
    , m_optionWidget(0)
    , m_toolOptionsPopupButton(0)
    , m_brushEditorPopupButton(0)
    , m_presetSelectorPopupButton(0)
    , m_toolOptionsPopup(0)
    , m_viewManager(view)
    , m_previousNode(0)
    , m_currTabletToolID(KoInputDevice::invalid())
    , m_presetsEnabled(true)
    , m_blockUpdate(false)
    , m_dirtyPresetsEnabled(false)
    , m_eraserBrushSizeEnabled(false)
    , m_eraserBrushOpacityEnabled(false)
{
    Q_ASSERT(view != 0);


    setObjectName(name);
    KisConfig cfg(true);
    m_dirtyPresetsEnabled = cfg.useDirtyPresets();
    m_eraserBrushSizeEnabled = cfg.useEraserBrushSize();
    m_eraserBrushOpacityEnabled = cfg.useEraserBrushOpacity();

    KAcceleratorManager::setNoAccel(this);

    setWindowTitle(i18n("Painter's Toolchest"));

    m_favoriteResourceManager = new KisFavoriteResourceManager(this);


    KConfigGroup grp =  KSharedConfig::openConfig()->group("krita").group("Toolbar BrushesAndStuff");
    int iconsize = grp.readEntry("IconSize", 32);

    if (!cfg.toolOptionsInDocker()) {
        m_toolOptionsPopupButton = new KisPopupButton(this);
        m_toolOptionsPopupButton->setIcon(KisIconUtils::loadIcon("configure"));
        m_toolOptionsPopupButton->setToolTip(i18n("Tool Settings"));
        m_toolOptionsPopupButton->setFixedSize(iconsize, iconsize);
    }

    m_brushEditorPopupButton = new KisIconWidget(this);
    m_brushEditorPopupButton->setIcon(KisIconUtils::loadIcon("paintop_settings_02"));
    m_brushEditorPopupButton->setToolTip(i18n("Edit brush settings"));
    m_brushEditorPopupButton->setFixedSize(iconsize, iconsize);

    m_presetSelectorPopupButton = new KisPopupButton(this);
    m_presetSelectorPopupButton->setIcon(KisIconUtils::loadIcon("paintop_settings_01"));
    m_presetSelectorPopupButton->setToolTip(i18n("Choose brush preset"));
    m_presetSelectorPopupButton->setFixedSize(iconsize, iconsize);

    m_eraseModeButton = new KisHighlightedToolButton(this);
    m_eraseModeButton->setFixedSize(iconsize, iconsize);
    m_eraseModeButton->setCheckable(true);

    m_eraseAction = m_viewManager->actionManager()->createAction("erase_action");
    m_eraseModeButton->setDefaultAction(m_eraseAction);

    m_reloadButton = new QToolButton(this);
    m_reloadButton->setFixedSize(iconsize, iconsize);

    m_reloadAction = m_viewManager->actionManager()->createAction("reload_preset_action");
    m_reloadButton->setDefaultAction(m_reloadAction);

    m_alphaLockButton = new KisHighlightedToolButton(this);
    m_alphaLockButton->setFixedSize(iconsize, iconsize);
    m_alphaLockButton->setCheckable(true);

    KisAction* alphaLockAction = m_viewManager->actionManager()->createAction("preserve_alpha");
    m_alphaLockButton->setDefaultAction(alphaLockAction);

    // horizontal and vertical mirror toolbar buttons

    // mirror tool options for the X Mirror
    QMenu *toolbarMenuXMirror = new QMenu();

    hideCanvasDecorationsX = m_viewManager->actionManager()->createAction("mirrorX-hideDecorations");
    toolbarMenuXMirror->addAction(hideCanvasDecorationsX);

    lockActionX = m_viewManager->actionManager()->createAction("mirrorX-lock");
    toolbarMenuXMirror->addAction(lockActionX);

    moveToCenterActionX = m_viewManager->actionManager()->createAction("mirrorX-moveToCenter");
    toolbarMenuXMirror->addAction(moveToCenterActionX);


    // mirror tool options for the Y Mirror
    QMenu *toolbarMenuYMirror = new QMenu();

    hideCanvasDecorationsY = m_viewManager->actionManager()->createAction("mirrorY-hideDecorations");
    toolbarMenuYMirror->addAction(hideCanvasDecorationsY);


    lockActionY = m_viewManager->actionManager()->createAction("mirrorY-lock");
    toolbarMenuYMirror->addAction(lockActionY);

    moveToCenterActionY = m_viewManager->actionManager()->createAction("mirrorY-moveToCenter");
    toolbarMenuYMirror->addAction(moveToCenterActionY);



    // create horizontal and vertical mirror buttons

    m_hMirrorButton = new KisHighlightedToolButton(this);
    int menuPadding = 10;
    m_hMirrorButton->setFixedSize(iconsize + menuPadding, iconsize);
    m_hMirrorButton->setCheckable(true);
    m_hMirrorAction = m_viewManager->actionManager()->createAction("hmirror_action");
    m_hMirrorButton->setDefaultAction(m_hMirrorAction);
    m_hMirrorButton->setMenu(toolbarMenuXMirror);
    m_hMirrorButton->setPopupMode(QToolButton::MenuButtonPopup);

    m_vMirrorButton = new KisHighlightedToolButton(this);
    m_vMirrorButton->setFixedSize(iconsize + menuPadding, iconsize);
    m_vMirrorButton->setCheckable(true);
    m_vMirrorAction = m_viewManager->actionManager()->createAction("vmirror_action");
    m_vMirrorButton->setDefaultAction(m_vMirrorAction);
    m_vMirrorButton->setMenu(toolbarMenuYMirror);
    m_vMirrorButton->setPopupMode(QToolButton::MenuButtonPopup);


    // add connections for horizontal and mirrror buttons
    connect(lockActionX, SIGNAL(toggled(bool)), this, SLOT(slotLockXMirrorToggle(bool)));
    connect(lockActionY, SIGNAL(toggled(bool)), this, SLOT(slotLockYMirrorToggle(bool)));

    connect(moveToCenterActionX, SIGNAL(triggered(bool)), this, SLOT(slotMoveToCenterMirrorX()));
    connect(moveToCenterActionY, SIGNAL(triggered(bool)), this, SLOT(slotMoveToCenterMirrorY()));

    connect(hideCanvasDecorationsX, SIGNAL(toggled(bool)), this, SLOT(slotHideDecorationMirrorX(bool)));
    connect(hideCanvasDecorationsY, SIGNAL(toggled(bool)), this, SLOT(slotHideDecorationMirrorY(bool)));

    const bool sliderLabels = cfg.sliderLabels();
    int sliderWidth;

    if (sliderLabels) {
        sliderWidth = 150 * logicalDpiX() / 96;
    }
    else {
        sliderWidth = 120 * logicalDpiX() / 96;
    }

    for (int i = 0; i < 3; ++i) {
        m_sliderChooser[i] = new KisWidgetChooser(i + 1);

        KisDoubleSliderSpinBox* slOpacity;
        KisDoubleSliderSpinBox* slFlow;
        KisDoubleSliderSpinBox* slSize;
        if (sliderLabels) {
            slOpacity = m_sliderChooser[i]->addWidget<KisDoubleSliderSpinBox>("opacity");
            slFlow    = m_sliderChooser[i]->addWidget<KisDoubleSliderSpinBox>("flow");
            slSize    = m_sliderChooser[i]->addWidget<KisDoubleSliderSpinBox>("size");
            slOpacity->setPrefix(QString("%1  ").arg(i18n("Opacity:")));
            slFlow->setPrefix(QString("%1  ").arg(i18n("Flow:")));
            slSize->setPrefix(QString("%1  ").arg(i18n("Size:")));
        }
        else {
            slOpacity = m_sliderChooser[i]->addWidget<KisDoubleSliderSpinBox>("opacity", i18n("Opacity:"));
            slFlow    = m_sliderChooser[i]->addWidget<KisDoubleSliderSpinBox>("flow", i18n("Flow:"));
            slSize    = m_sliderChooser[i]->addWidget<KisDoubleSliderSpinBox>("size", i18n("Size:"));
        }

        slOpacity->setRange(0, 100, 0);
        slOpacity->setValue(100);
        slOpacity->setSingleStep(5);
        slOpacity->setSuffix("%");
        slOpacity->setMinimumWidth(qMax(sliderWidth, slOpacity->sizeHint().width()));
        slOpacity->setFixedHeight(iconsize);
        slOpacity->setBlockUpdateSignalOnDrag(true);

        slFlow->setRange(0, 100, 0);
        slFlow->setValue(100);
        slFlow->setSingleStep(5);
        slFlow->setSuffix("%");
        slFlow->setMinimumWidth(qMax(sliderWidth, slFlow->sizeHint().width()));
        slFlow->setFixedHeight(iconsize);
        slFlow->setBlockUpdateSignalOnDrag(true);

        slSize->setRange(0, cfg.readEntry("maximumBrushSize", 1000), 2);
        slSize->setValue(100);

        slSize->setSingleStep(1);
        slSize->setExponentRatio(3.0);
        slSize->setSuffix(i18n(" px"));
        slSize->setMinimumWidth(qMax(sliderWidth, slSize->sizeHint().width()));
        slSize->setFixedHeight(iconsize);
        slSize->setBlockUpdateSignalOnDrag(true);

        m_sliderChooser[i]->chooseWidget(cfg.toolbarSlider(i + 1));
    }

    m_cmbCompositeOp = new KisCompositeOpComboBox();
    m_cmbCompositeOp->setFixedHeight(iconsize);
    Q_FOREACH (KisAction * a, m_cmbCompositeOp->blendmodeActions()) {
        m_viewManager->actionManager()->addAction(a->text(), a);
    }

    m_workspaceWidget = new KisPopupButton(this);
    m_workspaceWidget->setIcon(KisIconUtils::loadIcon("view-choose"));
    m_workspaceWidget->setToolTip(i18n("Choose workspace"));
    m_workspaceWidget->setFixedSize(iconsize, iconsize);
    m_workspaceWidget->setPopupWidget(new KisWorkspaceChooser(view));

    QHBoxLayout* baseLayout = new QHBoxLayout(this);
    m_paintopWidget = new QWidget(this);
    baseLayout->addWidget(m_paintopWidget);
    baseLayout->setSpacing(4);
    baseLayout->setContentsMargins(0, 0, 0, 0);

    m_layout = new QHBoxLayout(m_paintopWidget);
    if (!cfg.toolOptionsInDocker()) {
        m_layout->addWidget(m_toolOptionsPopupButton);
    }
    m_layout->addWidget(m_brushEditorPopupButton);
    m_layout->addWidget(m_presetSelectorPopupButton);
    m_layout->setSpacing(4);
    m_layout->setContentsMargins(0, 0, 0, 0);

    QWidget* compositeActions = new QWidget(this);
    QHBoxLayout* compositeLayout = new QHBoxLayout(compositeActions);
    compositeLayout->addWidget(m_cmbCompositeOp);
    compositeLayout->addWidget(m_eraseModeButton);
    compositeLayout->addWidget(m_alphaLockButton);

    compositeLayout->setSpacing(4);
    compositeLayout->setContentsMargins(0, 0, 0, 0);

    compositeLayout->addWidget(m_reloadButton);

    QWidgetAction * action;

    action = new QWidgetAction(this);
    view->actionCollection()->addAction("composite_actions", action);
    action->setText(i18n("Brush composite"));
    action->setDefaultWidget(compositeActions);

    action = new QWidgetAction(this);
    KisActionRegistry::instance()->propertizeAction("brushslider1", action);
    view->actionCollection()->addAction("brushslider1", action);
    action->setDefaultWidget(m_sliderChooser[0]);
    connect(action, SIGNAL(triggered()), m_sliderChooser[0], SLOT(showPopupWidget()));
    connect(m_viewManager->mainWindow(), SIGNAL(themeChanged()), m_sliderChooser[0], SLOT(updateThemedIcons()));

    action = new QWidgetAction(this);
    KisActionRegistry::instance()->propertizeAction("brushslider2", action);
    view->actionCollection()->addAction("brushslider2", action);
    action->setDefaultWidget(m_sliderChooser[1]);
    connect(action, SIGNAL(triggered()), m_sliderChooser[1], SLOT(showPopupWidget()));
    connect(m_viewManager->mainWindow(), SIGNAL(themeChanged()), m_sliderChooser[1], SLOT(updateThemedIcons()));

    action = new QWidgetAction(this);
    KisActionRegistry::instance()->propertizeAction("brushslider3", action);
    view->actionCollection()->addAction("brushslider3", action);
    action->setDefaultWidget(m_sliderChooser[2]);
    connect(action, SIGNAL(triggered()), m_sliderChooser[2], SLOT(showPopupWidget()));
        connect(m_viewManager->mainWindow(), SIGNAL(themeChanged()), m_sliderChooser[2], SLOT(updateThemedIcons()));

    action = new QWidgetAction(this);
    KisActionRegistry::instance()->propertizeAction("next_favorite_preset", action);
    view->actionCollection()->addAction("next_favorite_preset", action);
    connect(action, SIGNAL(triggered()), this, SLOT(slotNextFavoritePreset()));

    action = new QWidgetAction(this);
    KisActionRegistry::instance()->propertizeAction("previous_favorite_preset", action);
    view->actionCollection()->addAction("previous_favorite_preset", action);
    connect(action, SIGNAL(triggered()), this, SLOT(slotPreviousFavoritePreset()));

    action = new QWidgetAction(this);
    KisActionRegistry::instance()->propertizeAction("previous_preset", action);
    view->actionCollection()->addAction("previous_preset", action);
    connect(action, SIGNAL(triggered()), this, SLOT(slotSwitchToPreviousPreset()));

    if (!cfg.toolOptionsInDocker()) {
        action = new QWidgetAction(this);
        KisActionRegistry::instance()->propertizeAction("show_tool_options", action);
        view->actionCollection()->addAction("show_tool_options", action);
        connect(action, SIGNAL(triggered()), m_toolOptionsPopupButton, SLOT(showPopupWidget()));
    }

    action = new QWidgetAction(this);
    KisActionRegistry::instance()->propertizeAction("show_brush_editor", action);
    view->actionCollection()->addAction("show_brush_editor", action);
    connect(action, SIGNAL(triggered()), m_brushEditorPopupButton, SLOT(showPopupWidget()));

    action = new QWidgetAction(this);
    KisActionRegistry::instance()->propertizeAction("show_brush_presets", action);
    view->actionCollection()->addAction("show_brush_presets", action);
    connect(action, SIGNAL(triggered()), m_presetSelectorPopupButton, SLOT(showPopupWidget()));

    QWidget* mirrorActions = new QWidget(this);
    QHBoxLayout* mirrorLayout = new QHBoxLayout(mirrorActions);
    mirrorLayout->addWidget(m_hMirrorButton);
    mirrorLayout->addWidget(m_vMirrorButton);
    mirrorLayout->setSpacing(4);
    mirrorLayout->setContentsMargins(0, 0, 0, 0);

    action = new QWidgetAction(this);
    KisActionRegistry::instance()->propertizeAction("mirror_actions", action);
    action->setDefaultWidget(mirrorActions);
    view->actionCollection()->addAction("mirror_actions", action);

    action = new QWidgetAction(this);
    KisActionRegistry::instance()->propertizeAction(ResourceType::Workspaces, action);
    view->actionCollection()->addAction(ResourceType::Workspaces, action);
    action->setDefaultWidget(m_workspaceWidget);

    if (!cfg.toolOptionsInDocker()) {
        m_toolOptionsPopup = new KisToolOptionsPopup();
        m_toolOptionsPopupButton->setPopupWidget(m_toolOptionsPopup);
        m_toolOptionsPopup->switchDetached(false);
    }


    m_savePresetWidget = new KisPresetSaveWidget(this);

    m_presetsPopup = new KisPaintOpPresetsPopup(m_resourceProvider, m_favoriteResourceManager, m_savePresetWidget);
    m_brushEditorPopupButton->setPopupWidget(m_presetsPopup);
    m_presetsPopup->parentWidget()->setWindowTitle(i18n("Brush Editor"));


    connect(m_presetsPopup, SIGNAL(brushEditorShown()), SLOT(slotUpdateOptionsWidgetPopup()));
    connect(m_viewManager->mainWindow(), SIGNAL(themeChanged()), m_presetsPopup, SLOT(updateThemedIcons()));

    m_presetsChooserPopup = new KisPaintOpPresetsChooserPopup();
    m_presetsChooserPopup->setMinimumHeight(550);
    m_presetsChooserPopup->setMinimumWidth(450);
    m_presetSelectorPopupButton->setPopupWidget(m_presetsChooserPopup);

    m_currCompositeOpID = KoCompositeOpRegistry::instance().getDefaultCompositeOp().id();

    slotNodeChanged(view->activeNode());
    // Get all the paintops
    QList<QString> keys = KisPaintOpRegistry::instance()->keys();
    QList<KisPaintOpFactory*> factoryList;

    Q_FOREACH (const QString & paintopId, keys) {
        factoryList.append(KisPaintOpRegistry::instance()->get(paintopId));
    }
    m_presetsPopup->setPaintOpList(factoryList);

    connect(m_presetsPopup       , SIGNAL(paintopActivated(QString))          , SLOT(slotSetPaintop(QString)));
    connect(m_presetsPopup       , SIGNAL(defaultPresetClicked())             , SLOT(slotSetupDefaultPreset()));
    connect(m_presetsPopup       , SIGNAL(signalResourceSelected(KoResourceSP )), SLOT(resourceSelected(KoResourceSP )));
    connect(m_presetsPopup       , SIGNAL(reloadPresetClicked())              , SLOT(slotReloadPreset()));
    connect(m_presetsPopup       , SIGNAL(dirtyPresetToggled(bool))           , SLOT(slotDirtyPresetToggled(bool)));
    connect(m_presetsPopup       , SIGNAL(eraserBrushSizeToggled(bool))       , SLOT(slotEraserBrushSizeToggled(bool)));
    connect(m_presetsPopup       , SIGNAL(eraserBrushOpacityToggled(bool))       , SLOT(slotEraserBrushOpacityToggled(bool)));

    connect(m_presetsPopup, SIGNAL(createPresetFromScratch(QString)), this, SLOT(slotCreatePresetFromScratch(QString)));

    connect(m_presetsChooserPopup, SIGNAL(resourceSelected(KoResourceSP ))      , SLOT(resourceSelected(KoResourceSP )));
    connect(m_presetsChooserPopup, SIGNAL(resourceClicked(KoResourceSP ))      , SLOT(resourceSelected(KoResourceSP )));

    connect(m_resourceProvider   , SIGNAL(sigNodeChanged(KisNodeSP))    , SLOT(slotNodeChanged(KisNodeSP)));
    connect(m_cmbCompositeOp     , SIGNAL(currentIndexChanged(int))           , SLOT(slotSetCompositeMode(int)));
    connect(m_eraseAction          , SIGNAL(toggled(bool))                    , SLOT(slotToggleEraseMode(bool)));
    connect(alphaLockAction      , SIGNAL(toggled(bool))                    , SLOT(slotToggleAlphaLockMode(bool)));

    m_disablePressureAction = m_viewManager->actionManager()->createAction("disable_pressure");
    connect(m_disablePressureAction  , SIGNAL(toggled(bool))                    , SLOT(slotDisablePressureMode(bool)));
    m_disablePressureAction->setChecked(true);

    connect(m_hMirrorAction        , SIGNAL(toggled(bool))                    , SLOT(slotHorizontalMirrorChanged(bool)));
    connect(m_vMirrorAction        , SIGNAL(toggled(bool))                    , SLOT(slotVerticalMirrorChanged(bool)));
    connect(m_reloadAction         , SIGNAL(triggered())                        , SLOT(slotReloadPreset()));

    connect(m_sliderChooser[0]->getWidget<KisDoubleSliderSpinBox>("opacity"), SIGNAL(valueChanged(qreal)), SLOT(slotSlider1Changed()));
    connect(m_sliderChooser[0]->getWidget<KisDoubleSliderSpinBox>("flow")   , SIGNAL(valueChanged(qreal)), SLOT(slotSlider1Changed()));
    connect(m_sliderChooser[0]->getWidget<KisDoubleSliderSpinBox>("size")   , SIGNAL(valueChanged(qreal)), SLOT(slotSlider1Changed()));
    connect(m_sliderChooser[1]->getWidget<KisDoubleSliderSpinBox>("opacity"), SIGNAL(valueChanged(qreal)), SLOT(slotSlider2Changed()));
    connect(m_sliderChooser[1]->getWidget<KisDoubleSliderSpinBox>("flow")   , SIGNAL(valueChanged(qreal)), SLOT(slotSlider2Changed()));
    connect(m_sliderChooser[1]->getWidget<KisDoubleSliderSpinBox>("size")   , SIGNAL(valueChanged(qreal)), SLOT(slotSlider2Changed()));
    connect(m_sliderChooser[2]->getWidget<KisDoubleSliderSpinBox>("opacity"), SIGNAL(valueChanged(qreal)), SLOT(slotSlider3Changed()));
    connect(m_sliderChooser[2]->getWidget<KisDoubleSliderSpinBox>("flow")   , SIGNAL(valueChanged(qreal)), SLOT(slotSlider3Changed()));
    connect(m_sliderChooser[2]->getWidget<KisDoubleSliderSpinBox>("size")   , SIGNAL(valueChanged(qreal)), SLOT(slotSlider3Changed()));

    //Needed to connect canvas to favorite resource manager
    connect(m_viewManager->canvasResourceProvider(), SIGNAL(sigFGColorChanged(KoColor)), SLOT(slotUnsetEraseMode()));


    connect(m_resourceProvider, SIGNAL(sigFGColorUsed(KoColor)), m_favoriteResourceManager, SLOT(slotAddRecentColor(KoColor)));

    connect(m_resourceProvider, SIGNAL(sigFGColorChanged(KoColor)), m_favoriteResourceManager, SLOT(slotChangeFGColorSelector(KoColor)));
    connect(m_resourceProvider, SIGNAL(sigBGColorChanged(KoColor)), m_favoriteResourceManager, SLOT(slotSetBGColor(KoColor)));
    // cold initialization
    m_favoriteResourceManager->slotChangeFGColorSelector(m_resourceProvider->fgColor());
    m_favoriteResourceManager->slotSetBGColor(m_resourceProvider->bgColor());

    connect(m_favoriteResourceManager, SIGNAL(sigSetFGColor(KoColor)), m_resourceProvider, SLOT(slotSetFGColor(KoColor)));
    connect(m_favoriteResourceManager, SIGNAL(sigSetBGColor(KoColor)), m_resourceProvider, SLOT(slotSetBGColor(KoColor)));
    connect(m_favoriteResourceManager, SIGNAL(sigEnableChangeColor(bool)), m_resourceProvider, SLOT(slotResetEnableFGChange(bool)));

    connect(view->mainWindow(), SIGNAL(themeChanged()), this, SLOT(slotUpdateSelectionIcon()));
    connect(m_resourceProvider->resourceManager(), SIGNAL(canvasResourceChanged(int,QVariant)),
            this, SLOT(slotCanvasResourceChanged(int,QVariant)));

    slotInputDeviceChanged(KoToolManager::instance()->currentInputDevice());

    KisPaintOpPresetResourceServer *rserver = KisResourceServerProvider::instance()->paintOpPresetServer();
    m_eraserName = "eraser_circle";
    m_defaultPresetName = "basic_tip_default";
    bool foundEraser = false;
    bool foundTip = false;
    for (int i = 0; i < rserver->resourceCount(); i++) {

        KisPaintOpPresetSP resource = rserver->resources()[i];

        if (resource->name().toLower().contains("eraser_circle")) {
            m_eraserName = resource->name();
            foundEraser = true;
        }
        else if (foundEraser == false && (resource->name().toLower().contains("eraser") ||
                                            resource->filename().toLower().contains("eraser"))) {
            m_eraserName = resource->name();
            foundEraser = true;
        }

        if (resource->name().toLower().contains("basic_tip_default")) {
            m_defaultPresetName = resource->name();
            foundTip = true;
        }
        else if (foundTip == false && (resource->name().toLower().contains("default") ||
                                         resource->filename().toLower().contains("default"))) {
            m_defaultPresetName = resource->name();
            foundTip = true;
        }
    }
}

KisPaintopBox::~KisPaintopBox()
{
    KisConfig cfg(false);
    QMapIterator<TabletToolID, TabletToolData> iter(m_tabletToolMap);
    while (iter.hasNext()) {
        iter.next();
        //qDebug() << "Writing last used preset for" << iter.key().pointer << iter.key().uniqueID << iter.value().preset->name();
        if ((iter.key().pointer) == QTabletEvent::Eraser) {
            cfg.writeEntry(QString("LastEraser_%1").arg(iter.key().uniqueID) , iter.value().preset->name());
        }
        else {
            cfg.writeEntry(QString("LastPreset_%1").arg(iter.key().uniqueID) , iter.value().preset->name());
        }
    }
    // Do not delete the widget, since it is global to the application, not owned by the view
    m_presetsPopup->setPaintOpSettingsWidget(0);
    qDeleteAll(m_paintopOptionWidgets);
    delete m_favoriteResourceManager;

    for (int i = 0; i < 3; ++i) {
        delete m_sliderChooser[i];
    }
}

void KisPaintopBox::restoreResource(KoResourceSP resource)
{
    KisPaintOpPresetSP preset = resource.dynamicCast<KisPaintOpPreset>();

    if (preset) {
        setCurrentPaintop(preset);

        m_presetsPopup->setPresetImage(preset->image());
        m_presetsPopup->resourceSelected(resource);
    }
}

void KisPaintopBox::newOptionWidgets(const QList<QPointer<QWidget> > &optionWidgetList)
{
    if (m_toolOptionsPopup) {
        m_toolOptionsPopup->newOptionWidgets(optionWidgetList);
    }
}

void KisPaintopBox::resourceSelected(KoResourceSP resource)
{
    KIS_SAFE_ASSERT_RECOVER_RETURN(m_optionWidget);

    m_presetsPopup->setCreatingBrushFromScratch(false); // show normal UI elements when we are not creating

    KisPaintOpPresetSP preset = resource.dynamicCast<KisPaintOpPreset>();
    if (preset && preset != m_resourceProvider->currentPreset()) {
        if (!preset->settings()->isLoadable())
            return;

        if (!m_dirtyPresetsEnabled) {
            KisSignalsBlocker blocker(m_optionWidget);
            if (!preset->load()) {
                warnKrita << "failed to load the preset.";
            }
        }
        //qDebug() << "resourceSelected" << resource->name();
        setCurrentPaintop(preset);

        m_presetsPopup->setPresetImage(preset->image());
        m_presetsPopup->resourceSelected(resource);
    }


}

void KisPaintopBox::setCurrentPaintop(const KoID& paintop)
{
    KisPaintOpPresetSP preset = activePreset(paintop);
    Q_ASSERT(preset && preset->settings());
    //qDebug() << "setCurrentPaintop();" << paintop << preset;
    setCurrentPaintop(preset);
}

void KisPaintopBox::setCurrentPaintop(KisPaintOpPresetSP preset)
{

    //qDebug() << "setCurrentPaintop(); " << preset->name();

    if (preset == m_resourceProvider->currentPreset()) {

        if (preset == m_tabletToolMap[m_currTabletToolID].preset) {
            return;
        }
    }
    Q_ASSERT(preset);
    const KoID& paintop = preset->paintOp();
    m_presetConnections.clear();

    if (m_resourceProvider->currentPreset()) {

        m_resourceProvider->setPreviousPaintOpPreset(m_resourceProvider->currentPreset());

        if (m_optionWidget) {
            m_optionWidget->hide();
        }

    }

    if (!m_paintopOptionWidgets.contains(paintop))
        m_paintopOptionWidgets[paintop] = KisPaintOpRegistry::instance()->get(paintop.id())->createConfigWidget(this);

    m_optionWidget = m_paintopOptionWidgets[paintop];

    KisSignalsBlocker b(m_optionWidget);

    preset->setOptionsWidget(m_optionWidget);

    m_optionWidget->setImage(m_viewManager->image());
    m_optionWidget->setNode(m_viewManager->activeNode());

    m_presetsPopup->setPaintOpSettingsWidget(m_optionWidget);

    m_resourceProvider->setPaintOpPreset(preset);

    Q_ASSERT(m_optionWidget && m_presetSelectorPopupButton);

    m_presetConnections.addConnection(m_optionWidget, SIGNAL(sigConfigurationUpdated()), this, SLOT(slotGuiChangedCurrentPreset()));
    m_presetConnections.addConnection(m_optionWidget, SIGNAL(sigSaveLockedConfig(KisPropertiesConfigurationSP)), this, SLOT(slotSaveLockedOptionToPreset(KisPropertiesConfigurationSP)));
    m_presetConnections.addConnection(m_optionWidget, SIGNAL(sigDropLockedConfig(KisPropertiesConfigurationSP)), this, SLOT(slotDropLockedOption(KisPropertiesConfigurationSP)));


    // load the current brush engine icon for the brush editor toolbar button

<<<<<<< HEAD
    m_brushEditorPopupButton->slotSetItem(preset);
=======
    m_brushEditorPopupButton->setResource(preset.data());
>>>>>>> 964ce144
    m_presetsPopup->setCurrentPaintOpId(paintop.id());


    ////qDebug() << "\tsetting the new preset for" << m_currTabletToolID.uniqueID << "to" << preset->name();
    m_paintOpPresetMap[m_resourceProvider->currentPreset()->paintOp()] = preset;
    m_tabletToolMap[m_currTabletToolID].preset = preset;
    m_tabletToolMap[m_currTabletToolID].paintOpID = preset->paintOp();


    if (m_presetsPopup->currentPaintOpId() != paintop.id()) {
        // Must change the paintop as the current one is not supported
        // by the new colorspace.
        dbgKrita << "current paintop " << paintop.name() << " was not set, not supported by colorspace";
    }
}

void KisPaintopBox::slotUpdateOptionsWidgetPopup()
{
    KisPaintOpPresetSP preset = m_resourceProvider->currentPreset();
    KIS_SAFE_ASSERT_RECOVER_RETURN(preset);
    KIS_SAFE_ASSERT_RECOVER_RETURN(m_optionWidget);

    m_optionWidget->setConfigurationSafe(preset->settings());

    m_presetsPopup->resourceSelected(preset);
    m_presetsPopup->updateViewSettings();

    // the m_viewManager->image() is set earlier, but the reference will be missing when the stamp button is pressed
    // need to later do some research on how and when we should be using weak shared pointers (WSP) that creates this situation
    m_optionWidget->setImage(m_viewManager->image());
}

KisPaintOpPresetSP KisPaintopBox::defaultPreset(const KoID& paintOp)
{
    QString defaultName = paintOp.id() + ".kpp";
    QString path = KoResourcePaths::findResource("kis_defaultpresets", defaultName);

    KisPaintOpPresetSP preset(new KisPaintOpPreset(path));

    if (!preset->load()) {
        preset = KisPaintOpRegistry::instance()->defaultPreset(paintOp);
    }

    Q_ASSERT(preset);
    Q_ASSERT(preset->valid());

    return preset;
}

KisPaintOpPresetSP KisPaintopBox::activePreset(const KoID& paintOp)
{
    if (m_paintOpPresetMap[paintOp] == 0) {
        m_paintOpPresetMap[paintOp] = defaultPreset(paintOp);
    }

    return m_paintOpPresetMap[paintOp];
}

void KisPaintopBox::updateCompositeOp(QString compositeOpID)
{
    if (!m_optionWidget) return;
    KisSignalsBlocker blocker(m_optionWidget);

    KisNodeSP node = m_resourceProvider->currentNode();

    if (node && node->paintDevice()) {
        if (!node->paintDevice()->colorSpace()->hasCompositeOp(compositeOpID))
            compositeOpID = KoCompositeOpRegistry::instance().getDefaultCompositeOp().id();

        {
            KisSignalsBlocker b1(m_cmbCompositeOp);
            m_cmbCompositeOp->selectCompositeOp(KoID(compositeOpID));
        }
        if (compositeOpID != m_currCompositeOpID) {
            m_currCompositeOpID = compositeOpID;
        }
        if (compositeOpID == COMPOSITE_ERASE || m_resourceProvider->eraserMode()) {
            m_eraseModeButton->setChecked(true);
        }
        else {
            m_eraseModeButton->setChecked(false);
        }
    }
}

void KisPaintopBox::setWidgetState(int flags)
{
    if (flags & (ENABLE_COMPOSITEOP | DISABLE_COMPOSITEOP)) {
        m_cmbCompositeOp->setEnabled(flags & ENABLE_COMPOSITEOP);
        m_eraseModeButton->setEnabled(flags & ENABLE_COMPOSITEOP);
    }

    if (flags & (ENABLE_PRESETS | DISABLE_PRESETS)) {
        m_presetSelectorPopupButton->setEnabled(flags & ENABLE_PRESETS);
        m_brushEditorPopupButton->setEnabled(flags & ENABLE_PRESETS);
    }

    for (int i = 0; i < 3; ++i) {
        if (flags & (ENABLE_OPACITY | DISABLE_OPACITY))
            m_sliderChooser[i]->getWidget("opacity")->setEnabled(flags & ENABLE_OPACITY);

        if (flags & (ENABLE_FLOW | DISABLE_FLOW))
            m_sliderChooser[i]->getWidget("flow")->setEnabled(flags & ENABLE_FLOW);

        if (flags & (ENABLE_SIZE | DISABLE_SIZE))
            m_sliderChooser[i]->getWidget("size")->setEnabled(flags & ENABLE_SIZE);
    }
}

void KisPaintopBox::setSliderValue(const QString& sliderID, qreal value)
{
    for (int i = 0; i < 3; ++i) {
        KisDoubleSliderSpinBox* slider = m_sliderChooser[i]->getWidget<KisDoubleSliderSpinBox>(sliderID);
        KisSignalsBlocker b(slider);

        if (sliderID == "opacity" || sliderID == "flow") { // opacity and flows UI stored at 0-100%
            slider->setValue(value*100);
        } else {
            slider->setValue(value); // brush size
        }


    }
}

void KisPaintopBox::slotSetPaintop(const QString& paintOpId)
{
    if (KisPaintOpRegistry::instance()->get(paintOpId) != 0) {
        KoID id(paintOpId, KisPaintOpRegistry::instance()->get(paintOpId)->name());
        //qDebug() << "slotsetpaintop" << id;
        setCurrentPaintop(id);
    }
}

void KisPaintopBox::slotInputDeviceChanged(const KoInputDevice& inputDevice)
{
    TabletToolMap::iterator toolData = m_tabletToolMap.find(inputDevice);

    //qDebug() << "slotInputDeviceChanged()" << inputDevice.device() << inputDevice.uniqueTabletId();

    m_currTabletToolID = TabletToolID(inputDevice);

    if (toolData == m_tabletToolMap.end()) {
        KisConfig cfg(true);
        KisPaintOpPresetResourceServer *rserver = KisResourceServerProvider::instance()->paintOpPresetServer();
        KisPaintOpPresetSP preset;
        if (inputDevice.pointer() == QTabletEvent::Eraser) {
            preset = rserver->resourceByName(cfg.readEntry<QString>(QString("LastEraser_%1").arg(inputDevice.uniqueTabletId()), m_eraserName));
        }
        else {
            preset = rserver->resourceByName(cfg.readEntry<QString>(QString("LastPreset_%1").arg(inputDevice.uniqueTabletId()), m_defaultPresetName));
            //if (preset)
                //qDebug() << "found stored preset " << preset->name() << "for" << inputDevice.uniqueTabletId();
            //else
                //qDebug() << "no preset found for" << inputDevice.uniqueTabletId();
        }
        if (!preset) {
            preset = rserver->resourceByName(m_defaultPresetName);
        }
        if (preset) {
            //qDebug() << "inputdevicechanged 1" << preset;
            setCurrentPaintop(preset);
        }
    }
    else {
        if (toolData->preset) {
            //qDebug() << "inputdevicechanged 2" << toolData->preset;
            setCurrentPaintop(toolData->preset);
        }
        else {
            //qDebug() << "inputdevicechanged 3" << toolData->paintOpID;
            setCurrentPaintop(toolData->paintOpID);
        }
    }
}

void KisPaintopBox::slotCreatePresetFromScratch(QString paintop)
{
    //First try to select an available default preset for that engine. If it doesn't exist, then
    //manually set the engine to use a new preset.
    KoID id(paintop, KisPaintOpRegistry::instance()->get(paintop)->name());
    KisPaintOpPresetSP preset = defaultPreset(id);

    slotSetPaintop(paintop);  // change the paintop settings area and update the UI

    if (!preset) {
        m_presetsPopup->setCreatingBrushFromScratch(true); // disable UI elements while creating from scratch
        preset = m_resourceProvider->currentPreset();
    } else {
        m_resourceProvider->setPaintOpPreset(preset);
        preset->setOptionsWidget(m_optionWidget);
    }
    m_presetsPopup->resourceSelected(preset);  // this helps update the UI on the brush editor
}

void KisPaintopBox::slotCanvasResourceChanged(int key, const QVariant &value)
{
    if (m_viewManager) {
        sender()->blockSignals(true);
        KisPaintOpPresetSP preset = m_viewManager->canvasResourceProvider()->resourceManager()->resource(KisCanvasResourceProvider::CurrentPaintOpPreset).value<KisPaintOpPresetSP>();
        if (preset && m_resourceProvider->currentPreset()->name() != preset->name()) {
            QString compositeOp = preset->settings()->getString("CompositeOp");
            updateCompositeOp(compositeOp);
            resourceSelected(preset);
        }

        /**
         * Update currently selected preset in both the popup widgets
         */
        m_presetsChooserPopup->canvasResourceChanged(preset);

        m_presetsPopup->currentPresetChanged(preset);

        if (key == KisCanvasResourceProvider::CurrentCompositeOp) {
            if (m_resourceProvider->currentCompositeOp() != m_currCompositeOpID) {
                updateCompositeOp(m_resourceProvider->currentCompositeOp());
            }
        }

        if (key == KisCanvasResourceProvider::Size) {
            setSliderValue("size", m_resourceProvider->size());
        }

        if (key == KisCanvasResourceProvider::Opacity) {
            setSliderValue("opacity", m_resourceProvider->opacity());
        }

        if (key == KisCanvasResourceProvider::Flow) {
            setSliderValue("flow", m_resourceProvider->flow());
        }

        if (key == KisCanvasResourceProvider::EraserMode) {
            m_eraseAction->setChecked(value.toBool());
        }

        if (key == KisCanvasResourceProvider::DisablePressure) {
            m_disablePressureAction->setChecked(value.toBool());
        }

        if (key == KisCanvasResourceProvider::MirrorHorizontal) {
            m_hMirrorAction->setChecked(value.toBool());
        }

        if (key == KisCanvasResourceProvider::MirrorVertical) {
            m_vMirrorAction->setChecked(value.toBool());
        }

        sender()->blockSignals(false);
    }
}

void KisPaintopBox::slotUpdatePreset()
{
    if (!m_resourceProvider->currentPreset()) return;

    // block updates of avoid some over updating of the option widget
    m_blockUpdate = true;

    setSliderValue("size", m_resourceProvider->size());

    {
        qreal opacity = m_resourceProvider->currentPreset()->settings()->paintOpOpacity();
        m_resourceProvider->setOpacity(opacity);
        setSliderValue("opacity", opacity);
        setWidgetState(ENABLE_OPACITY);
    }

    {
        setSliderValue("flow", m_resourceProvider->currentPreset()->settings()->paintOpFlow());
        setWidgetState(ENABLE_FLOW);
    }

    {
        updateCompositeOp(m_resourceProvider->currentPreset()->settings()->paintOpCompositeOp());
        setWidgetState(ENABLE_COMPOSITEOP);
    }

    m_blockUpdate = false;
}

void KisPaintopBox::slotSetupDefaultPreset()
{
    KisPaintOpPresetSP preset = defaultPreset(m_resourceProvider->currentPreset()->paintOp());
    preset->setOptionsWidget(m_optionWidget);
    m_resourceProvider->setPaintOpPreset(preset);

    // tell the brush editor that the resource has changed
    // so it can update everything
    m_presetsPopup->resourceSelected(preset);
}

void KisPaintopBox::slotNodeChanged(const KisNodeSP node)
{
    if (m_previousNode.isValid() && m_previousNode->paintDevice())
        disconnect(m_previousNode->paintDevice().data(), SIGNAL(colorSpaceChanged(const KoColorSpace*)), this, SLOT(slotColorSpaceChanged(const KoColorSpace*)));

    // Reconnect colorspace change of node
    if (node && node->paintDevice()) {
        connect(node->paintDevice().data(), SIGNAL(colorSpaceChanged(const KoColorSpace*)), this, SLOT(slotColorSpaceChanged(const KoColorSpace*)));
        m_resourceProvider->setCurrentCompositeOp(m_currCompositeOpID);
        m_previousNode = node;
        slotColorSpaceChanged(node->colorSpace());
    }

    if (m_optionWidget) {
        m_optionWidget->setNode(node);
    }
}

void KisPaintopBox::slotColorSpaceChanged(const KoColorSpace* colorSpace)
{
    m_cmbCompositeOp->validate(colorSpace);
}

void KisPaintopBox::slotToggleEraseMode(bool checked)
{
    const bool oldEraserMode = m_resourceProvider->eraserMode();
    m_resourceProvider->setEraserMode(checked);

    if (oldEraserMode != checked && m_eraserBrushSizeEnabled) {
        const qreal currentSize = m_resourceProvider->size();

        KisPaintOpSettingsSP settings = m_resourceProvider->currentPreset()->settings();

        // remember brush size. set the eraser size to the normal brush size if not set
        if (checked) {
            settings->setSavedBrushSize(currentSize);
            if (qFuzzyIsNull(settings->savedEraserSize())) {
                settings->setSavedEraserSize(currentSize);
            }
        } else {
            settings->setSavedEraserSize(currentSize);
            if (qFuzzyIsNull(settings->savedBrushSize())) {
                settings->setSavedBrushSize(currentSize);
            }
        }

        //update value in UI (this is the main place the value is 'stored' in memory)
        qreal newSize = checked ? settings->savedEraserSize() : settings->savedBrushSize();
        m_resourceProvider->setSize(newSize);
    }
   if (oldEraserMode != checked && m_eraserBrushOpacityEnabled) {
        const qreal currentOpacity = m_resourceProvider->opacity();

        KisPaintOpSettingsSP settings = m_resourceProvider->currentPreset()->settings();

        // remember brush opacity. set the eraser opacity to the normal brush opacity if not set
        if (checked) {
            settings->setSavedBrushOpacity(currentOpacity);
            if (qFuzzyIsNull(settings->savedEraserOpacity())) {
                settings->setSavedEraserOpacity(currentOpacity);
            }
        } else {
            settings->setSavedEraserOpacity(currentOpacity);
            if (qFuzzyIsNull(settings->savedBrushOpacity())) {
                settings->setSavedBrushOpacity(currentOpacity);
            }
        }

        //update value in UI (this is the main place the value is 'stored' in memory)
        qreal newOpacity = checked ? settings->savedEraserOpacity() : settings->savedBrushOpacity();
        m_resourceProvider->setOpacity(newOpacity);
    }
}

void KisPaintopBox::slotSetCompositeMode(int index)
{
    Q_UNUSED(index);
    QString compositeOp = m_cmbCompositeOp->selectedCompositeOp().id();
    m_resourceProvider->setCurrentCompositeOp(compositeOp);
}

void KisPaintopBox::slotHorizontalMirrorChanged(bool value)
{
    m_resourceProvider->setMirrorHorizontal(value);
}

void KisPaintopBox::slotVerticalMirrorChanged(bool value)
{
    m_resourceProvider->setMirrorVertical(value);
}

void KisPaintopBox::sliderChanged(int n)
{
    if (!m_optionWidget) // widget will not exist if the are no documents open
        return;


    KisSignalsBlocker blocker(m_optionWidget);

    // flow and opacity are shown as 0-100% on the UI, but their data is actually 0-1. Convert those two values
    // back for further work
    qreal opacity = m_sliderChooser[n]->getWidget<KisDoubleSliderSpinBox>("opacity")->value()/100;
    qreal flow    = m_sliderChooser[n]->getWidget<KisDoubleSliderSpinBox>("flow")->value()/100;
    qreal size    = m_sliderChooser[n]->getWidget<KisDoubleSliderSpinBox>("size")->value();


    setSliderValue("opacity", opacity);
    setSliderValue("flow"   , flow);
    setSliderValue("size"   , size);

    if (m_presetsEnabled) {
        // IMPORTANT: set the PaintOp size before setting the other properties
        //            it won't work the other way
        // TODO: why?!

        m_resourceProvider->setSize(size);
        m_resourceProvider->setOpacity(opacity);
        m_resourceProvider->setFlow(flow);


        KisLockedPropertiesProxySP propertiesProxy = KisLockedPropertiesServer::instance()->createLockedPropertiesProxy(m_resourceProvider->currentPreset()->settings());
        propertiesProxy->setProperty("OpacityValue", opacity);
        propertiesProxy->setProperty("FlowValue", flow);
        m_optionWidget->setConfigurationSafe(m_resourceProvider->currentPreset()->settings().data());
    } else {
        m_resourceProvider->setOpacity(opacity);
    }

    m_presetsPopup->resourceSelected(m_resourceProvider->currentPreset());
}

void KisPaintopBox::slotSlider1Changed()
{
    sliderChanged(0);
}

void KisPaintopBox::slotSlider2Changed()
{
    sliderChanged(1);
}

void KisPaintopBox::slotSlider3Changed()
{
    sliderChanged(2);
}

void KisPaintopBox::slotToolChanged(KoCanvasController* canvas, int toolId)
{
    Q_UNUSED(canvas);
    Q_UNUSED(toolId);

    if (!m_viewManager->canvasBase()) return;

    QString  id   = KoToolManager::instance()->activeToolId();
    KisTool* tool = dynamic_cast<KisTool*>(KoToolManager::instance()->toolById(m_viewManager->canvasBase(), id));

    if (tool) {
        int flags = tool->flags();

        if (flags & KisTool::FLAG_USES_CUSTOM_COMPOSITEOP) {
            setWidgetState(ENABLE_COMPOSITEOP | ENABLE_OPACITY);
        } else                                              {
            setWidgetState(DISABLE_COMPOSITEOP | DISABLE_OPACITY);
        }

        if (flags & KisTool::FLAG_USES_CUSTOM_PRESET) {
            setWidgetState(ENABLE_PRESETS);
            slotUpdatePreset();
            m_presetsEnabled = true;
        } else {
            setWidgetState(DISABLE_PRESETS);
            m_presetsEnabled = false;
        }

        if (flags & KisTool::FLAG_USES_CUSTOM_SIZE) {
            setWidgetState(ENABLE_SIZE | ENABLE_FLOW);
        } else {
            setWidgetState(DISABLE_SIZE | DISABLE_FLOW);
        }

    } else setWidgetState(DISABLE_ALL);
}

void KisPaintopBox::slotPreviousFavoritePreset()
{
    if (!m_favoriteResourceManager) return;

    QVector<KisPaintOpPresetSP> presets = m_favoriteResourceManager->favoritePresetList();
    for (int i=0; i < presets.size(); ++i) {
        if (m_resourceProvider->currentPreset() &&
                m_resourceProvider->currentPreset()->name() == presets[i]->name()) {
            if (i > 0) {
                m_favoriteResourceManager->slotChangeActivePaintop(i - 1);
            } else {
                m_favoriteResourceManager->slotChangeActivePaintop(m_favoriteResourceManager->numFavoritePresets() - 1);
            }
            //floating message should have least 2 lines, otherwise
            //preset thumbnail will be too small to distinguish
            //(because size of image on floating message depends on amount of lines in msg)
            m_viewManager->showFloatingMessage(
                i18n("%1\nselected",
                        m_resourceProvider->currentPreset()->name()),
                QIcon(QPixmap::fromImage(m_resourceProvider->currentPreset()->image())));

            return;
        }
    }
}

void KisPaintopBox::slotNextFavoritePreset()
{
    if (!m_favoriteResourceManager) return;

    QVector<KisPaintOpPresetSP> presets = m_favoriteResourceManager->favoritePresetList();
    for(int i = 0; i < presets.size(); ++i) {
        if (m_resourceProvider->currentPreset()->name() == presets[i]->name()) {
            if (i < m_favoriteResourceManager->numFavoritePresets() - 1) {
                m_favoriteResourceManager->slotChangeActivePaintop(i + 1);
            } else {
                m_favoriteResourceManager->slotChangeActivePaintop(0);
            }
            m_viewManager->showFloatingMessage(
                i18n("%1\nselected",
                        m_resourceProvider->currentPreset()->name()),
                QIcon(QPixmap::fromImage(m_resourceProvider->currentPreset()->image())));

            return;
        }
    }
}

void KisPaintopBox::slotSwitchToPreviousPreset()
{
    if (m_resourceProvider->previousPreset()) {
        //qDebug() << "slotSwitchToPreviousPreset();" << m_resourceProvider->previousPreset();
        setCurrentPaintop(m_resourceProvider->previousPreset());
        m_viewManager->showFloatingMessage(
                i18n("%1\nselected",
                        m_resourceProvider->currentPreset()->name()),
            QIcon(QPixmap::fromImage(m_resourceProvider->currentPreset()->image())));
    }
}

void KisPaintopBox::slotUnsetEraseMode()
{
    m_eraseAction->setChecked(false);
}

void KisPaintopBox::slotToggleAlphaLockMode(bool checked)
{
    if (checked) {
        m_alphaLockButton->actions()[0]->setIcon(KisIconUtils::loadIcon("transparency-locked"));
    } else {
        m_alphaLockButton->actions()[0]->setIcon(KisIconUtils::loadIcon("transparency-unlocked"));
    }
    m_resourceProvider->setGlobalAlphaLock(checked);
}

void KisPaintopBox::slotDisablePressureMode(bool checked)
{
    if (checked) {
        m_disablePressureAction->setIcon(KisIconUtils::loadIcon("transform_icons_penPressure"));
    } else {
        m_disablePressureAction->setIcon(KisIconUtils::loadIcon("transform_icons_penPressure_locked"));
    }

    m_resourceProvider->setDisablePressure(checked);
}

void KisPaintopBox::slotReloadPreset()
{
    KisSignalsBlocker blocker(m_optionWidget);

    // Here using the name and fetching the preset from the server was the only way the load was working. Otherwise it was not loading.
    KisPaintOpPresetResourceServer *rserver = KisResourceServerProvider::instance()->paintOpPresetServer();
    QSharedPointer<KisPaintOpPreset> preset = rserver->resourceByName(m_resourceProvider->currentPreset()->name());
    if (preset) {
        preset->load();
    }
}
void KisPaintopBox::slotGuiChangedCurrentPreset() // Called only when UI is changed and not when preset is changed
{
    KisPaintOpPresetSP preset = m_resourceProvider->currentPreset();

    {
        /**
         * Here we postpone all the settings updates events until the entire writing
         * operation will be finished. As soon as it is finished, the updates will be
         * emitted happily (if there were any).
         */

        KisPaintOpPreset::UpdatedPostponer postponer(preset);


        QStringList preserveProperties;
        preserveProperties << "lodUserAllowed";
        preserveProperties << "lodSizeThreshold";

        // clear all the properties before dumping the stuff into the preset,
        // some of the options add the values incrementally
        // (e.g. KisPaintOpUtils::RequiredBrushFilesListTag), therefore they
        // may add up if we pass the same preset multiple times
        preset->settings()->resetSettings(preserveProperties);

        m_optionWidget->writeConfigurationSafe(const_cast<KisPaintOpSettings*>(preset->settings().data()));
    }

    // we should also update the preset strip to update the status of the "dirty" mark
    m_presetsPopup->resourceSelected(m_resourceProvider->currentPreset());

    // TODO!!!!!!!!
    //m_presetsPopup->updateViewSettings();
}
void KisPaintopBox::slotSaveLockedOptionToPreset(KisPropertiesConfigurationSP p)
{

    QMapIterator<QString, QVariant> i(p->getProperties());
    while (i.hasNext()) {
        i.next();
        m_resourceProvider->currentPreset()->settings()->setProperty(i.key(), QVariant(i.value()));
        if (m_resourceProvider->currentPreset()->settings()->hasProperty(i.key() + "_previous")) {
            m_resourceProvider->currentPreset()->settings()->removeProperty(i.key() + "_previous");
        }

    }
    slotGuiChangedCurrentPreset();

}

void KisPaintopBox::slotDropLockedOption(KisPropertiesConfigurationSP p)
{
    KisSignalsBlocker blocker(m_optionWidget);
    KisPaintOpPresetSP preset = m_resourceProvider->currentPreset();

    {
        KisResourceDirtyStateSaver dirtySaver(preset);

        QMapIterator<QString, QVariant> i(p->getProperties());
        while (i.hasNext()) {
            i.next();
            if (preset->settings()->hasProperty(i.key() + "_previous")) {
                preset->settings()->setProperty(i.key(), preset->settings()->getProperty(i.key() + "_previous"));
                preset->settings()->removeProperty(i.key() + "_previous");
            }

        }
    }

    //slotUpdatePreset();
}
void KisPaintopBox::slotDirtyPresetToggled(bool value)
{
    if (!value) {
        slotReloadPreset();
        m_presetsPopup->resourceSelected(m_resourceProvider->currentPreset());
        m_presetsPopup->updateViewSettings();
    }
    m_dirtyPresetsEnabled = value;
    KisConfig cfg(false);
    cfg.setUseDirtyPresets(m_dirtyPresetsEnabled);

}
void KisPaintopBox::slotEraserBrushSizeToggled(bool value)
{
    m_eraserBrushSizeEnabled = value;
    KisConfig cfg(false);
    cfg.setUseEraserBrushSize(m_eraserBrushSizeEnabled);
}

void KisPaintopBox::slotEraserBrushOpacityToggled(bool value)
{
    m_eraserBrushOpacityEnabled = value;
    KisConfig cfg(false);
    cfg.setUseEraserBrushOpacity(m_eraserBrushOpacityEnabled);
}

void KisPaintopBox::slotUpdateSelectionIcon()
{
    m_hMirrorAction->setIcon(KisIconUtils::loadIcon("symmetry-horizontal"));
    m_vMirrorAction->setIcon(KisIconUtils::loadIcon("symmetry-vertical"));

    KisConfig cfg(true);
    if (!cfg.toolOptionsInDocker() && m_toolOptionsPopupButton) {
        m_toolOptionsPopupButton->setIcon(KisIconUtils::loadIcon("configure"));
    }

    m_presetSelectorPopupButton->setIcon(KisIconUtils::loadIcon("paintop_settings_01"));
    m_brushEditorPopupButton->setIcon(KisIconUtils::loadIcon("paintop_settings_02"));
    m_workspaceWidget->setIcon(KisIconUtils::loadIcon("view-choose"));

    m_eraseAction->setIcon(KisIconUtils::loadIcon("draw-eraser"));
    m_reloadAction->setIcon(KisIconUtils::loadIcon("view-refresh"));

    if (m_disablePressureAction->isChecked()) {
        m_disablePressureAction->setIcon(KisIconUtils::loadIcon("transform_icons_penPressure"));
    } else {
        m_disablePressureAction->setIcon(KisIconUtils::loadIcon("transform_icons_penPressure_locked"));
    }
}

void KisPaintopBox::slotLockXMirrorToggle(bool toggleLock) {
    m_resourceProvider->setMirrorHorizontalLock(toggleLock);
}

void KisPaintopBox::slotLockYMirrorToggle(bool toggleLock) {
    m_resourceProvider->setMirrorVerticalLock(toggleLock);
}

void KisPaintopBox::slotHideDecorationMirrorX(bool toggled) {
    m_resourceProvider->setMirrorHorizontalHideDecorations(toggled);
}

void KisPaintopBox::slotHideDecorationMirrorY(bool toggled) {
    m_resourceProvider->setMirrorVerticalHideDecorations(toggled);
}

void KisPaintopBox::slotMoveToCenterMirrorX() {
  m_resourceProvider->mirrorHorizontalMoveCanvasToCenter();
}

void KisPaintopBox::slotMoveToCenterMirrorY() {
  m_resourceProvider->mirrorVerticalMoveCanvasToCenter();
}<|MERGE_RESOLUTION|>--- conflicted
+++ resolved
@@ -642,12 +642,7 @@
 
 
     // load the current brush engine icon for the brush editor toolbar button
-
-<<<<<<< HEAD
-    m_brushEditorPopupButton->slotSetItem(preset);
-=======
     m_brushEditorPopupButton->setResource(preset.data());
->>>>>>> 964ce144
     m_presetsPopup->setCurrentPaintOpId(paintop.id());
 
 
