--- conflicted
+++ resolved
@@ -680,16 +680,8 @@
     if (!document())
         return true;
 
-<<<<<<< HEAD
     if (document()->isSaving()) {
         document()->waitForSavingToComplete();
-=======
-    if (document()->isInSaving()) {
-        viewManager()->showFloatingMessage(
-            i18n("Cannot close the document while saving is in progress"),
-            KisIconUtils::loadIcon("object-locked"), 1500 /* ms */);
-        return false;
->>>>>>> ba9b3617
     }
 
     if (document()->isModified()) {
