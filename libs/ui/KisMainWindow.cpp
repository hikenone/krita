--- conflicted
+++ resolved
@@ -1536,43 +1536,17 @@
 
     // needed because otherwise the layout isn't correctly restored in some situations
     Q_FOREACH (QDockWidget *dock, dockWidgets()) {
-<<<<<<< HEAD
         dock->toggleViewAction()->setEnabled(true);
         dock->hide();
     }
-=======
-            dock->setProperty("Locked", false); // Unlock invisible dockers
-            dock->toggleViewAction()->setEnabled(true);
-            dock->hide();
-            dock->titleBarWidget()->setVisible(showTitlebars);
-        }
->>>>>>> b4b3f9af
 
     bool success = KXmlGuiWindow::restoreState(state);
 
     if (!success) {
         KXmlGuiWindow::restoreState(oldState);
-<<<<<<< HEAD
         return false;
     }
 
-=======
-        Q_FOREACH (QDockWidget *dock, dockWidgets()) {
-                if (dock->titleBarWidget()) {
-                    dock->titleBarWidget()->setVisible(showTitlebars || dock->isFloating());
-                }
-            }
-        return false;
-    }
-
-
-    Q_FOREACH (QDockWidget *dock, dockWidgets()) {
-        if (dock->titleBarWidget()) {
-            const bool isCollapsed = (dock->widget() && dock->widget()->isHidden()) || !dock->widget();
-            dock->titleBarWidget()->setVisible(showTitlebars || (dock->isFloating() && isCollapsed));
-        }
-    }
-
     return success;
 }
 
@@ -1580,7 +1554,6 @@
 {
     bool success = restoreWorkspaceState(workspace->dockerState());
 
->>>>>>> b4b3f9af
     if (activeKisView()) {
         activeKisView()->resourceProvider()->notifyLoadingWorkspace(workspace);
     }
@@ -1971,23 +1944,6 @@
         if (!visible) {
             dockWidget->hide();
         }
-<<<<<<< HEAD
-=======
-        bool collapsed = factory->defaultCollapsed();
-
-        bool locked = false;
-        group = d->windowStateConfig.group("DockWidget " + factory->id());
-        collapsed = group.readEntry("Collapsed", collapsed);
-        locked = group.readEntry("Locked", locked);
-
-        //dbgKrita << "docker" << factory->id() << dockWidget << "collapsed" << collapsed << "locked" << locked << "titlebar" << titleBar;
-
-        if (titleBar && collapsed)
-            titleBar->setCollapsed(true);
-
-        if (titleBar && locked)
-            titleBar->setLocked(true);
->>>>>>> b4b3f9af
 
         d->dockWidgetsMap.insert(factory->id(), dockWidget);
     }
