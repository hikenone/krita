--- conflicted
+++ resolved
@@ -202,13 +202,8 @@
 
 KisMainWindow* KisPart::createMainWindow()
 {
-<<<<<<< HEAD
-    KisMainWindow* mw = new KisMainWindow();
-    Q_FOREACH (QAction* action, d->scriptActions) {
-=======
     KisMainWindow *mw = new KisMainWindow();
     Q_FOREACH(KisAction *action, d->scriptActions) {
->>>>>>> 6029fbd8
         mw->viewManager()->scriptManager()->addAction(action);
     }
     dbgUI << "mainWindow" << (void*)mw << "added to view" << this;
