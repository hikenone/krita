--- conflicted
+++ resolved
@@ -32,14 +32,9 @@
                                           const QString &fileNamePrefix,
                                           const QString &fileNameSuffix,
                                           const QByteArray &outputMimeType,
-<<<<<<< HEAD
                                           const KisTimeSpan &range,
-                                          int sequenceNumberingOffset,
-=======
-                                          const KisTimeRange &range,
                                           const int sequenceNumberingOffset,
                                           const bool onlyNeedsUniqueFrames,
->>>>>>> cb013fe2
                                           KisPropertiesConfigurationSP exportConfiguration);
     ~KisAsyncAnimationFramesSavingRenderer();
 
