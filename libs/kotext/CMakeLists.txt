--- conflicted
+++ resolved
@@ -137,81 +137,4 @@
 set_target_properties(kritatext PROPERTIES
    VERSION ${GENERIC_CALLIGRA_LIB_VERSION} SOVERSION ${GENERIC_CALLIGRA_LIB_SOVERSION}
 )
-install(TARGETS kritatext  ${INSTALL_TARGETS_DEFAULT_ARGS})
-
-########### install files ###############
-
-<<<<<<< HEAD
-install( FILES texteditingplugin.desktop inlinetextobject.desktop DESTINATION ${SERVICETYPES_INSTALL_DIR})
-=======
-install(
-    FILES
-    KoDocumentRdfBase.h
-    KoInlineObject.h
-    KoTextEditor.h
-    KoTextEditingFactory.h
-    KoTextEditingPlugin.h
-    KoTextEditingRegistry.h
-    KoInlineObjectRegistry.h
-    KoInlineObjectFactoryBase.h
-    KoBookmark.h
-    KoBookmarkManager.h
-    KoAnnotationManager.h
-    KoInlineTextObjectManager.h
-    KoAnchorInlineObject.h
-    KoAnchorTextRange.h
-    KoTextBlockBorderData.h
-    KoTextBlockData.h
-    KoTextDocument.h
-    KoText.h
-    KoTextRange.h
-    KoTextRangeManager.h
-    KoList.h
-    KoTextLocator.h
-    KoTextPage.h
-    KoTextPaste.h
-    KoVariable.h
-    KoVariableManager.h
-    KoTextRdfCore.h
-    KoTextInlineRdf.h
-    KoTextMeta.h
-    KoTextSoftPageBreak.cpp
-    KoSection.h
-    KoSectionEnd.h
-    KoSectionUtils.h
-    KoSectionModel.h
-    KoTextCommandBase.h
-    KoTextTableTemplate.h
-
-    DESTINATION
-    ${INCLUDE_INSTALL_DIR}/calligra COMPONENT Devel
-)
-
-install(
-    FILES
-    styles/KoCharacterStyle.h
-    styles/KoListLevelProperties.h
-    styles/KoListStyle.h
-    styles/KoParagraphStyle.h
-    styles/KoTableColumnStyle.h
-    styles/KoTableRowStyle.h
-    styles/KoTableCellStyle.h
-    styles/KoSectionStyle.h
-    styles/KoStyleManager.h
-    styles/KoTableStyle.h
-    DESTINATION
-    ${INCLUDE_INSTALL_DIR}/calligra/styles COMPONENT Devel
-)
-
-install(
-    FILES
-    changetracker/KoChangeTracker.h
-    changetracker/KoChangeTrackerElement.h
-    changetracker/KoDeletedRowColumnDataStore.h
-    changetracker/KoDeletedRowData.cpp
-    changetracker/KoDeletedColumnData.cpp
-    changetracker/KoDeletedCellData.cpp
-    DESTINATION
-    ${INCLUDE_INSTALL_DIR}/calligra/changetracker COMPONENT Devel
-)
->>>>>>> 8e2826d2
+install(TARGETS kritatext  ${INSTALL_TARGETS_DEFAULT_ARGS})