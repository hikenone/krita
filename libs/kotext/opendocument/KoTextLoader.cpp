/* This file is part of the KDE project
 * Copyright (C) 2001-2006 David Faure <faure@kde.org>
 * Copyright (C) 2007,2009 Thomas Zander <zander@kde.org>
 * Copyright (C) 2007 Sebastian Sauer <mail@dipe.org>
 * Copyright (C) 2007 Pierre Ducroquet <pinaraf@gmail.com>
 * Copyright (C) 2007-2009 Thorsten Zachmann <zachmann@kde.org>
 * Copyright (C) 2008 Girish Ramakrishnan <girish@forwardbias.in>
 * Copyright (C) 2009 KO GmbH <cbo@kogmbh.com>
 * Copyright (C) 2009 Pierre Stirnweiss <pstirnweiss@googlemail.com>
 * Copyright (C) 2010 KO GmbH <ben.martin@kogmbh.com>
 *
 * This library is free software; you can redistribute it and/or
 * modify it under the terms of the GNU Library General Public
 * License as published by the Free Software Foundation; either
 * version 2 of the License, or (at your option) any later version.
 *
 * This library is distributed in the hope that it will be useful,
 * but WITHOUT ANY WARRANTY; without even the implied warranty of
 * MERCHANTABILITY or FITNESS FOR A PARTICULAR PURPOSE.  See the GNU
 * Library General Public License for more details.
 *
 * You should have received a copy of the GNU Library General Public License
 * along with this library; see the file COPYING.LIB.  If not, write to
 * the Free Software Foundation, Inc., 51 Franklin Street, Fifth Floor,
 * Boston, MA 02110-1301, USA.
 */

#include "KoTextLoader.h"
#include <KoTextMeta.h>
#include <KoBookmark.h>
#include <KoBookmarkManager.h>
#include <KoInlineNote.h>
#include <KoInlineTextObjectManager.h>
#include "KoList.h"
#include <KoOdfLoadingContext.h>
#include <KoOdfStylesReader.h>
#include <KoProperties.h>
#include <KoShapeContainer.h>
#include <KoShapeFactoryBase.h>
#include <KoShapeLoadingContext.h>
#include <KoShapeRegistry.h>
#include <KoTableColumnAndRowStyleManager.h>
#include <KoTextAnchor.h>
#include <KoTextBlockData.h>
#include "KoTextDebug.h"
#include "KoTextDocument.h"
#include <KoTextDocumentLayout.h>
#include <KoTextShapeData.h>
#include "KoTextSharedLoadingData.h"
#include <KoUnit.h>
#include <KoVariable.h>
#include <KoVariableManager.h>
#include <KoInlineObjectRegistry.h>
#include <KoXmlNS.h>
#include <KoXmlReader.h>
#include "KoTextInlineRdf.h"

#include "changetracker/KoChangeTracker.h"
#include "changetracker/KoChangeTrackerElement.h"
#include "changetracker/KoDeleteChangeMarker.h"
#include "styles/KoStyleManager.h"
#include "styles/KoParagraphStyle.h"
#include "styles/KoCharacterStyle.h"
#include "styles/KoListStyle.h"
#include "styles/KoListLevelProperties.h"
#include "styles/KoTableStyle.h"
#include "styles/KoTableColumnStyle.h"
#include "styles/KoTableCellStyle.h"
#include "styles/KoSectionStyle.h"

#include <klocale.h>
#include <kdebug.h>

#include <QList>
#include <QMap>
#include <QRect>
#include <QStack>
#include <QTextBlock>
#include <QTextCursor>
#include <QTextList>
#include <QTextTable>
#include <QTime>
#include <QString>

#include <QTextStream>
#include <QXmlStreamReader>

#include "KoTextLoader_p.h"
// if defined then debugging is enabled
// #define KOOPENDOCUMENTLOADER_DEBUG

/// \internal d-pointer class.
class KoTextLoader::Private
{
public:
    KoShapeLoadingContext &context;
    KoTextSharedLoadingData *textSharedData;
    // store it here so that you don't need to get it all the time from
    // the KoOdfLoadingContext.
    bool stylesDotXml;

    int bodyProgressTotal;
    int bodyProgressValue;
    int nextProgressReportMs;
    QTime dt;

    KoList *currentList;
    KoListStyle *currentListStyle;
    int currentListLevel;
    // Two lists that follow the same style are considered as one for numbering purposes
    // This hash keeps all the lists that have the same style in one KoList.
    QHash<KoListStyle *, KoList *> lists;

    KoStyleManager *styleManager;

    KoChangeTracker *changeTracker;

    KoShape *shape;

    int loadSpanLevel;
    int loadSpanInitialPos;
    QStack<int> changeStack;
    QMap<QString, int> changeTransTable;
    QMap<QString, KoXmlElement> deleteChangeTable;
    QMap<QString, QString> endIdMap;
    QMap<QString, int> splitPositionMap;

    // For handling complex-deletes i.e delete changes that merges elements of different types
    int openedElements;
    QMap<QString, QString> deleteAroundContentMap;
    QVector<QString> nameSpacesList;
    void copyDeleteAroundContentStart(const KoXmlNode &node, QTextStream &xmlStream);
    void copyDeleteAroundContentEnd(const KoXmlNode &node, QTextStream &xmlStream);
    void copyInsertAroundContent(const KoXmlNode &node, QTextStream &xmlStream);
    void copyNode(const KoXmlNode &node, QTextStream &xmlStream, bool copyOnlyChildren = false);

    //For handling delete changes    
    KoDeleteChangeMarker *insertDeleteChangeMarker(QTextCursor &cursor, const QString &id);
    void processDeleteChange(QTextCursor &cursor);

    // For Merging consecutive delete changes into a single change
    bool checkForDeleteMerge(QTextCursor &cursor, const QString &id, int startPosition);
    QMap<KoDeleteChangeMarker *, QPair<int, int> > deleteChangeMarkerMap;

    explicit Private(KoShapeLoadingContext &context, KoShape *s)
            : context(context),
            textSharedData(0),
            // stylesDotXml says from where the office:automatic-styles are to be picked from:
            // the content.xml or the styles.xml (in a multidocument scenario). It does not
            // decide from where the office:styles are to be picked (always picked from styles.xml).
            // For our use here, stylesDotXml is always false (see ODF1.1 spec §2.1).
            stylesDotXml(context.odfLoadingContext().useStylesAutoStyles()),
            bodyProgressTotal(0),
            bodyProgressValue(0),
            nextProgressReportMs(0),
            currentList(0),
            currentListStyle(0),
            currentListLevel(1),
            styleManager(0),
            changeTracker(0),
            shape(s),
            loadSpanLevel(0),
            loadSpanInitialPos(0),
            openedElements(0)
    {
        dt.start();
    }

    ~Private() {
        kDebug(32500) << "Loading took" << (float)(dt.elapsed()) / 1000 << " seconds";
    }

    KoList *list(const QTextDocument *document, KoListStyle *listStyle);

    void openChangeRegion(const KoXmlElement &element);
    void closeChangeRegion(const KoXmlElement &element);
    void splitStack(int id);
};

bool KoTextLoader::containsRichText(const KoXmlElement &element)
{
    KoXmlElement textParagraphElement;
    forEachElement(textParagraphElement, element) {

        if (textParagraphElement.localName() != "p" ||
            textParagraphElement.namespaceURI() != KoXmlNS::text)
            return true;

        // if any of this nodes children are elements, we're dealing with richtext (exceptions: text:s (space character) and text:tab (tab character)
        for (KoXmlNode n = textParagraphElement.firstChild(); !n.isNull(); n = n.nextSibling()) {
            const KoXmlElement e = n.toElement();
            if (!e.isNull() && (e.namespaceURI() != KoXmlNS::text
                || (e.localName() != "s" // space
                && e.localName() != "annotation"
                && e.localName() != "bookmark"
                && e.localName() != "line-break"
                && e.localName() != "meta"
                && e.localName() != "tab" //\\t
                && e.localName() != "tag")))
                return true;
        }
    }
    return false;
}

void KoTextLoader::Private::splitStack(int id)
{
    if (changeStack.isEmpty())
        return;

    int oldId = changeStack.top();
    changeStack.pop();
    if (id == oldId)
        return;
    int newId = changeTracker->split(oldId);
    splitStack(id);
    changeTracker->setParent(newId, changeStack.top());
    changeStack.push(newId);
}

void KoTextLoader::Private::openChangeRegion(const KoXmlElement& element)
{
    QString id;
    if (element.localName() == "change-start") {
        //This is a ODF 1.1 Change
        id = element.attributeNS(KoXmlNS::text, "change-id");
    } else if(element.localName() == "inserted-text-start") {
        //This is a ODF 1.2 Change
        id = element.attributeNS(KoXmlNS::delta, "insertion-change-idref");
        QString textEndId = element.attributeNS(KoXmlNS::delta, "inserted-text-end-idref");
        endIdMap.insert(textEndId, id);
    } else if(element.localName() == "removed-content") {
        id = element.attributeNS(KoXmlNS::delta, "removal-change-idref");
    } else if(element.localName() == "remove-leaving-content-start") {
        id = element.attributeNS(KoXmlNS::delta, "removal-change-idref");
        QString endId = element.attributeNS(KoXmlNS::delta, "end-element-idref");
        endIdMap.insert(endId, id);
    } else if(element.attributeNS(KoXmlNS::delta, "insertion-type") != "") {
        QString insertionType = element.attributeNS(KoXmlNS::delta, "insertion-type");
        if ((insertionType == "insert-with-content") || (insertionType == "insert-around-content")) {
            id = element.attributeNS(KoXmlNS::delta, "insertion-change-idref");
        }
    } else {
    }

    int changeId = changeTracker->getLoadedChangeId(id);
    if (!changeId)
        return;
    if (!changeStack.empty())
        changeTracker->setParent(changeId, changeStack.top());
    changeStack.push(changeId);
    changeTransTable.insert(id, changeId);

    KoChangeTrackerElement *changeElement = changeTracker->elementById(changeId);
    changeElement->setEnabled(true);
    if ((element.localName() == "remove-leaving-content-start") || 
        (element.attributeNS(KoXmlNS::delta, "insertion-type") == "insert-around-content"))
        changeElement->setChangeType(KoGenChange::FormatChange);

    if (element.localName() == "removed-content")
        changeElement->setChangeType(KoGenChange::DeleteChange);
}

void KoTextLoader::Private::closeChangeRegion(const KoXmlElement& element)
{
    QString id;
    int changeId;
    if (element.localName() == "change-end") {
        //This is a ODF 1.1 Change
        id = element.attributeNS(KoXmlNS::text, "change-id");
    } else if(element.localName() == "inserted-text-end"){
        // This is a ODF 1.2 Change
        QString textEndId = element.attributeNS(KoXmlNS::delta, "inserted-text-end-id");
        id = endIdMap.value(textEndId);
        endIdMap.remove(textEndId);
    } else if(element.localName() == "removed-content") {
        id = element.attributeNS(KoXmlNS::delta, "removal-change-idref");
    } else if(element.localName() == "remove-leaving-content-end"){
        QString endId = element.attributeNS(KoXmlNS::delta, "end-element-id");
        id = endIdMap.value(endId);
        endIdMap.remove(endId);
    } else if(element.attributeNS(KoXmlNS::delta, "insertion-type") != ""){
        QString insertionType = element.attributeNS(KoXmlNS::delta, "insertion-type");
        if ((insertionType == "insert-with-content") || (insertionType == "insert-around-content")) {
            id = element.attributeNS(KoXmlNS::delta, "insertion-change-idref");
        }
    } else {
    }

    changeId = changeTracker->getLoadedChangeId(id);
    splitStack(changeId);
}

KoList *KoTextLoader::Private::list(const QTextDocument *document, KoListStyle *listStyle)
{
    if (lists.contains(listStyle))
        return lists[listStyle];
    KoList *newList = new KoList(document, listStyle);
    lists[listStyle] = newList;
    return newList;
}

/////////////KoTextLoader

KoTextLoader::KoTextLoader(KoShapeLoadingContext &context, KoShape *shape)
        : QObject()
        , d(new Private(context, shape))
{
    KoSharedLoadingData *sharedData = context.sharedData(KOTEXT_SHARED_LOADING_ID);
    if (sharedData) {
        d->textSharedData = dynamic_cast<KoTextSharedLoadingData *>(sharedData);
    }

    //kDebug(32500) << "sharedData" << sharedData << "textSharedData" << d->textSharedData;

    if (!d->textSharedData) {
        d->textSharedData = new KoTextSharedLoadingData();
        // TODO pass style manager so that on copy and paste we can recognice the same styles
        d->textSharedData->loadOdfStyles(context, 0);
        if (!sharedData) {
            context.addSharedData(KOTEXT_SHARED_LOADING_ID, d->textSharedData);
        } else {
            kWarning(32500) << "A different type of sharedData was found under the" << KOTEXT_SHARED_LOADING_ID;
            Q_ASSERT(false);
        }
    }
}

KoTextLoader::~KoTextLoader()
{
    delete d;
}

void KoTextLoader::loadBody(const KoXmlElement &bodyElem, QTextCursor &cursor)
{
    static int rootCallChecker = 0;
    rootCallChecker++;

    cursor.beginEditBlock();
    const QTextBlockFormat defaultBlockFormat = cursor.blockFormat();
    const QTextCharFormat defaultCharFormat = cursor.charFormat();
    const QTextDocument *document = cursor.block().document();

    KoOdfNotesConfiguration *notesConfiguration =
            new KoOdfNotesConfiguration(d->context.odfLoadingContext()
                                        .stylesReader()
                                        .globalNotesConfiguration(KoOdfNotesConfiguration::Endnote));
    KoTextDocument(document).setNotesConfiguration(notesConfiguration);

    notesConfiguration =
            new KoOdfNotesConfiguration(d->context.odfLoadingContext()
                                        .stylesReader()
                                        .globalNotesConfiguration(KoOdfNotesConfiguration::Footnote));
    KoTextDocument(document).setNotesConfiguration(notesConfiguration);

    KoOdfLineNumberingConfiguration *lineNumberingConfiguration =
            new KoOdfLineNumberingConfiguration(d->context.odfLoadingContext()
                                                .stylesReader()
                                                .lineNumberingConfiguration());
    KoTextDocument(document).setLineNumberingConfiguration(lineNumberingConfiguration);

    d->styleManager = KoTextDocument(document).styleManager();
    d->changeTracker = KoTextDocument(document).changeTracker();
//    if (!d->changeTracker)
//        d->changeTracker = dynamic_cast<KoChangeTracker *>(d->context.dataCenterMap().value("ChangeTracker"));
//    Q_ASSERT(d->changeTracker);

#ifdef KOOPENDOCUMENTLOADER_DEBUG
    kDebug(32500) << "text-style:" << KoTextDebug::textAttributes(cursor.blockCharFormat());
#endif
#if 0
    if ((document->isEmpty()) && (d->styleManager)) {
        QTextBlock block = cursor.block();
        d->styleManager->defaultParagraphStyle()->applyStyle(block);
    }
#endif
    bool usedParagraph = false; // set to true if we found a tag that used the paragraph, indicating that the next round needs to start a new one.
    if (bodyElem.namespaceURI() == KoXmlNS::table && bodyElem.localName() == "table") {
        if (bodyElem.attributeNS(KoXmlNS::delta, "insertion-type") != "")
            d->openChangeRegion(bodyElem);
        loadTable(bodyElem, cursor);
        if(bodyElem.attributeNS(KoXmlNS::delta, "insertion-type") != "")
            d->closeChangeRegion(bodyElem);
    }
    else {
        startBody(KoXml::childNodesCount(bodyElem));

        KoXmlElement tag;
        for ( KoXmlNode _node = bodyElem.firstChild(); !_node.isNull(); _node = _node.nextSibling() ) \
        if ( ( tag = _node.toElement() ).isNull() ) {
            //Don't do anything
        } else {
            if (! tag.isNull()) {
                const QString localName = tag.localName();
                if (tag.namespaceURI() == KoXmlNS::delta) {
                    if (d->changeTracker && localName == "tracked-changes")
                        d->changeTracker->loadOdfChanges(tag);
                    else if (d->changeTracker && localName == "removed-content") {
                        QString changeId = tag.attributeNS(KoXmlNS::delta, "removal-change-idref");
                        int deleteStartPosition = cursor.position();
                        cursor.insertBlock(defaultBlockFormat, defaultCharFormat);
                        d->openChangeRegion(tag);
                        loadBody(tag, cursor);
                        d->closeChangeRegion(tag);
                        if(!d->checkForDeleteMerge(cursor, changeId, deleteStartPosition)) {
                            QTextCursor tempCursor(cursor);
                            tempCursor.setPosition(deleteStartPosition);
                            KoDeleteChangeMarker *marker = d->insertDeleteChangeMarker(tempCursor, changeId);
                            d->deleteChangeMarkerMap.insert(marker, QPair<int,int>(deleteStartPosition+1, cursor.position()));
                        }
                    } else if (d->changeTracker && localName == "remove-leaving-content-start"){
                        if (usedParagraph)
                            cursor.insertBlock(defaultBlockFormat, defaultCharFormat);
                        usedParagraph = true;
                        QString generatedXmlString;
                        _node = loadTagTypeChanges(tag,&generatedXmlString);
                        //Parse and Load the generated xml
                        QString errorMsg;
                        int errorLine, errorColumn;
                        KoXmlDocument doc;

                        QXmlStreamReader reader(generatedXmlString);
                        reader.setNamespaceProcessing(true);

                        bool ok = doc.setContent(&reader, &errorMsg, &errorLine, &errorColumn);
                        if (ok) {
                            loadBody(doc.documentElement(), cursor);     
                        }   
                    } else {
                    }
                }

                if (tag.namespaceURI() == KoXmlNS::text) {
                    if (usedParagraph)
                        cursor.insertBlock(defaultBlockFormat, defaultCharFormat);
                    usedParagraph = true;
                    if (d->changeTracker && localName == "tracked-changes") {
                        d->changeTracker->loadOdfChanges(tag);
                        storeDeleteChanges(tag);
                        usedParagraph = false;
                    } else if (d->changeTracker && localName == "change-start") {
                        d->openChangeRegion(tag);
                        usedParagraph = false;
                    } else if (d->changeTracker && localName == "change-end") {
                        d->closeChangeRegion(tag);
                        usedParagraph = false;
                    } else if (d->changeTracker && localName == "change") {
                        QString id = tag.attributeNS(KoXmlNS::text, "change-id");
                        int changeId = d->changeTracker->getLoadedChangeId(id);
                        if (changeId) {
                            if (d->changeStack.count())
                                d->changeTracker->setParent(changeId, d->changeStack.top());
                            KoDeleteChangeMarker *deleteChangemarker = new KoDeleteChangeMarker(d->changeTracker);
                            deleteChangemarker->setChangeId(changeId);
                            KoChangeTrackerElement *changeElement = d->changeTracker->elementById(changeId);
                            changeElement->setDeleteChangeMarker(deleteChangemarker);
                            changeElement->setEnabled(true);
                            KoTextDocumentLayout *layout = qobject_cast<KoTextDocumentLayout*>(cursor.block().document()->documentLayout());
                            if (layout) {
                                KoInlineTextObjectManager *textObjectManager = layout->inlineTextObjectManager();
                                textObjectManager->insertInlineObject(cursor, deleteChangemarker);
                            }
                        }

                        loadDeleteChangeOutsidePorH(id, cursor);
                        usedParagraph = false;
                    } else if (localName == "p") {    // text paragraph
                        if (tag.attributeNS(KoXmlNS::split, "split001-idref") != "")
                            d->splitPositionMap.insert(tag.attributeNS(KoXmlNS::split, "split001-idref"),cursor.position());

                        if (tag.attributeNS(KoXmlNS::delta, "insertion-type") != "") {
                            QString insertionType = tag.attributeNS(KoXmlNS::delta, "insertion-type");
                            if (insertionType == "insert-with-content")
                                d->openChangeRegion(tag);
                            if (insertionType == "split") {
                                QString splitId = tag.attributeNS(KoXmlNS::delta, "split-id");
                                QString changeId = tag.attributeNS(KoXmlNS::delta, "insertion-change-idref");
                                markBlockSeparators(cursor, d->splitPositionMap.value(splitId), changeId);
                                d->splitPositionMap.remove(splitId);
                            }
                        }

                        loadParagraph(tag, cursor);

                        if (tag.attributeNS(KoXmlNS::delta, "insertion-type") != "")
                            d->closeChangeRegion(tag);
                    } else if (localName == "h") {  // heading
                        if (tag.attributeNS(KoXmlNS::split, "split001-idref") != "")
                            d->splitPositionMap.insert(tag.attributeNS(KoXmlNS::split, "split001-idref"),cursor.position());

                        if (tag.attributeNS(KoXmlNS::delta, "insertion-type") != "") {
                            QString insertionType = tag.attributeNS(KoXmlNS::delta, "insertion-type");
                            if (insertionType == "insert-with-content")
                                d->openChangeRegion(tag);
                            if (insertionType == "split") {
                                QString splitId = tag.attributeNS(KoXmlNS::delta, "split-id");
                                QString changeId = tag.attributeNS(KoXmlNS::delta, "insertion-change-idref");
                                markBlockSeparators(cursor, d->splitPositionMap.value(splitId), changeId);
                                d->splitPositionMap.remove(splitId);
                            }
                        }

                        loadHeading(tag, cursor);

                        if (tag.attributeNS(KoXmlNS::delta, "insertion-type") != "")
                            d->closeChangeRegion(tag);
                    } else if (localName == "unordered-list" || localName == "ordered-list" // OOo-1.1
                            || localName == "list" || localName == "numbered-paragraph") {  // OASIS
                        if (tag.attributeNS(KoXmlNS::delta, "insertion-type") != "")
                            d->openChangeRegion(tag);
                        loadList(tag, cursor);
                        if (tag.attributeNS(KoXmlNS::delta, "insertion-type") != "")
                            d->closeChangeRegion(tag);
                    } else if (localName == "section") {  // Temporary support (TODO)
                        loadSection(tag, cursor);
                    } else if (localName == "table-of-content") {
                        loadTableOfContents(tag, cursor);
                    } else {
                        KoInlineObject *obj = KoInlineObjectRegistry::instance()->createFromOdf(tag, d->context);
                        if (obj) {
                            KoTextDocumentLayout *layout = qobject_cast<KoTextDocumentLayout*>(cursor.block().document()->documentLayout());
                            if (layout) {
                                KoInlineTextObjectManager *textObjectManager = layout->inlineTextObjectManager();
                                if (textObjectManager) {
                                    KoVariableManager *varManager = textObjectManager->variableManager();
                                    if (varManager) {
                                        textObjectManager->insertInlineObject(cursor, obj);
                                    }
                                }
                            }
                        } else {
                            usedParagraph = false;
                            kWarning(32500) << "unhandled text:" << localName;
                        }
                    }
                } else if (tag.namespaceURI() == KoXmlNS::draw) {
                    loadShape(tag, cursor);
                } else if (tag.namespaceURI() == KoXmlNS::table) {
                    if (localName == "table") {
                        if (tag.attributeNS(KoXmlNS::delta, "insertion-type") != "")
                            d->openChangeRegion(tag);
                        loadTable(tag, cursor);
                        if (tag.attributeNS(KoXmlNS::delta, "insertion-type") != "")
                            d->closeChangeRegion(tag);
                    } else {
                        kWarning(32500) << "KoTextLoader::loadBody unhandled table::" << localName;
                    }
                }
            }
            processBody();
        }
        endBody();
    }

    rootCallChecker--;
    if (rootCallChecker == 0) {
        d->processDeleteChange(cursor);
    }
    cursor.endEditBlock();
}

KoXmlNode KoTextLoader::loadTagTypeChanges(const KoXmlElement& elem, QString *generatedXmlString)
{
    KoXmlNode lastProcessedNode = elem;
    d->nameSpacesList.clear();

    QString generatedXml; 
    QTextStream xmlStream(&generatedXml);
    do {
        KoXmlElement element;
        bool isElementNode = lastProcessedNode.isElement();
        if (isElementNode)
            element = lastProcessedNode.toElement();

        if (isElementNode && (element.localName() == "remove-leaving-content-start")) {
            d->copyDeleteAroundContentStart(element, xmlStream);
        } else if (isElementNode && (element.localName() == "remove-leaving-content-end")) {
            d->copyDeleteAroundContentEnd(element, xmlStream);
        } else if (isElementNode && (element.attributeNS(KoXmlNS::delta, "insertion-type") == "insert-around-content")) {
            d->copyInsertAroundContent(element, xmlStream);
        } else {
            d->copyNode(element, xmlStream);
        }
        
        lastProcessedNode = lastProcessedNode.nextSibling();        
    } while(d->openedElements && !lastProcessedNode.isNull());

    QTextStream docStream(generatedXmlString);
    
    docStream << "<generated-xml";
    for (int i=0; i<d->nameSpacesList.size();i++) {
        docStream << " xmlns:ns" << i << "=";
        docStream << "\"" << d->nameSpacesList.at(i) << "\"";
    }
    docStream << ">";
    docStream << generatedXml;
    docStream << "</generated-xml>";

    return lastProcessedNode.previousSibling();
}

void KoTextLoader::Private::copyDeleteAroundContentStart(const KoXmlNode &node, QTextStream &xmlStream)
{
    KoXmlElement element = node.firstChild().toElement();
    QString changeEndId = node.toElement().attributeNS(KoXmlNS::delta, "end-element-idref");
    int index = nameSpacesList.indexOf(element.namespaceURI());
    if (index == -1) {
        nameSpacesList.append(element.namespaceURI());
        index = nameSpacesList.size() - 1;
    }
    QString nodeName  = QString("ns%1") + ":" + element.localName();
    nodeName = nodeName.arg(index);
    
    deleteAroundContentMap.insert(changeEndId, nodeName);
    openedElements++;

    xmlStream << "<" << nodeName;
    QList<QPair<QString, QString> > attributeNSNames = element.attributeNSNames();

    QPair<QString, QString> attributeName;
    foreach(attributeName, attributeNSNames) {
        QString nameSpace = attributeName.first;
        int index = nameSpacesList.indexOf(nameSpace);
        if (index == -1) {
            nameSpacesList.append(nameSpace);
            index = nameSpacesList.size() - 1;
        }
        xmlStream << " " << "ns" << index << ":" << attributeName.second << "=";
        xmlStream << "\"" << element.attributeNS(nameSpace, attributeName.second) << "\"";
    }
    
    xmlStream << ">";       
}

void KoTextLoader::Private::copyDeleteAroundContentEnd(const KoXmlNode &node, QTextStream &xmlStream)
{
    QString changeEndId = node.toElement().attributeNS(KoXmlNS::delta, "end-element-id");
    QString nodeName = deleteAroundContentMap.value(changeEndId);
    deleteAroundContentMap.remove(changeEndId);
    openedElements--;
    xmlStream << "</" << nodeName << ">";
}

void KoTextLoader::Private::copyInsertAroundContent(const KoXmlNode &node, QTextStream &xmlStream)
{
    copyNode(node, xmlStream, true);
}

void KoTextLoader::Private::copyNode(const KoXmlNode &node, QTextStream &xmlStream, bool copyOnlyChildren)
{
    if (node.isText()) {
        xmlStream << node.toText().data(); 
    } else if (node.isElement()) {
        KoXmlElement element = node.toElement();
        int index = nameSpacesList.indexOf(element.namespaceURI());
        if (index == -1) {
            nameSpacesList.append(element.namespaceURI());
            index = nameSpacesList.size() - 1;
        }
        QString nodeName  = QString("ns%1") + ":" + element.localName();
        nodeName = nodeName.arg(index);
        if (!copyOnlyChildren) {
            xmlStream << "<" << nodeName;
            QList<QPair<QString, QString> > attributeNSNames = element.attributeNSNames();

            QPair<QString, QString> attributeName;
            foreach(attributeName, attributeNSNames) {
                QString nameSpace = attributeName.first;
                int index = nameSpacesList.indexOf(nameSpace);
                if (index == -1) {
                    nameSpacesList.append(nameSpace);
                    index = nameSpacesList.size() - 1;
                }
                xmlStream << " " << "ns" << index << ":" << attributeName.second << "=";
                xmlStream << "\"" << element.attributeNS(nameSpace, attributeName.second) << "\"";
            }
            xmlStream << ">";       
        }
        
        for ( KoXmlNode node = element.firstChild(); !node.isNull(); node = node.nextSibling() ) {
            KoXmlElement childElement;
            bool isElementNode = node.isElement();
            if (isElementNode)
                childElement = node.toElement();


            if (isElementNode && (childElement.localName() == "remove-leaving-content-start")) {
                copyDeleteAroundContentStart(childElement, xmlStream);
            } else if (isElementNode && (childElement.localName() == "remove-leaving-content-end")) {
                copyDeleteAroundContentEnd(childElement, xmlStream);
            } else if (isElementNode && (childElement.attributeNS(KoXmlNS::delta, "insertion-type") == "insert-around-content")) {
                copyInsertAroundContent(childElement, xmlStream);
            } else {
                copyNode(node, xmlStream);
            }
        }

        if (!copyOnlyChildren) {
            xmlStream << "</" << nodeName << ">";
        }
    } else {
    }
}

void KoTextLoader::loadDeleteChangeOutsidePorH(QString id, QTextCursor &cursor)
{
    int startPosition = cursor.position();
    int changeId = d->changeTracker->getLoadedChangeId(id);

    if (changeId) {
        KoChangeTrackerElement *changeElement = d->changeTracker->elementById(changeId);
        KoXmlElement element = d->deleteChangeTable.value(id);

        //Call loadBody with this element
        loadBody(element, cursor);

        int endPosition = cursor.position();

        //Set the char format to the changeId
        cursor.setPosition(startPosition);
        cursor.setPosition(endPosition, QTextCursor::KeepAnchor);
        QTextCharFormat format;
        format.setProperty(KoCharacterStyle::ChangeTrackerId, changeId);
        cursor.mergeCharFormat(format);

        //Get the QTextDocumentFragment from the selection and store it in the changeElement
        QTextDocumentFragment deletedFragment(cursor);
        changeElement->setDeleteData(deletedFragment);

        //Now Remove this from the document. Will be re-inserted whenever changes have to be seen
        cursor.removeSelectedText();
    }
}

void KoTextLoader::loadParagraph(const KoXmlElement &element, QTextCursor &cursor)
{
    // TODO use the default style name a default value?
    const QString styleName = element.attributeNS(KoXmlNS::text, "style-name",
                                                  QString());

    KoParagraphStyle *paragraphStyle = d->textSharedData->paragraphStyle(styleName, d->stylesDotXml);

    Q_ASSERT(d->styleManager);
    if (!paragraphStyle) {
        // Either the paragraph has no style or the style-name could not be found.
        // Fix up the paragraphStyle to be our default paragraph style in either case.
        if (!styleName.isEmpty())
            kWarning(32500) << "paragraph style " << styleName << "not found - using default style";
        paragraphStyle = d->styleManager->defaultParagraphStyle();
        if (paragraphStyle == 0)
            kWarning(32500) << "defaultParagraphStyle not found - using default style";
    }

    QTextCharFormat cf = cursor.charFormat(); // store the current cursor char format

    if (paragraphStyle && (cursor.position() == cursor.block().position())) {
        QTextBlock block = cursor.block();
        // Apply list style when loading a list but we don't have a list style
        paragraphStyle->applyStyle(block, d->currentList && !d->currentListStyle);
        // Clear the outline level property. If a default-outline-level was set, it should not
        // be applied when loading a document, only on user action.
        block.blockFormat().clearProperty(KoParagraphStyle::OutlineLevel);
    } else {
        kWarning(32500) << "paragraph style " << styleName << " not found";
    }

    // Some paragraph have id's defined which we need to store so that we can eg
    // attach text animations to this specific paragraph later on
    QString id(element.attributeNS(KoXmlNS::text, "id"));
    if (!id.isEmpty() && d->shape) {
        QTextBlock block = cursor.block();
        KoTextBlockData *data = dynamic_cast<KoTextBlockData*>(block.userData());
        if (!data) {
            data = new KoTextBlockData();
            block.setUserData(data);
        }
        d->context.addShapeSubItemId(d->shape, QVariant::fromValue(data), id);
    }

    // attach Rdf to cursor.block()
    // remember inline Rdf metadata
    if (element.hasAttributeNS(KoXmlNS::xhtml, "property")
            || element.hasAttribute("id")) {
        QTextBlock block = cursor.block();
        KoTextInlineRdf* inlineRdf =
            new KoTextInlineRdf((QTextDocument*)block.document(), block);
        inlineRdf->loadOdf(element);
        KoTextInlineRdf::attach(inlineRdf, cursor);
    }
    
#ifdef KOOPENDOCUMENTLOADER_DEBUG
    kDebug(32500) << "text-style:" << KoTextDebug::textAttributes(cursor.blockCharFormat()) << d->currentList << d->currentListStyle;
#endif

    bool stripLeadingSpace = true;
    loadSpan(element, cursor, &stripLeadingSpace);
    cursor.setCharFormat(cf);   // restore the cursor char format
}

void KoTextLoader::loadHeading(const KoXmlElement &element, QTextCursor &cursor)
{
    Q_ASSERT(d->styleManager);
    int level = qMax(-1, element.attributeNS(KoXmlNS::text, "outline-level", "-1").toInt());
    // This will fallback to the default-outline-level applied by KoParagraphStyle

    QString styleName = element.attributeNS(KoXmlNS::text, "style-name", QString());

    QTextBlock block = cursor.block();

    // Set the paragraph-style on the block
    KoParagraphStyle *paragraphStyle = d->textSharedData->paragraphStyle(styleName, d->stylesDotXml);
    if (!paragraphStyle) {
        paragraphStyle = d->styleManager->defaultParagraphStyle();
    }
    if (paragraphStyle) {
        // Apply list style when loading a list but we don't have a list style
        paragraphStyle->applyStyle(block, d->currentList && !d->currentListStyle);
    } else {
        kWarning(32500) << "paragraph style " << styleName << " not found";
    }

    if ((block.blockFormat().hasProperty(KoParagraphStyle::OutlineLevel)) && (level == -1)) {
        level = block.blockFormat().property(KoParagraphStyle::OutlineLevel).toInt();
    } else {
        if (level == -1)
            level = 1;
        QTextBlockFormat blockFormat;
        blockFormat.setProperty(KoParagraphStyle::OutlineLevel, level);
        cursor.mergeBlockFormat(blockFormat);
    }

    if (!d->currentList) { // apply <text:outline-style> (if present) only if heading is not within a <text:list>
        KoListStyle *outlineStyle = d->styleManager->outlineStyle();
        if (outlineStyle) {
            KoList *list = d->list(block.document(), outlineStyle);
            list->applyStyle(block, outlineStyle, level);
        }
    }

    // attach Rdf to cursor.block()
    // remember inline Rdf metadata
    if (element.hasAttributeNS(KoXmlNS::xhtml, "property")
            || element.hasAttribute("id")) {
        QTextBlock block = cursor.block();
        KoTextInlineRdf* inlineRdf =
            new KoTextInlineRdf((QTextDocument*)block.document(), block);
        inlineRdf->loadOdf(element);
        KoTextInlineRdf::attach(inlineRdf, cursor);
    }

#ifdef KOOPENDOCUMENTLOADER_DEBUG
    kDebug(32500) << "text-style:" << KoTextDebug::textAttributes(cursor.blockCharFormat());
#endif

    QTextCharFormat cf = cursor.charFormat(); // store the current cursor char format

    bool stripLeadingSpace = true;
    loadSpan(element, cursor, &stripLeadingSpace);
    cursor.setCharFormat(cf);   // restore the cursor char format
}

void KoTextLoader::loadList(const KoXmlElement &element, QTextCursor &cursor)
{
    const bool numberedParagraph = element.localName() == "numbered-paragraph";
    const QTextBlockFormat defaultBlockFormat = cursor.blockFormat();
    const QTextCharFormat defaultCharFormat = cursor.charFormat();

    QString styleName = element.attributeNS(KoXmlNS::text, "style-name", QString());
    KoListStyle *listStyle = d->textSharedData->listStyle(styleName, d->stylesDotXml);

    int level;

    // TODO: get level from the style, if it has a style:list-level attribute (new in ODF-1.2)
    if (numberedParagraph) {
        d->currentList = d->list(cursor.block().document(), listStyle);
        d->currentListStyle = listStyle;
        level = element.attributeNS(KoXmlNS::text, "level", "1").toInt();
    } else {
        if (!listStyle)
            listStyle = d->currentListStyle;
        d->currentList = d->list(cursor.block().document(), listStyle);
        d->currentListStyle = listStyle;
        level = d->currentListLevel++;
    }

    if (level < 0 || level > 10) { // should not happen but if it does then we should not crash/assert
        kWarning() << "Out of bounds list-level=" << level;
        level = qBound(0, level, 10);
    }
    
    if (element.hasAttributeNS(KoXmlNS::text, "continue-numbering")) {
        const QString continueNumbering = element.attributeNS(KoXmlNS::text, "continue-numbering", QString());
        d->currentList->setContinueNumbering(level, continueNumbering == "true");
    }

#ifdef KOOPENDOCUMENTLOADER_DEBUG
    if (d->currentListStyle)
        kDebug(32500) << "styleName =" << styleName << "listStyle =" << d->currentListStyle->name()
        << "level =" << level << "hasLevelProperties =" << d->currentListStyle->hasLevelProperties(level)
        //<<" style="<<props.style()<<" prefix="<<props.listItemPrefix()<<" suffix="<<props.listItemSuffix()
        ;
    else
        kDebug(32500) << "styleName =" << styleName << " currentListStyle = 0";
#endif

    KoXmlElement e;
    QList<KoXmlElement> childElementsList;

    QString generatedXmlString;
    KoXmlDocument doc;
    QXmlStreamReader reader;

    for ( KoXmlNode _node = element.firstChild(); !_node.isNull(); _node = _node.nextSibling() ) \
    if ( ( e = _node.toElement() ).isNull() ) {
        //Don't do anything
    } else {
        if ((e.attributeNS(KoXmlNS::delta, "insertion-type") == "insert-around-content") || (e.localName() == "remove-leaving-content-start")) {
            _node = loadTagTypeChanges(e,&generatedXmlString);

            //Parse and Load the generated xml
            QString errorMsg;
            int errorLine, errorColumn;

            reader.addData(generatedXmlString);
            reader.setNamespaceProcessing(true);

            bool ok = doc.setContent(&reader, &errorMsg, &errorLine, &errorColumn);

            QDomDocument dom;
            if (ok) {
                KoXmlElement childElement;
                forEachElement (childElement, doc.documentElement()) {
                    childElementsList.append(childElement);
                }
            }   
        } else { 
            childElementsList.append(e);
        }
    }

    // Iterate over list items and add them to the textlist
    bool firstTime = true;
    foreach (e, childElementsList) {
        if (e.localName() == "removed-content") {
            QString changeId = e.attributeNS(KoXmlNS::delta, "removal-change-idref");
            int deleteStartPosition = cursor.position();
            d->openChangeRegion(e);
            KoXmlElement deletedElement;
            forEachElement(deletedElement, e) {
                if (!firstTime && !numberedParagraph)
                    cursor.insertBlock(defaultBlockFormat, defaultCharFormat);
                firstTime = false;
                loadListItem(deletedElement, cursor, level); 
            }
            d->closeChangeRegion(e);
            if(!d->checkForDeleteMerge(cursor, changeId, deleteStartPosition)) {
                QTextCursor tempCursor(cursor);
                tempCursor.setPosition(deleteStartPosition);
                KoDeleteChangeMarker *marker = d->insertDeleteChangeMarker(tempCursor, changeId);
                d->deleteChangeMarkerMap.insert(marker, QPair<int,int>(deleteStartPosition+1, cursor.position()));
            }
        } else {
            if (!firstTime && !numberedParagraph)
                cursor.insertBlock(defaultBlockFormat, defaultCharFormat);
            firstTime = false;
            loadListItem(e, cursor, level);
        }
    }

    if (numberedParagraph || --d->currentListLevel == 1) {
        d->currentListStyle = 0;
        d->currentList = 0;
    }
}

void KoTextLoader::loadListItem(KoXmlElement &e, QTextCursor &cursor, int level)
{
    bool numberedParagraph = e.parentNode().toElement().localName() == "numbered-paragraph";
    
    if (!numberedParagraph && e.parentNode().toElement().localName() == "removed-content") {
        numberedParagraph = e.parentNode().parentNode().toElement().localName() == "numbered-paragraph"; 
    }

    if (e.isNull() || e.namespaceURI() != KoXmlNS::text)
        return;

    const bool listHeader = e.tagName() == "list-header";

    if (!numberedParagraph && e.tagName() != "list-item" && !listHeader)
        return;

    if (e.attributeNS(KoXmlNS::delta, "insertion-type") != "")
        d->openChangeRegion(e);

    QTextBlock current = cursor.block();

    QTextBlockFormat blockFormat;

    if (numberedParagraph) {
        if (e.localName() == "p") {
            loadParagraph(e, cursor);
        } else if (e.localName() == "h") {
            loadHeading(e, cursor);
        }
<<<<<<< HEAD
#ifdef KOOPENDOCUMENTLOADER_DEBUG
        kDebug(32500) << "text-style:" << KoTextDebug::textAttributes(cursor.blockCharFormat());
#endif
=======
        blockFormat.setProperty(KoParagraphStyle::ListLevel, level);
    } else {
        loadBody(e, cursor);
>>>>>>> 2df58222
    }

    if (!current.textList()) {
        if (!d->currentList->style()->hasLevelProperties(level)) {
            KoListLevelProperties llp;
            // Look if one of the lower levels are defined to we can copy over that level.
            for(int i = level - 1; i >= 0; --i) {
                if(d->currentList->style()->hasLevelProperties(i)) {
                    llp = d->currentList->style()->levelProperties(i);
                    break;
                }
            }
            llp.setLevel(level);
           // TODO make the 10 configurable
            llp.setIndent(level * 10.0);
            d->currentList->style()->setLevelProperties(llp);
        }

        d->currentList->add(current, level);
    }

    if (listHeader)
        blockFormat.setProperty(KoParagraphStyle::IsListHeader, true);

    if (e.hasAttributeNS(KoXmlNS::text, "start-value")) {
        int startValue = e.attributeNS(KoXmlNS::text, "start-value", QString()).toInt();
        blockFormat.setProperty(KoParagraphStyle::ListStartValue, startValue);
    }


    // mark intermediate paragraphs as unnumbered items
    QTextCursor c(current);
    c.mergeBlockFormat(blockFormat);
    while (c.block() != cursor.block()) {
        c.movePosition(QTextCursor::NextBlock);
        if (c.block().textList()) // a sublist
            break;
        blockFormat = c.blockFormat();
        blockFormat.setProperty(listHeader ? KoParagraphStyle::IsListHeader : KoParagraphStyle::UnnumberedListItem, true);
        c.setBlockFormat(blockFormat);
        d->currentList->add(c.block(), level);
    }
        
    if (e.attributeNS(KoXmlNS::delta, "insertion-type") != "")
        d->closeChangeRegion(e);
    kDebug(32500) << "text-style:" << KoTextDebug::textAttributes(cursor.blockCharFormat());
}

void KoTextLoader::loadSection(const KoXmlElement &sectionElem, QTextCursor &cursor)
{
    // Add a frame to the current layout
    QTextFrameFormat sectionFormat;
    QString sectionStyleName = sectionElem.attributeNS(KoXmlNS::text, "style-name", "");
    if (!sectionStyleName.isEmpty()) {
        KoSectionStyle *secStyle = d->textSharedData->sectionStyle(sectionStyleName, d->stylesDotXml);
        if (secStyle)
            secStyle->applyStyle(sectionFormat);
    }
        cursor.insertFrame(sectionFormat);
    // Get the cursor of the frame
    QTextCursor cursorFrame = cursor.currentFrame()->lastCursorPosition();

    loadBody(sectionElem, cursorFrame);

    // Get out of the frame
    cursor.movePosition(QTextCursor::End);
}

void KoTextLoader::loadNote(const KoXmlElement &noteElem, QTextCursor &cursor)
{
    KoTextDocumentLayout *layout = qobject_cast<KoTextDocumentLayout*>(cursor.block().document()->documentLayout());
    if (layout) {
        KoInlineNote *note = new KoInlineNote(KoInlineNote::Footnote);
        if (note->loadOdf(noteElem, d->context, d->styleManager, d->changeTracker)) {
            KoInlineTextObjectManager *textObjectManager = layout->inlineTextObjectManager();
            textObjectManager->insertInlineObject(cursor, note, cursor.charFormat());
        } else {
            kWarning(32500) << "Error while loading the text note element!";
            delete note;
        }
    }
}

QString KoTextLoader::createUniqueBookmarkName(KoBookmarkManager* bmm, QString bookmarkName, bool isEndMarker)
{
    QString ret = bookmarkName;
    int uniqID = 0;

    while (true) {
        if (bmm->retrieveBookmark(ret)) {
            ret = QString("%1_%2").arg(bookmarkName).arg(++uniqID);
        } else {
            if (isEndMarker) {
                --uniqID;
                if (!uniqID)
                    ret = bookmarkName;
                else
                    ret = QString("%1_%2").arg(bookmarkName).arg(uniqID);
            }
            break;
        }
    }
    return ret;
}

void KoTextLoader::loadText(const QString &fulltext, QTextCursor &cursor,
                            bool *stripLeadingSpace, bool isLastNode)
{
    QString text = KoTextLoaderP::normalizeWhitespace(fulltext, *stripLeadingSpace);
#ifdef KOOPENDOCUMENTLOADER_DEBUG
    kDebug(32500) << "  <text> text=" << text << text.length();
#endif

    if (!text.isEmpty()) {
        // if present text ends with a space,
        // we can remove the leading space in the next text
        *stripLeadingSpace = text[text.length() - 1].isSpace();

        if (d->changeTracker && d->changeStack.count()) {
            QTextCharFormat format;
            format.setProperty(KoCharacterStyle::ChangeTrackerId, d->changeStack.top());
            cursor.mergeCharFormat(format);
        } else {
            QTextCharFormat format = cursor.charFormat();
            if (format.hasProperty(KoCharacterStyle::ChangeTrackerId)) {
                format.clearProperty(KoCharacterStyle::ChangeTrackerId);
                cursor.setCharFormat(format);
            }
        }
        cursor.insertText(text);

        if (d->loadSpanLevel == 1 && isLastNode
                && cursor.position() > d->loadSpanInitialPos) {
            QTextCursor tempCursor(cursor);
            tempCursor.movePosition(QTextCursor::Left, QTextCursor::KeepAnchor, 1); // select last char loaded
            if (tempCursor.selectedText() == " " && *stripLeadingSpace) {            // if it's a collapsed blankspace
                tempCursor.removeSelectedText();                                    // remove it
            }
        }
    }
}

void KoTextLoader::loadSpan(const KoXmlElement &element, QTextCursor &cursor, bool *stripLeadingSpace)
{
#ifdef KOOPENDOCUMENTLOADER_DEBUG
    kDebug(32500) << "text-style:" << KoTextDebug::textAttributes(cursor.blockCharFormat());
#endif
    Q_ASSERT(stripLeadingSpace);
    if (d->loadSpanLevel++ == 0)
        d->loadSpanInitialPos = cursor.position();

    for (KoXmlNode node = element.firstChild(); !node.isNull(); node = node.nextSibling()) {
        KoXmlElement ts = node.toElement();
        const QString localName(ts.localName());
        const bool isTextNS = ts.namespaceURI() == KoXmlNS::text;
        const bool isDrawNS = ts.namespaceURI() == KoXmlNS::draw;
        const bool isDeltaNS = ts.namespaceURI() == KoXmlNS::delta;
//        const bool isOfficeNS = ts.namespaceURI() == KoXmlNS::office;
        if (node.isText()) {
            bool isLastNode = node.nextSibling().isNull();
            loadText(node.toText().data(), cursor, stripLeadingSpace,
                     isLastNode);
<<<<<<< HEAD
=======
        } else if (isDeltaNS && localName == "inserted-text-start") {
            d->openChangeRegion(ts);
        } else if (isDeltaNS && localName == "inserted-text-end") {
            d->closeChangeRegion(ts);
        } else if (isDeltaNS && localName == "remove-leaving-content-start") {
            d->openChangeRegion(ts);
        } else if (isDeltaNS && localName == "remove-leaving-content-end") {
            d->closeChangeRegion(ts);
        } else if (isDeltaNS && localName == "removed-content") {
            QString changeId = ts.attributeNS(KoXmlNS::delta, "removal-change-idref");
            int deleteStartPosition = cursor.position();
            bool stripLeadingSpace = true;
            loadSpan(ts,cursor,&stripLeadingSpace);
            if(!d->checkForDeleteMerge(cursor, changeId, deleteStartPosition)) {
                QTextCursor tempCursor(cursor);
                tempCursor.setPosition(deleteStartPosition);
                KoDeleteChangeMarker *marker = d->insertDeleteChangeMarker(tempCursor, changeId);
                d->deleteChangeMarkerMap.insert(marker, QPair<int,int>(deleteStartPosition+1, cursor.position()));
            }
        } else if (isDeltaNS && localName == "merge") {
            loadMerge(ts, cursor);
        } else if (isTextNS && localName == "change-start") { // text:change-start
            d->openChangeRegion(ts);
        } else if (isTextNS && localName == "change-end") {
            d->closeChangeRegion(ts);
        } else if (isTextNS && localName == "change") {
            QString id = ts.attributeNS(KoXmlNS::text, "change-id");
            int changeId = d->changeTracker->getLoadedChangeId(id);
            if (changeId) {
                if (d->changeStack.count())
                    d->changeTracker->setParent(changeId, d->changeStack.top());
                KoDeleteChangeMarker *deleteChangemarker = new KoDeleteChangeMarker(d->changeTracker);
                deleteChangemarker->setChangeId(changeId);
                KoChangeTrackerElement *changeElement = d->changeTracker->elementById(changeId);
                changeElement->setDeleteChangeMarker(deleteChangemarker);
                changeElement->setEnabled(true);
                KoTextDocumentLayout *layout = qobject_cast<KoTextDocumentLayout*>(cursor.block().document()->documentLayout());

                if (layout) {
                    KoInlineTextObjectManager *textObjectManager = layout->inlineTextObjectManager();
                    textObjectManager->insertInlineObject(cursor, deleteChangemarker);
                }

                loadDeleteChangeWithinPorH(id, cursor);
            }
>>>>>>> 2df58222
        } else if (isTextNS && localName == "span") { // text:span
#ifdef KOOPENDOCUMENTLOADER_DEBUG
            kDebug(32500) << "  <span> localName=" << localName;
#endif
            if (ts.attributeNS(KoXmlNS::delta, "insertion-type") != "")
                d->openChangeRegion(ts);
            QString styleName = ts.attributeNS(KoXmlNS::text, "style-name", QString());

            QTextCharFormat cf = cursor.charFormat(); // store the current cursor char format

            KoCharacterStyle *characterStyle = d->textSharedData->characterStyle(styleName, d->stylesDotXml);
            if (characterStyle) {
                characterStyle->applyStyle(&cursor);
            } else if (!styleName.isEmpty()) {
                kWarning(32500) << "character style " << styleName << " not found";
            }

            loadSpan(ts, cursor, stripLeadingSpace);   // recurse
            cursor.setCharFormat(cf); // restore the cursor char format
            if (ts.attributeNS(KoXmlNS::delta, "insertion-type") != "")
                d->closeChangeRegion(ts);
        } else if (isTextNS && localName == "s") { // text:s
            int howmany = 1;
            if (ts.attributeNS(KoXmlNS::delta, "insertion-type") != "")
                d->openChangeRegion(ts);
            if (ts.hasAttributeNS(KoXmlNS::text, "c")) {
                howmany = ts.attributeNS(KoXmlNS::text, "c", QString()).toInt();
            }
            cursor.insertText(QString().fill(32, howmany));
            if (ts.attributeNS(KoXmlNS::delta, "insertion-type") != "")
                d->closeChangeRegion(ts);
        } else if ( (isTextNS && localName == "note")) { // text:note
            loadNote(ts, cursor);
        } else if (isTextNS && localName == "tab") { // text:tab
            cursor.insertText("\t");
        } else if (isTextNS && localName == "a") { // text:a
            if (ts.attributeNS(KoXmlNS::delta, "insertion-type") != "")
                d->openChangeRegion(ts);
            QString target = ts.attributeNS(KoXmlNS::xlink, "href");
            QTextCharFormat cf = cursor.charFormat(); // store the current cursor char format
            if (!target.isEmpty()) {
                QTextCharFormat linkCf(cf);   // and copy it to alter it
                linkCf.setAnchor(true);
                linkCf.setAnchorHref(target);

                // TODO make configurable ? Ho, and it will interfere with saving :/
                QBrush foreground = linkCf.foreground();
                foreground.setColor(Qt::blue);
//                 foreground.setStyle(Qt::Dense1Pattern);
                linkCf.setForeground(foreground);
                linkCf.setProperty(KoCharacterStyle::UnderlineStyle, KoCharacterStyle::SolidLine);
                linkCf.setProperty(KoCharacterStyle::UnderlineType, KoCharacterStyle::SingleLine);

                cursor.setCharFormat(linkCf);
            }
            loadSpan(ts, cursor, stripLeadingSpace);   // recurse
            cursor.setCharFormat(cf);   // restore the cursor char format
            if (ts.attributeNS(KoXmlNS::delta, "insertion-type") != "")
                d->closeChangeRegion(ts);
        } else if (isTextNS && localName == "line-break") { // text:line-break
#ifdef KOOPENDOCUMENTLOADER_DEBUG
            kDebug(32500) << "  <line-break> Node localName=" << localName;
#endif
            cursor.insertText(QChar(0x2028));
        } else if (isTextNS && localName == "change-start") { // text:change-start
            d->openChangeRegion(ts);
        } else if (isTextNS && localName == "change-end") {
            d->closeChangeRegion(ts);
        } else if (isTextNS && localName == "change") {
            QString id = ts.attributeNS(KoXmlNS::text, "change-id");
            int changeId = d->changeTracker->getLoadedChangeId(id);
            if (changeId) {
                if (d->changeStack.count())
                    d->changeTracker->setParent(changeId, d->changeStack.top());
                KoDeleteChangeMarker *deleteChangemarker = new KoDeleteChangeMarker(d->changeTracker);
                deleteChangemarker->setChangeId(changeId);
                KoChangeTrackerElement *changeElement = d->changeTracker->elementById(changeId);
                changeElement->setDeleteChangeMarker(deleteChangemarker);
                changeElement->setEnabled(true);
                KoTextDocumentLayout *layout = qobject_cast<KoTextDocumentLayout*>(cursor.block().document()->documentLayout());

                if (layout) {
                    KoInlineTextObjectManager *textObjectManager = layout->inlineTextObjectManager();
                    textObjectManager->insertInlineObject(cursor, deleteChangemarker);
                }

                loadDeleteChangeWithinPorH(id, cursor);
            }
        } else if (isTextNS && localName == "meta") {
#ifdef KOOPENDOCUMENTLOADER_DEBUG
            kDebug(30015) << "loading a text:meta";
#endif
            KoTextDocumentLayout *layout = qobject_cast<KoTextDocumentLayout*>(cursor.block().document()->documentLayout());
            if (layout) {
                const QTextDocument *document = cursor.block().document();
                KoInlineTextObjectManager *textObjectManager = layout->inlineTextObjectManager();
                KoTextMeta* startmark = new KoTextMeta(document);
                textObjectManager->insertInlineObject(cursor, startmark);

                // Add inline Rdf here.
                if (ts.hasAttributeNS(KoXmlNS::xhtml, "property")
                        || ts.hasAttribute("id")) {
                    KoTextInlineRdf* inlineRdf =
                        new KoTextInlineRdf((QTextDocument*)document, startmark);
                    inlineRdf->loadOdf(ts);
                    startmark->setInlineRdf(inlineRdf);
                }

                loadSpan(ts, cursor, stripLeadingSpace);   // recurse

                KoTextMeta* endmark = new KoTextMeta(document);
                textObjectManager->insertInlineObject(cursor, endmark);
                startmark->setEndBookmark(endmark);
            }
        }
        // text:bookmark, text:bookmark-start and text:bookmark-end
        else if (isTextNS && (localName == "bookmark" || localName == "bookmark-start" || localName == "bookmark-end")) {
            QString bookmarkName = ts.attribute("name");

            KoTextDocumentLayout *layout = qobject_cast<KoTextDocumentLayout*>(cursor.block().document()->documentLayout());
            if (layout) {
                const QTextDocument *document = cursor.block().document();
                KoInlineTextObjectManager *textObjectManager = layout->inlineTextObjectManager();
                // For cut and paste, make sure that the name is unique.
                QString uniqBookmarkName = createUniqueBookmarkName(textObjectManager->bookmarkManager(),
                                           bookmarkName,
                                           (localName == "bookmark-end"));
                KoBookmark *bookmark = new KoBookmark(uniqBookmarkName, document);

                if (localName == "bookmark")
                    bookmark->setType(KoBookmark::SinglePosition);
                else if (localName == "bookmark-start") {
                    bookmark->setType(KoBookmark::StartBookmark);

                    // Add inline Rdf to the bookmark.
                    if (ts.hasAttributeNS(KoXmlNS::xhtml, "property")
                            || ts.hasAttribute("id")) {
                        KoTextInlineRdf* inlineRdf =
                            new KoTextInlineRdf((QTextDocument*)document, bookmark);
                        inlineRdf->loadOdf(ts);
                        bookmark->setInlineRdf(inlineRdf);
                    }
                } else if (localName == "bookmark-end") {
                    bookmark->setType(KoBookmark::EndBookmark);
                    KoBookmark *startBookmark = textObjectManager->bookmarkManager()->retrieveBookmark(uniqBookmarkName);
                    if (startBookmark) {        // set end bookmark only if we got start bookmark (we might not have in case of broken document)
                        startBookmark->setEndBookmark(bookmark);
                    } else {
                        kWarning(32500) << "bookmark-end of non-existing bookmark - broken document?";
                    }
                }
                textObjectManager->insertInlineObject(cursor, bookmark, cursor.charFormat());
            }
        } else if (isTextNS && localName == "bookmark-ref") {
            QString bookmarkName = ts.attribute("ref-name");
            QTextCharFormat cf = cursor.charFormat(); // store the current cursor char format
            if (!bookmarkName.isEmpty()) {
                QTextCharFormat linkCf(cf); // and copy it to alter it
                linkCf.setAnchor(true);
                QStringList anchorName;
                anchorName << bookmarkName;
                linkCf.setAnchorNames(anchorName);
                cursor.setCharFormat(linkCf);
            }
            bool stripLeadingSpace = true;
            loadSpan(ts, cursor, &stripLeadingSpace);   // recurse
            cursor.setCharFormat(cf);   // restore the cursor char format
        } else if (isTextNS && localName == "number") { // text:number
            /*                ODF Spec, §4.1.1, Formatted Heading Numbering
            If a heading has a numbering applied, the text of the formatted number can be included in a
            <text:number> element. This text can be used by applications that do not support numbering of
            headings, but it will be ignored by applications that support numbering.                   */
        } else if (isDrawNS) {
            loadShape(ts, cursor);
        } else {
            KoInlineObject *obj = KoInlineObjectRegistry::instance()->createFromOdf(ts, d->context);

            if (obj) {
                KoTextDocumentLayout *layout = qobject_cast<KoTextDocumentLayout*>(cursor.block().document()->documentLayout());
                if (layout) {
                    KoInlineTextObjectManager *textObjectManager = layout->inlineTextObjectManager();
                    if (textObjectManager) {
                        KoVariableManager *varManager = textObjectManager->variableManager();
                        if (varManager) {
                            textObjectManager->insertInlineObject(cursor, obj, cursor.charFormat());
                        }
                    }
                }
            } else {
#if 0 //1.6:
                bool handled = false;
                // Check if it's a variable
                KoVariable *var = context.variableCollection().loadOasisField(textDocument(), ts, context);
                if (var) {
                    textData = "#";     // field placeholder
                    customItem = var;
                    handled = true;
                }
                if (!handled) {
                    handled = textDocument()->loadSpanTag(ts, context, this, pos, textData, customItem);
                    if (!handled) {
                        kWarning(32500) << "Ignoring tag " << ts.tagName();
                        context.styleStack().restore();
                        continue;
                    }
                }
#else
#ifdef KOOPENDOCUMENTLOADER_DEBUG
                kDebug(32500) << "Node '" << localName << "' unhandled";
#endif
            }
#endif
        }
    }
    --d->loadSpanLevel;
}

void KoTextLoader::loadDeleteChangeWithinPorH(QString id, QTextCursor &cursor)
{
    int startPosition = cursor.position();
    int changeId = d->changeTracker->getLoadedChangeId(id);
    int loadedTags = 0;

    QTextCharFormat charFormat = cursor.block().charFormat();
    QTextBlockFormat blockFormat = cursor.block().blockFormat();

    if (changeId) {
        KoChangeTrackerElement *changeElement = d->changeTracker->elementById(changeId);
        KoXmlElement element = d->deleteChangeTable.value(id);
        KoXmlElement tag;
        forEachElement(tag, element) {
            QString localName = tag.localName();
            if (localName == "p") {
                if (loadedTags)
                    cursor.insertBlock(blockFormat, charFormat);
                bool stripLeadingSpace = true;
                loadSpan(tag, cursor, &stripLeadingSpace);
                loadedTags++;
            } else if (localName == "unordered-list" || localName == "ordered-list" // OOo-1.1
                       || localName == "list" || localName == "numbered-paragraph") {  // OASIS
                cursor.insertBlock(blockFormat, charFormat);
                loadList(tag, cursor);
            } else if (localName == "table") {
                loadTable(tag, cursor);
            }
        }

        int endPosition = cursor.position();

        //Set the char format to the changeId
        cursor.setPosition(startPosition);
        cursor.setPosition(endPosition, QTextCursor::KeepAnchor);
        QTextCharFormat format;
        format.setProperty(KoCharacterStyle::ChangeTrackerId, changeId);
        cursor.mergeCharFormat(format);

        //Get the QTextDocumentFragment from the selection and store it in the changeElement
        QTextDocumentFragment deletedFragment = KoChangeTracker::generateDeleteFragment(cursor, changeElement->getDeleteChangeMarker());
        changeElement->setDeleteData(deletedFragment);

        //Now Remove this from the document. Will be re-inserted whenever changes have to be seen
        cursor.removeSelectedText();
    }
}

void KoTextLoader::loadMerge(const KoXmlElement &element, QTextCursor &cursor)
{
    const QTextBlockFormat defaultBlockFormat = cursor.blockFormat();
    const QTextCharFormat defaultCharFormat = cursor.charFormat();
    QString changeId = element.attributeNS(KoXmlNS::delta, "removal-change-idref");
    int deleteStartPosition = cursor.position();
    
    for (KoXmlNode node = element.firstChild(); !node.isNull(); node = node.nextSibling()) {
        KoXmlElement ts = node.toElement();
        const QString localName(ts.localName());
        const bool isDeltaNS = ts.namespaceURI() == KoXmlNS::delta;
        
        if (isDeltaNS && localName == "leading-partial-content") {
            bool stripLeadingSpaces = false;
            loadSpan(ts, cursor, &stripLeadingSpaces);
        } else if (isDeltaNS && localName == "intermediate-content") {
            if (ts.hasChildNodes()) {
                cursor.insertBlock(defaultBlockFormat, defaultCharFormat);
                loadBody(ts, cursor);
            }
        } else if (isDeltaNS && localName == "trailing-partial-content") {
            cursor.insertBlock(defaultBlockFormat, defaultCharFormat);
            loadBody(ts, cursor);
        }
    }

    if(!d->checkForDeleteMerge(cursor, changeId, deleteStartPosition)) {
        QTextCursor tempCursor(cursor);
        tempCursor.setPosition(deleteStartPosition);
        KoDeleteChangeMarker *marker = d->insertDeleteChangeMarker(tempCursor, changeId);
        d->deleteChangeMarkerMap.insert(marker, QPair<int,int>(deleteStartPosition+1, cursor.position()));
    }
}

KoDeleteChangeMarker * KoTextLoader::Private::insertDeleteChangeMarker(QTextCursor &cursor, const QString &id)
{
    KoDeleteChangeMarker *retMarker = NULL;
    int changeId = changeTracker->getLoadedChangeId(id);
    if (changeId) {
        if (changeStack.count())
            changeTracker->setParent(changeId, changeStack.top());
        KoDeleteChangeMarker *deleteChangemarker = new KoDeleteChangeMarker(changeTracker);
        deleteChangemarker->setChangeId(changeId);
        KoChangeTrackerElement *changeElement = changeTracker->elementById(changeId);
        changeElement->setDeleteChangeMarker(deleteChangemarker);
        changeElement->setEnabled(true);
        changeElement->setChangeType(KoGenChange::DeleteChange);
        KoTextDocumentLayout *layout = qobject_cast<KoTextDocumentLayout*>(cursor.block().document()->documentLayout());
        if (layout) {
            KoInlineTextObjectManager *textObjectManager = layout->inlineTextObjectManager();
            deleteChangemarker->updatePosition(cursor.block().document(), QTextInlineObject(), cursor.position(), QTextCharFormat());
            textObjectManager->insertInlineObject(cursor, deleteChangemarker);
        }
        retMarker = deleteChangemarker;
    }
    return retMarker;
}

bool KoTextLoader::Private::checkForDeleteMerge(QTextCursor &cursor, const QString &id, int startPosition)
{
    bool result = false;

    int changeId = changeTracker->getLoadedChangeId(id);
    if (changeId) {
        KoChangeTrackerElement *changeElement = changeTracker->elementById(changeId);
        //Check if this change is at the beginning of the block and if there is a
        //delete-change at the end of the previous block with the same change-id 
        //If both the conditions are true, then merge both these deletions.
        int prevChangeId = 0;
        if ( startPosition == (cursor.block().position())) {
            QTextCursor tempCursor(cursor);
            tempCursor.setPosition(cursor.block().previous().position() + cursor.block().previous().length() - 1);
            prevChangeId = tempCursor.charFormat().property(KoCharacterStyle::ChangeTrackerId).toInt();
        } else {
            QTextCursor tempCursor(cursor);
            tempCursor.setPosition(startPosition - 1);
            prevChangeId = tempCursor.charFormat().property(KoCharacterStyle::ChangeTrackerId).toInt();
        }
            
        if ((prevChangeId) && (prevChangeId == changeId)) {
            QPair<int, int> deleteMarkerRange = deleteChangeMarkerMap.value(changeElement->getDeleteChangeMarker());
            deleteMarkerRange.second = cursor.position();
            deleteChangeMarkerMap.insert(changeElement->getDeleteChangeMarker(), deleteMarkerRange);
            result = true;
        }

        int endPosition = cursor.position();
        //Set the char format to the changeId
        cursor.setPosition(startPosition);
        cursor.setPosition(endPosition, QTextCursor::KeepAnchor);

        QTextCharFormat format;
        format.setProperty(KoCharacterStyle::ChangeTrackerId, changeId);
        cursor.mergeCharFormat(format);
        cursor.clearSelection();
    }
    return result; 
}

void KoTextLoader::Private::processDeleteChange(QTextCursor &cursor)
{
    QList<KoDeleteChangeMarker *> markersList = deleteChangeMarkerMap.keys();

    KoDeleteChangeMarker *marker;
    foreach (marker, markersList) {
        int changeId = marker->changeId();

        KoChangeTrackerElement *changeElement = changeTracker->elementById(changeId);
        QPair<int, int> rangeValue = deleteChangeMarkerMap.value(marker);
        int startPosition = rangeValue.first;
        int endPosition = rangeValue.second;

        //Set the char format to the changeId
        cursor.setPosition(startPosition);
        cursor.setPosition(endPosition, QTextCursor::KeepAnchor);

        QTextCharFormat format;
        format.setProperty(KoCharacterStyle::ChangeTrackerId, changeId);
        cursor.mergeCharFormat(format);

        //Get the QTextDocumentFragment from the selection and store it in the changeElement
        QTextDocumentFragment deletedFragment = KoChangeTracker::generateDeleteFragment(cursor, changeElement->getDeleteChangeMarker());
        changeElement->setDeleteData(deletedFragment);

        cursor.removeSelectedText();
    }
}

void KoTextLoader::loadTable(const KoXmlElement &tableElem, QTextCursor &cursor)
{
    //add block before table,
    if (cursor.block().blockNumber() != 0) {
        cursor.insertBlock(QTextBlockFormat());
    }

    QTextTableFormat tableFormat;
    QString tableStyleName = tableElem.attributeNS(KoXmlNS::table, "style-name", "");
    if (!tableStyleName.isEmpty()) {
        KoTableStyle *tblStyle = d->textSharedData->tableStyle(tableStyleName, d->stylesDotXml);
        if (tblStyle)
            tblStyle->applyStyle(tableFormat);
    }

    // if table has master page style property, copy it to block before table, because this block belongs to table
    QVariant masterStyle = tableFormat.property(KoTableStyle::MasterPageName);
    if (!masterStyle.isNull()) {
        QTextBlockFormat textBlockFormat;
        textBlockFormat.setProperty(KoParagraphStyle::MasterPageName,masterStyle);
        cursor.setBlockFormat(textBlockFormat);
    }

<<<<<<< HEAD
=======
    KoTableColumnAndRowStyleManager *tcarManager = new KoTableColumnAndRowStyleManager;
    tableFormat.setProperty(KoTableStyle::ColumnAndRowStyleManager, QVariant::fromValue(reinterpret_cast<void *>(tcarManager)));
    if (d->changeTracker && d->changeStack.count()) {
        tableFormat.setProperty(KoCharacterStyle::ChangeTrackerId, d->changeStack.top());
    }
>>>>>>> 2df58222
    QTextTable *tbl = cursor.insertTable(1, 1, tableFormat);
    KoTableColumnAndRowStyleManager tcarManager = KoTableColumnAndRowStyleManager::getManager(tbl);
    int rows = 0;
    int columns = 0;
    QList<QRect> spanStore; //temporary list to store spans until the entire table have been created
    KoXmlElement tblTag;
    forEachElement(tblTag, tableElem) {
        if (! tblTag.isNull()) {
            const QString tblLocalName = tblTag.localName();
            if (tblTag.namespaceURI() == KoXmlNS::table) {
                if (tblLocalName == "table-column") {
<<<<<<< HEAD
                    // Do some parsing with the column, see §8.2.1, ODF 1.1 spec
                    int repeatColumn = tblTag.attributeNS(KoXmlNS::table, "number-columns-repeated", "1").toInt();
                    QString columnStyleName = tblTag.attributeNS(KoXmlNS::table, "style-name", "");
                    if (!columnStyleName.isEmpty()) {
                        KoTableColumnStyle *columnStyle = d->textSharedData->tableColumnStyle(columnStyleName, d->stylesDotXml);
#ifdef KOOPENDOCUMENTLOADER_DEBUG
                        kDebug() << columnStyleName << "gave" <<  columnStyle << d->stylesDotXml;
#endif
                        if (columnStyle) {
                            for (int c = columns; c < columns + repeatColumn; c++) {
                                tcarManager.setColumnStyle(c, *columnStyle);
                            }
                        }
                    }

                    QString defaultCellStyleName = tblTag.attributeNS(KoXmlNS::table, "default-cell-style-name", "");
                    if (!defaultCellStyleName.isEmpty()) {
                        KoTableCellStyle *cellStyle = d->textSharedData->tableCellStyle(defaultCellStyleName, d->stylesDotXml);
                        for (int c = columns; c < columns + repeatColumn; c++) {
                            tcarManager.setDefaultColumnCellStyle(c, cellStyle);
                        }
                    }

                    columns = columns + repeatColumn;
                    if (rows > 0)
                        tbl->resize(rows, columns);
                    else
                        tbl->resize(1, columns);
                } else if (tblLocalName == "table-row") {
                    QString rowStyleName = tblTag.attributeNS(KoXmlNS::table, "style-name", "");
                    if (!rowStyleName.isEmpty()) {
                        KoTableRowStyle *rowStyle = d->textSharedData->tableRowStyle(rowStyleName, d->stylesDotXml);
                        if (rowStyle) {
                            tcarManager.setRowStyle(rows, *rowStyle);
                        }
                    }

                    QString defaultCellStyleName = tblTag.attributeNS(KoXmlNS::table, "default-cell-style-name", "");
                    if (!defaultCellStyleName.isEmpty()) {
                        KoTableCellStyle *cellStyle = d->textSharedData->tableCellStyle(defaultCellStyleName, d->stylesDotXml);
                        tcarManager.setDefaultRowCellStyle(rows, cellStyle);
                    }

                    rows++;
                    if (columns > 0)
                        tbl->resize(rows, columns);
                    else
                        tbl->resize(rows, 1);
                    // Added a row
                    int currentCell = 0;
                    KoXmlElement rowTag;
                    forEachElement(rowTag, tblTag) {
                        if (!rowTag.isNull()) {
                            const QString rowLocalName = rowTag.localName();
                            if (rowTag.namespaceURI() == KoXmlNS::table) {
                                if (rowLocalName == "table-cell") {
                                    // Ok, it's a cell...
                                    const int currentRow = tbl->rows() - 1;
                                    QTextTableCell cell = tbl->cellAt(currentRow, currentCell);

                                    // store spans until entire table have been loaded
                                    int rowsSpanned = rowTag.attributeNS(KoXmlNS::table, "number-rows-spanned", "1").toInt();
                                    int columnsSpanned = rowTag.attributeNS(KoXmlNS::table, "number-columns-spanned", "1").toInt();
                                    spanStore.append(QRect(currentCell, currentRow, columnsSpanned, rowsSpanned));

                                    if (cell.isValid()) {
                                        QString cellStyleName = rowTag.attributeNS(KoXmlNS::table, "style-name", "");
                                        KoTableCellStyle *cellStyle = 0;
                                        if (!cellStyleName.isEmpty()) {
                                            cellStyle = d->textSharedData->tableCellStyle(cellStyleName, d->stylesDotXml);
                                        } else if (tcarManager.defaultRowCellStyle(currentRow)) {
                                            cellStyle = tcarManager.defaultRowCellStyle(currentRow);
                                        } else if (tcarManager.defaultColumnCellStyle(currentCell)) {
                                            cellStyle = tcarManager.defaultColumnCellStyle(currentCell);
                                        }

                                        QTextTableCellFormat cellFormat = cell.format().toTableCellFormat();
                                        if (cellStyle)
                                            cellStyle->applyStyle(cellFormat);
                                        cell.setFormat(cellFormat);

                                        // handle inline Rdf
                                        // rowTag is the current table cell.
                                        if (rowTag.hasAttributeNS(KoXmlNS::xhtml, "property")
                                                || rowTag.hasAttribute("id")) {
                                            KoTextInlineRdf* inlineRdf =
                                                new KoTextInlineRdf((QTextDocument*)cursor.block().document(),
                                                        cell);
                                            inlineRdf->loadOdf(rowTag);
                                            QTextTableCellFormat cellFormat = cell.format().toTableCellFormat();
                                            cellFormat.setProperty(KoTableCellStyle::InlineRdf,
                                                    QVariant::fromValue(inlineRdf));
                                            cell.setFormat(cellFormat);
                                        }

                                        cursor = cell.firstCursorPosition();
                                        loadBody(rowTag, cursor);
                                    } else
                                        kDebug(32500) << "Invalid table-cell row=" << currentRow << " column=" << currentCell;
                                    currentCell++;
                                } else if (rowLocalName == "covered-table-cell") {
                                    currentCell++;
                                }
                            }
=======
                    loadTableColumn(tblTag, tbl, columns);
                } else if (tblLocalName == "table-row") {
                    if (tblTag.attributeNS(KoXmlNS::delta, "insertion-type") != "")
                        d->openChangeRegion(tblTag);

                    loadTableRow(tblTag, tbl, spanStore, cursor, rows);

                    if (tblTag.attributeNS(KoXmlNS::delta, "insertion-type") != "")
                        d->closeChangeRegion(tblTag);
                }
            } else if(tblTag.namespaceURI() == KoXmlNS::delta) {
                if (tblLocalName == "removed-content")
                    d->openChangeRegion(tblTag);

                KoXmlElement deltaTblTag;
                forEachElement (deltaTblTag, tblTag) {
                    if (!deltaTblTag.isNull() && (deltaTblTag.namespaceURI() == KoXmlNS::table)) {
                        const QString deltaTblLocalName = deltaTblTag.localName();
                        if (deltaTblLocalName == "table-column") {
                            loadTableColumn(deltaTblTag, tbl, columns);
                        } else if (deltaTblLocalName == "table-row") {
                            loadTableRow(deltaTblTag, tbl, spanStore, cursor, rows);
>>>>>>> 2df58222
                        }
                    }
                }

                if (tblLocalName == "removed-content")
                    d->closeChangeRegion(tblTag);
            }
        }
    }
    // Finally create spans
    foreach(const QRect &span, spanStore) {
        tbl->mergeCells(span.y(), span.x(), span.height(), span.width()); // for some reason Qt takes row, column
    }
    cursor = tbl->lastCursorPosition();
    cursor.movePosition(QTextCursor::Right, QTextCursor::MoveAnchor, 1);
}

void KoTextLoader::loadTableColumn(KoXmlElement &tblTag, QTextTable *tbl, int &columns)
{
    KoTableColumnAndRowStyleManager *tcarManager = reinterpret_cast<KoTableColumnAndRowStyleManager *>
                                                   (tbl->format().property(KoTableStyle::ColumnAndRowStyleManager).value<void *>());
    int rows = tbl->rows();
    int repeatColumn = tblTag.attributeNS(KoXmlNS::table, "number-columns-repeated", "1").toInt();
    QString columnStyleName = tblTag.attributeNS(KoXmlNS::table, "style-name", "");
    if (!columnStyleName.isEmpty()) {
        KoTableColumnStyle *columnStyle = d->textSharedData->tableColumnStyle(columnStyleName, d->stylesDotXml);
        if (columnStyle) {
            for (int c = columns; c < columns + repeatColumn; c++) {
                tcarManager->setColumnStyle(c, *columnStyle);
            }
        }
    }

    QString defaultCellStyleName = tblTag.attributeNS(KoXmlNS::table, "default-cell-style-name", "");
    if (!defaultCellStyleName.isEmpty()) {
        KoTableCellStyle *cellStyle = d->textSharedData->tableCellStyle(defaultCellStyleName, d->stylesDotXml);
        for (int c = columns; c < columns + repeatColumn; c++) {
            tcarManager->setDefaultColumnCellStyle(c, cellStyle);
        }
    }

    columns = columns + repeatColumn;
    if (rows > 0)
        tbl->resize(rows, columns);
    else
        tbl->resize(1, columns);
}

void KoTextLoader::loadTableRow(KoXmlElement &tblTag, QTextTable *tbl, QList<QRect> &spanStore, QTextCursor &cursor, int &rows)
{
    KoTableColumnAndRowStyleManager *tcarManager = reinterpret_cast<KoTableColumnAndRowStyleManager *>
                                                   (tbl->format().property(KoTableStyle::ColumnAndRowStyleManager).value<void *>());

    int columns = tbl->columns();
    QString rowStyleName = tblTag.attributeNS(KoXmlNS::table, "style-name", "");
    if (!rowStyleName.isEmpty()) {
        KoTableRowStyle *rowStyle = d->textSharedData->tableRowStyle(rowStyleName, d->stylesDotXml);
        if (rowStyle) {
            tcarManager->setRowStyle(rows, *rowStyle);
        }
    }

    QString defaultCellStyleName = tblTag.attributeNS(KoXmlNS::table, "default-cell-style-name", "");
    if (!defaultCellStyleName.isEmpty()) {
        KoTableCellStyle *cellStyle = d->textSharedData->tableCellStyle(defaultCellStyleName, d->stylesDotXml);
        tcarManager->setDefaultRowCellStyle(rows, cellStyle);
    }

    rows++;
    if (columns > 0)
        tbl->resize(rows, columns);
    else
        tbl->resize(rows, 1);

    // Added a row
    int currentCell = 0;
    KoXmlElement rowTag;
    forEachElement(rowTag, tblTag) {
        if (!rowTag.isNull()) {
            const QString rowLocalName = rowTag.localName();
            if (rowTag.namespaceURI() == KoXmlNS::table) {
                if (rowLocalName == "table-cell") {
                    loadTableCell(rowTag, tbl, spanStore, cursor, currentCell);
                    currentCell++;
                } else if (rowLocalName == "covered-table-cell") {
                    currentCell++;
                }
            } else if (rowTag.namespaceURI() == KoXmlNS::delta) {
                if (rowLocalName == "removed-content")
                    d->openChangeRegion(rowTag);
                
                KoXmlElement deltaRowTag;
                forEachElement (deltaRowTag, rowTag) {
                    if (!deltaRowTag.isNull() && (deltaRowTag.namespaceURI() == KoXmlNS::table)) {
                        const QString deltaRowLocalName = deltaRowTag.localName();
                        if (deltaRowLocalName == "table-cell") {
                            loadTableCell (deltaRowTag, tbl, spanStore, cursor, currentCell);
                            currentCell++;
                        } else if (deltaRowLocalName == "covered-table-cell") {
                            currentCell++;
                        }
                    }
                }

                if (rowLocalName == "removed-content")
                    d->closeChangeRegion(rowTag);
            }
        }
    }
}

void KoTextLoader::loadTableCell(KoXmlElement &rowTag, QTextTable *tbl, QList<QRect> &spanStore, QTextCursor &cursor, int &currentCell)
{
    KoTableColumnAndRowStyleManager *tcarManager = reinterpret_cast<KoTableColumnAndRowStyleManager *>
                                                   (tbl->format().property(KoTableStyle::ColumnAndRowStyleManager).value<void *>());
    const int currentRow = tbl->rows() - 1;
    QTextTableCell cell = tbl->cellAt(currentRow, currentCell);

    if (rowTag.attributeNS(KoXmlNS::delta, "insertion-type") != "")
        d->openChangeRegion(rowTag);

    // store spans until entire table have been loaded
    int rowsSpanned = rowTag.attributeNS(KoXmlNS::table, "number-rows-spanned", "1").toInt();
    int columnsSpanned = rowTag.attributeNS(KoXmlNS::table, "number-columns-spanned", "1").toInt();
    spanStore.append(QRect(currentCell, currentRow, columnsSpanned, rowsSpanned));

    if (cell.isValid()) {
        QString cellStyleName = rowTag.attributeNS(KoXmlNS::table, "style-name", "");
        KoTableCellStyle *cellStyle = 0;
        if (!cellStyleName.isEmpty()) {
            cellStyle = d->textSharedData->tableCellStyle(cellStyleName, d->stylesDotXml);
        } else if (tcarManager->defaultRowCellStyle(currentRow)) {
            cellStyle = tcarManager->defaultRowCellStyle(currentRow);
        } else if (tcarManager->defaultColumnCellStyle(currentCell)) {
            cellStyle = tcarManager->defaultColumnCellStyle(currentCell);
        }

        QTextTableCellFormat cellFormat = cell.format().toTableCellFormat();
        if (cellStyle)
            cellStyle->applyStyle(cellFormat);

        if (d->changeTracker && d->changeStack.count()) {
            cellFormat.setProperty(KoCharacterStyle::ChangeTrackerId, d->changeStack.top());
        }

        cell.setFormat(cellFormat);

        // handle inline Rdf
        // rowTag is the current table cell.
        if (rowTag.hasAttributeNS(KoXmlNS::xhtml, "property") || rowTag.hasAttribute("id")) {
            KoTextInlineRdf* inlineRdf = new KoTextInlineRdf((QTextDocument*)cursor.block().document(),cell);
            inlineRdf->loadOdf(rowTag);
            QTextTableCellFormat cellFormat = cell.format().toTableCellFormat();
            cellFormat.setProperty(KoTableCellStyle::InlineRdf,QVariant::fromValue(inlineRdf));
            cell.setFormat(cellFormat);
        }

        cursor = cell.firstCursorPosition();
        loadBody(rowTag, cursor);
    }

    if (rowTag.attributeNS(KoXmlNS::delta, "insertion-type") != "")
        d->closeChangeRegion(rowTag);
}

void KoTextLoader::loadShape(const KoXmlElement &element, QTextCursor &cursor)
{
    KoShape *shape = KoShapeRegistry::instance()->createShapeFromOdf(element, d->context);
    if (!shape) {
        kDebug(32500) << "shape '" << element.localName() << "' unhandled";
        return;
    }

    QString anchorType;
    if (shape->hasAdditionalAttribute("text:anchor-type"))
        anchorType = shape->additionalAttribute("text:anchor-type");
    else if (element.hasAttributeNS(KoXmlNS::text, "anchor-type"))
        anchorType = element.attributeNS(KoXmlNS::text, "anchor-type");
    else
        anchorType = "as-char"; // default value

    // page anchored shapes are handled differently
    if (anchorType != "page") {
        KoTextAnchor *anchor = new KoTextAnchor(shape);
        anchor->loadOdf(element, d->context);
        d->textSharedData->shapeInserted(shape, element, d->context);

        KoTextDocumentLayout *layout = qobject_cast<KoTextDocumentLayout*>(cursor.block().document()->documentLayout());
        if (layout) {
            if (element.attributeNS(KoXmlNS::delta, "insertion-type") != "")
                d->openChangeRegion(element);

            if (d->changeTracker && d->changeStack.count()) {
                QTextCharFormat format;
                format.setProperty(KoCharacterStyle::ChangeTrackerId, d->changeStack.top());
                cursor.mergeCharFormat(format);
            } else {
                QTextCharFormat format = cursor.charFormat();
                if (format.hasProperty(KoCharacterStyle::ChangeTrackerId)) {
                    format.clearProperty(KoCharacterStyle::ChangeTrackerId);
                    cursor.setCharFormat(format);
                }
            }

            KoInlineTextObjectManager *textObjectManager = layout->inlineTextObjectManager();
            if (textObjectManager) {
                textObjectManager->insertInlineObject(cursor, anchor);
            }

            if(element.attributeNS(KoXmlNS::delta, "insertion-type") != "")
                d->closeChangeRegion(element);
        }
    } else {
        d->textSharedData->shapeInserted(shape, element, d->context);
    }
}

void KoTextLoader::loadTableOfContents(const KoXmlElement &element, QTextCursor &cursor)
{
    // Add a frame to the current layout
    QTextFrameFormat tocFormat;
    tocFormat.setProperty(KoText::TableOfContents, true);
    cursor.insertFrame(tocFormat);
    // Get the cursor of the frame
    QTextCursor cursorFrame = cursor.currentFrame()->lastCursorPosition();

    // We'll just try to find displayable elements and add them as paragraphs
    KoXmlElement e;
    forEachElement(e, element) {
        if (e.isNull() || e.namespaceURI() != KoXmlNS::text)
            continue;

        //TODO look at table-of-content-source

        // We look at the index body now
        if (e.localName() == "index-body") {
            KoXmlElement p;
            bool firstTime = true;
            forEachElement(p, e) {
                // All elem will be "p" instead of the title, which is particular
                if (p.isNull() || p.namespaceURI() != KoXmlNS::text)
                    continue;

                if (!firstTime) {
                    // use empty formats to not inherit from the prev parag
                    QTextBlockFormat bf;
                    QTextCharFormat cf;
                    cursorFrame.insertBlock(bf, cf);
                }
                firstTime = false;

                QTextBlock current = cursorFrame.block();
                QTextBlockFormat blockFormat;

                if (p.localName() == "p") {
                    loadParagraph(p, cursorFrame);
                } else if (p.localName() == "index-title") {
                    loadBody(p, cursorFrame);
                }

                QTextCursor c(current);
                c.mergeBlockFormat(blockFormat);
            }
        }
    }
    // Get out of the frame
    cursor.movePosition(QTextCursor::End);
}

void KoTextLoader::startBody(int total)
{
    d->bodyProgressTotal += total;
}

void KoTextLoader::processBody()
{
    d->bodyProgressValue++;
    if (d->dt.elapsed() >= d->nextProgressReportMs) {  // update based on elapsed time, don't saturate the queue
        d->nextProgressReportMs = d->dt.elapsed() + 333; // report 3 times per second
        Q_ASSERT(d->bodyProgressTotal > 0);
        const int percent = d->bodyProgressValue * 100 / d->bodyProgressTotal;
        emit sigProgress(percent);
    }
}

void KoTextLoader::endBody()
{
}

void KoTextLoader::storeDeleteChanges(KoXmlElement &element)
{
    KoXmlElement tag;
    forEachElement(tag, element) {
        if (! tag.isNull()) {
            const QString localName = tag.localName();
            if (localName == "changed-region") {
                KoXmlElement region;
                forEachElement(region, tag) {
                    if (!region.isNull()) {
                        if (region.localName() == "deletion") {
                            QString id = tag.attributeNS(KoXmlNS::text, "id");
                            d->deleteChangeTable.insert(id, region);
                        }
                    }
                }
            }
        }
    }
}

void KoTextLoader::markBlockSeparators(QTextCursor& cursor,int from, const QString& id)
{
    int to = cursor.position() - 1;
    QTextCursor editCursor(cursor);
    QTextDocument *document = cursor.document();
    int changeId = d->changeTracker->getLoadedChangeId(id);
    QTextCharFormat format;
    format.setProperty(KoCharacterStyle::ChangeTrackerId, changeId);
    
    for (int i=from; i<=to; i++) {
        if (document->characterAt(i) == QChar::ParagraphSeparator) {
            editCursor.setPosition(i);
            editCursor.mergeCharFormat(format);
        }
    }
}

#include <KoTextLoader.moc><|MERGE_RESOLUTION|>--- conflicted
+++ resolved
@@ -1002,15 +1002,9 @@
         } else if (e.localName() == "h") {
             loadHeading(e, cursor);
         }
-<<<<<<< HEAD
-#ifdef KOOPENDOCUMENTLOADER_DEBUG
-        kDebug(32500) << "text-style:" << KoTextDebug::textAttributes(cursor.blockCharFormat());
-#endif
-=======
         blockFormat.setProperty(KoParagraphStyle::ListLevel, level);
     } else {
         loadBody(e, cursor);
->>>>>>> 2df58222
     }
 
     if (!current.textList()) {
@@ -1173,8 +1167,6 @@
             bool isLastNode = node.nextSibling().isNull();
             loadText(node.toText().data(), cursor, stripLeadingSpace,
                      isLastNode);
-<<<<<<< HEAD
-=======
         } else if (isDeltaNS && localName == "inserted-text-start") {
             d->openChangeRegion(ts);
         } else if (isDeltaNS && localName == "inserted-text-end") {
@@ -1220,7 +1212,6 @@
 
                 loadDeleteChangeWithinPorH(id, cursor);
             }
->>>>>>> 2df58222
         } else if (isTextNS && localName == "span") { // text:span
 #ifdef KOOPENDOCUMENTLOADER_DEBUG
             kDebug(32500) << "  <span> localName=" << localName;
@@ -1637,14 +1628,11 @@
         cursor.setBlockFormat(textBlockFormat);
     }
 
-<<<<<<< HEAD
-=======
     KoTableColumnAndRowStyleManager *tcarManager = new KoTableColumnAndRowStyleManager;
     tableFormat.setProperty(KoTableStyle::ColumnAndRowStyleManager, QVariant::fromValue(reinterpret_cast<void *>(tcarManager)));
     if (d->changeTracker && d->changeStack.count()) {
         tableFormat.setProperty(KoCharacterStyle::ChangeTrackerId, d->changeStack.top());
     }
->>>>>>> 2df58222
     QTextTable *tbl = cursor.insertTable(1, 1, tableFormat);
     KoTableColumnAndRowStyleManager tcarManager = KoTableColumnAndRowStyleManager::getManager(tbl);
     int rows = 0;
@@ -1656,112 +1644,6 @@
             const QString tblLocalName = tblTag.localName();
             if (tblTag.namespaceURI() == KoXmlNS::table) {
                 if (tblLocalName == "table-column") {
-<<<<<<< HEAD
-                    // Do some parsing with the column, see §8.2.1, ODF 1.1 spec
-                    int repeatColumn = tblTag.attributeNS(KoXmlNS::table, "number-columns-repeated", "1").toInt();
-                    QString columnStyleName = tblTag.attributeNS(KoXmlNS::table, "style-name", "");
-                    if (!columnStyleName.isEmpty()) {
-                        KoTableColumnStyle *columnStyle = d->textSharedData->tableColumnStyle(columnStyleName, d->stylesDotXml);
-#ifdef KOOPENDOCUMENTLOADER_DEBUG
-                        kDebug() << columnStyleName << "gave" <<  columnStyle << d->stylesDotXml;
-#endif
-                        if (columnStyle) {
-                            for (int c = columns; c < columns + repeatColumn; c++) {
-                                tcarManager.setColumnStyle(c, *columnStyle);
-                            }
-                        }
-                    }
-
-                    QString defaultCellStyleName = tblTag.attributeNS(KoXmlNS::table, "default-cell-style-name", "");
-                    if (!defaultCellStyleName.isEmpty()) {
-                        KoTableCellStyle *cellStyle = d->textSharedData->tableCellStyle(defaultCellStyleName, d->stylesDotXml);
-                        for (int c = columns; c < columns + repeatColumn; c++) {
-                            tcarManager.setDefaultColumnCellStyle(c, cellStyle);
-                        }
-                    }
-
-                    columns = columns + repeatColumn;
-                    if (rows > 0)
-                        tbl->resize(rows, columns);
-                    else
-                        tbl->resize(1, columns);
-                } else if (tblLocalName == "table-row") {
-                    QString rowStyleName = tblTag.attributeNS(KoXmlNS::table, "style-name", "");
-                    if (!rowStyleName.isEmpty()) {
-                        KoTableRowStyle *rowStyle = d->textSharedData->tableRowStyle(rowStyleName, d->stylesDotXml);
-                        if (rowStyle) {
-                            tcarManager.setRowStyle(rows, *rowStyle);
-                        }
-                    }
-
-                    QString defaultCellStyleName = tblTag.attributeNS(KoXmlNS::table, "default-cell-style-name", "");
-                    if (!defaultCellStyleName.isEmpty()) {
-                        KoTableCellStyle *cellStyle = d->textSharedData->tableCellStyle(defaultCellStyleName, d->stylesDotXml);
-                        tcarManager.setDefaultRowCellStyle(rows, cellStyle);
-                    }
-
-                    rows++;
-                    if (columns > 0)
-                        tbl->resize(rows, columns);
-                    else
-                        tbl->resize(rows, 1);
-                    // Added a row
-                    int currentCell = 0;
-                    KoXmlElement rowTag;
-                    forEachElement(rowTag, tblTag) {
-                        if (!rowTag.isNull()) {
-                            const QString rowLocalName = rowTag.localName();
-                            if (rowTag.namespaceURI() == KoXmlNS::table) {
-                                if (rowLocalName == "table-cell") {
-                                    // Ok, it's a cell...
-                                    const int currentRow = tbl->rows() - 1;
-                                    QTextTableCell cell = tbl->cellAt(currentRow, currentCell);
-
-                                    // store spans until entire table have been loaded
-                                    int rowsSpanned = rowTag.attributeNS(KoXmlNS::table, "number-rows-spanned", "1").toInt();
-                                    int columnsSpanned = rowTag.attributeNS(KoXmlNS::table, "number-columns-spanned", "1").toInt();
-                                    spanStore.append(QRect(currentCell, currentRow, columnsSpanned, rowsSpanned));
-
-                                    if (cell.isValid()) {
-                                        QString cellStyleName = rowTag.attributeNS(KoXmlNS::table, "style-name", "");
-                                        KoTableCellStyle *cellStyle = 0;
-                                        if (!cellStyleName.isEmpty()) {
-                                            cellStyle = d->textSharedData->tableCellStyle(cellStyleName, d->stylesDotXml);
-                                        } else if (tcarManager.defaultRowCellStyle(currentRow)) {
-                                            cellStyle = tcarManager.defaultRowCellStyle(currentRow);
-                                        } else if (tcarManager.defaultColumnCellStyle(currentCell)) {
-                                            cellStyle = tcarManager.defaultColumnCellStyle(currentCell);
-                                        }
-
-                                        QTextTableCellFormat cellFormat = cell.format().toTableCellFormat();
-                                        if (cellStyle)
-                                            cellStyle->applyStyle(cellFormat);
-                                        cell.setFormat(cellFormat);
-
-                                        // handle inline Rdf
-                                        // rowTag is the current table cell.
-                                        if (rowTag.hasAttributeNS(KoXmlNS::xhtml, "property")
-                                                || rowTag.hasAttribute("id")) {
-                                            KoTextInlineRdf* inlineRdf =
-                                                new KoTextInlineRdf((QTextDocument*)cursor.block().document(),
-                                                        cell);
-                                            inlineRdf->loadOdf(rowTag);
-                                            QTextTableCellFormat cellFormat = cell.format().toTableCellFormat();
-                                            cellFormat.setProperty(KoTableCellStyle::InlineRdf,
-                                                    QVariant::fromValue(inlineRdf));
-                                            cell.setFormat(cellFormat);
-                                        }
-
-                                        cursor = cell.firstCursorPosition();
-                                        loadBody(rowTag, cursor);
-                                    } else
-                                        kDebug(32500) << "Invalid table-cell row=" << currentRow << " column=" << currentCell;
-                                    currentCell++;
-                                } else if (rowLocalName == "covered-table-cell") {
-                                    currentCell++;
-                                }
-                            }
-=======
                     loadTableColumn(tblTag, tbl, columns);
                 } else if (tblLocalName == "table-row") {
                     if (tblTag.attributeNS(KoXmlNS::delta, "insertion-type") != "")
@@ -1784,7 +1666,6 @@
                             loadTableColumn(deltaTblTag, tbl, columns);
                         } else if (deltaTblLocalName == "table-row") {
                             loadTableRow(deltaTblTag, tbl, spanStore, cursor, rows);
->>>>>>> 2df58222
                         }
                     }
                 }
