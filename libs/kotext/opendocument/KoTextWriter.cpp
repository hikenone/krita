/* This file is part of the KDE project
 * Copyright (C) 2006 Thomas Zander <zander@kde.org>
 * Copyright (C) 2008 Thorsten Zachmann <zachmann@kde.org>
 * Copyright (C) 2008 Girish Ramakrishnan <girish@forwardbias.in>
 * Copyright (C) 2009 Pierre Stirnweiss <pstirnweiss@googlemail.com>
 * Copyright (C) 2010 Benjamin Port <port.benjamin@gmail.com>
 *
 * This library is free software; you can redistribute it and/or
 * modify it under the terms of the GNU Library General Public
 * License as published by the Free Software Foundation; either
 * version 2 of the License, or (at your option) any later version.
 *
 * This library is distributed in the hope that it will be useful,
 * but WITHOUT ANY WARRANTY; without even the implied warranty of
 * MERCHANTABILITY or FITNESS FOR A PARTICULAR PURPOSE.  See the GNU
 * Library General Public License for more details.
 *
 * You should have received a copy of the GNU Library General Public License
 * along with this library; see the file COPYING.LIB.  If not, write to
 * the Free Software Foundation, Inc., 51 Franklin Street, Fifth Floor,
 * Boston, MA 02110-1301, USA.
 */

#include "KoTextWriter.h"

#include <QMap>
#include <QTextDocument>
#include <QTextTable>
#include <QStack>
#include <QTextTableCellFormat>
#include <QBuffer>
#include <QUuid>
#include <QXmlStreamReader>

#include "KoInlineObject.h"
#include "KoTextAnchor.h"
#include "KoShape.h"
#include "KoVariable.h"
#include "KoInlineTextObjectManager.h"
#include "styles/KoStyleManager.h"
#include "styles/KoCharacterStyle.h"
#include "styles/KoParagraphStyle.h"
#include "styles/KoListStyle.h"
#include "styles/KoListLevelProperties.h"
#include "styles/KoTableCellStyle.h"
#include "KoTextDocumentLayout.h"
#include "KoTextBlockData.h"
#include "KoTextDocument.h"
#include "KoTextInlineRdf.h"

#include "KoTextMeta.h"
#include "KoBookmark.h"

#include <KoShapeSavingContext.h>
#include <KoXmlWriter.h>
#include <KoGenStyle.h>
#include <KoGenStyles.h>
#include <KoXmlNS.h>

#include <opendocument/KoTextSharedSavingData.h>
#include <changetracker/KoChangeTracker.h>
#include <changetracker/KoChangeTrackerElement.h>
#include <changetracker/KoDeleteChangeMarker.h>
#include <changetracker/KoFormatChangeInformation.h>
#include <KoGenChange.h>
#include <KoGenChanges.h>
#include <rdf/KoDocumentRdfBase.h>
#include <KoTableOfContentsGeneratorInfo.h>

#ifdef SHOULD_BUILD_RDF
#include <Soprano/Soprano>
#endif

class KoTextWriter::TagInformation
{
    public:
        TagInformation():tagName(NULL), attributeList()
        {
        }

        void setTagName(const char *tagName) 
        {
            this->tagName = tagName;
        }

        void addAttribute(const QString& attributeName, const QString& attributeValue)
        {
            attributeList.push_back(QPair<QString,QString>(attributeName, attributeValue));
        }

        void addAttribute(const QString& attributeName, int value)
        {
            addAttribute(attributeName, QString::number(value));
        }

        void clear()
        {
            tagName = NULL;
            attributeList.clear();
        }

        const char *name() const
        {
            return tagName;
        }

        const QVector<QPair<QString, QString> >& attributes() const
        {
            return attributeList;
        }

    private:
        const char *tagName;
        QVector<QPair<QString, QString> > attributeList;
};

class KoTextWriter::Private
{
public:
    explicit Private(KoShapeSavingContext &context)
    : context(context),
    sharedData(0),
    writer(0),
    layout(0),
    styleManager(0),
    changeTracker(0),
    rdfData(0),
    splitEndBlockNumber(-1),
    splitRegionOpened(false),
    splitIdCounter(1),
    deleteMergeRegionOpened(false),
    deleteMergeEndBlockNumber(-1)
    {
        writer = &context.xmlWriter();
        changeStack.push(0);
    }

    ~Private() {}

    enum ElementType {
        Span,
        ParagraphOrHeader,
        ListItem,
        List,
        NumberedParagraph,
        Table,
        TableRow,
        TableColumn,
        TableCell
    };

    void saveChange(QTextCharFormat format);
    void saveChange(int changeId);
    void saveODF12Change(QTextCharFormat format);
    QString generateDeleteChangeXml(KoDeleteChangeMarker *marker);
    int openTagRegion(int position, ElementType elementType, KoTextWriter::TagInformation& tagInformation);
    void closeTagRegion(int changeId);
    QStack<const char *> openedTagStack;

    QString saveParagraphStyle(const QTextBlock &block);
    QString saveParagraphStyle(const QTextBlockFormat &blockFormat, const QTextCharFormat &charFormat);
    QString saveCharacterStyle(const QTextCharFormat &charFormat, const QTextCharFormat &blockCharFormat);
    QHash<QTextList *, QString> saveListStyles(QTextBlock block, int to);
    void saveParagraph(const QTextBlock &block, int from, int to);
    void saveTable(QTextTable *table, QHash<QTextList *, QString> &listStyles);
    QTextBlock& saveList(QTextBlock &block, QHash<QTextList *, QString> &listStyles, int level);
    void saveTableOfContents(QTextDocument *document, int from, int to, QHash<QTextList *, QString> &listStyles, QTextTable *currentTable, QTextFrame *toc);
    void writeBlocks(QTextDocument *document, int from, int to, QHash<QTextList *, QString> &listStyles, QTextTable *currentTable = 0, QTextFrame *currentFrame = 0, QTextList *currentList = 0);
    int checkForBlockChange(const QTextBlock &block);
    int checkForListItemChange(const QTextBlock &block);
    int checkForListChange(const QTextBlock &block);
    int checkForTableRowChange(int position);
    int checkForTableColumnChange(int position);
    KoShapeSavingContext &context;
    KoTextSharedSavingData *sharedData;
    KoXmlWriter *writer;

    KoTextDocumentLayout *layout;
    KoStyleManager *styleManager;
    KoChangeTracker *changeTracker;
    KoDocumentRdfBase *rdfData;
    QTextDocument *document;

    QStack<int> changeStack;
    QMap<int, QString> changeTransTable;
    QList<int> savedDeleteChanges;

    // Things like bookmarks need to be properly turn down
    // during a cut and paste operation when their end marker
    // is not included in the selection.
    QList<KoInlineObject*> pairedInlineObjectStack;

    // For saving of paragraph or header splits    
    int checkForSplit(const QTextBlock &block);
    int splitEndBlockNumber;
    bool splitRegionOpened;
    bool splitIdCounter;

    //For saving of delete-changes that result in a merge between two elements
    bool deleteMergeRegionOpened;
    int deleteMergeEndBlockNumber;
    int checkForDeleteMerge(const QTextBlock &block);
    void openSplitMergeRegion();
    void closeSplitMergeRegion();

    //For List Item Splits
    void postProcessListItemSplit(int changeId);

    //Method used by both split and merge
    int checkForMergeOrSplit(const QTextBlock &block, KoGenChange::Type changeType);
    void addNameSpaceDefinitions(QString &generatedXmlString);

    KoXmlWriter *oldXmlWriter;
    KoXmlWriter *newXmlWriter;
    QByteArray generatedXmlArray;
    QBuffer generatedXmlBuffer;

    void postProcessDeleteMergeXml();
    void generateFinalXml(QTextStream &outputXmlStream, const KoXmlElement &element);

    // For Handling <p> with <p> or <h> with <h> merges
    void handleParagraphOrHeaderMerge(QTextStream &outputXmlStream, const KoXmlElement &element);
    
    // For Handling <p> with <h> or <h> with <p> merges
    void handleParagraphWithHeaderMerge(QTextStream &outputXmlStream, const KoXmlElement &element);

    // For handling <p> with <list-item> merges
    void handleParagraphWithListItemMerge(QTextStream &outputXmlStream, const KoXmlElement &element);
    void generateListForPWithListMerge(QTextStream &outputXmlStream, KoXmlElement &element, \
                                       QString &mergeResultElement, QString &changeId, int &endIdCounter, bool removeLeavingContent);
    void generateListItemForPWithListMerge(QTextStream &outputXmlStream, KoXmlElement &element, \
                                       QString &mergeResultElement, QString &changeId, int &endIdCounter, bool removeLeavingContent);

    // FOr Handling <list-item> with <p> merges
    int deleteStartDepth;
    void handleListItemWithParagraphMerge(QTextStream &outputXmlStream, const KoXmlElement &element);
    void generateListForListWithPMerge(QTextStream &outputXmlStream, KoXmlElement &element, \
                                       QString &changeId, int &endIdCounter, bool removeLeavingContent);
    void generateListItemForListWithPMerge(QTextStream &outputXmlStream, KoXmlElement &element, \
                                       QString &changeId, int &endIdCounter, bool removeLeavingContent);
    bool checkForDeleteStartInListItem(KoXmlElement &element, bool checkRecursively = true);

    void handleListWithListMerge(QTextStream &outputXmlStream, const KoXmlElement &element);

    // For handling <list-item> with <list-item> merges
    void handleListItemWithListItemMerge(QTextStream &outputXmlStream, const KoXmlElement &element);
    QString findChangeIdForListItemMerge(const KoXmlElement &element);
    void generateListForListItemMerge(QTextStream &outputXmlStream, KoXmlElement &element, \
                                       QString &changeId, int &endIdCounter, bool listMergeStart, bool listMergeEnd);
    void generateListItemForListItemMerge(QTextStream &outputXmlStream, KoXmlElement &element, \
                                       QString &changeId, int &endIdCounter, bool listItemMergeStart, bool listItemMergeEnd);
    bool checkForDeleteEndInListItem(KoXmlElement &element, bool checkRecursively = true);

    // Common methods
    void writeAttributes(QTextStream &outputXmlStream, KoXmlElement &element);
    void writeNode(QTextStream &outputXmlStream, KoXmlNode &node, bool writeOnlyChildren = false);
    void removeLeavingContentStart(QTextStream &outputXmlStream, KoXmlElement &element, QString &changeId, int endIdCounter);
    void removeLeavingContentEnd(QTextStream &outputXmlStream, int endIdCounter);
    void insertAroundContent(QTextStream &outputXmlStream, KoXmlElement &element, QString &changeId);
};

void KoTextWriter::Private::saveChange(QTextCharFormat format)
{
    if (!changeTracker /*&& changeTracker->isEnabled()*/)
        return;//The change tracker exist and we are allowed to save tracked changes

    int changeId = format.property(KoCharacterStyle::ChangeTrackerId).toInt();
    if (changeId) { //There is a tracked change
        saveChange(changeId);
    }
}

void KoTextWriter::Private::saveChange(int changeId)
{
    if(changeTransTable.value(changeId).length())
        return;

    KoGenChange change;
    if (changeTracker->saveFormat() == KoChangeTracker::ODF_1_2) {
        change.setChangeFormat(KoGenChange::ODF_1_2);
    } else {
        change.setChangeFormat(KoGenChange::DELTAXML);
    }

    changeTracker->saveInlineChange(changeId, change);
    QString changeName = sharedData->genChanges().insert(change);
    changeTransTable.insert(changeId, changeName);
}

void KoTextWriter::Private::saveODF12Change(QTextCharFormat format)
{
    if (!changeTracker /*&& changeTracker->isEnabled()*/)
        return;//The change tracker exist and we are allowed to save tracked changes

    int changeId = format.property(KoCharacterStyle::ChangeTrackerId).toInt();

    //First we need to check if the eventual already opened change regions are still valid
    foreach(int change, changeStack) {
        if (!changeId || !changeTracker->isParent(change, changeId)) {
            writer->startElement("text:change-end", false);
            writer->addAttribute("text:change-id", changeTransTable.value(change));
            writer->endElement();
            changeStack.pop();
        }
    }

    if (changeId) { //There is a tracked change
        if (changeTracker->elementById(changeId)->getChangeType() != KoGenChange::DeleteChange) {
            //Now start a new change region if not already done
            if (!changeStack.contains(changeId)) {
                QString changeName = changeTransTable.value(changeId);
                writer->startElement("text:change-start", false);
                writer->addAttribute("text:change-id",changeName);
                writer->endElement();
                changeStack.push(changeId);
            }
        }
    }

    KoDeleteChangeMarker *changeMarker;
    if (layout && (changeMarker = dynamic_cast<KoDeleteChangeMarker*>(layout->inlineTextObjectManager()->inlineTextObject(format)))) {
        if (!savedDeleteChanges.contains(changeMarker->changeId())) {
            QString deleteChangeXml = generateDeleteChangeXml(changeMarker);
            changeMarker->setDeleteChangeXml(deleteChangeXml);
            changeMarker->saveOdf(context);
            savedDeleteChanges.append(changeMarker->changeId());
        }
    }
}

QString KoTextWriter::Private::generateDeleteChangeXml(KoDeleteChangeMarker *marker)
{
    //Create a QTextDocument from the Delete Fragment
    QTextDocument doc;
    QTextCursor cursor(&doc);
    cursor.insertFragment(changeTracker->elementById(marker->changeId())->getDeleteData());

    //Save the current writer
    KoXmlWriter &oldWriter = context.xmlWriter();

    //Create a new KoXmlWriter pointing to a QBuffer
    QByteArray xmlArray;
    QBuffer xmlBuffer(&xmlArray);
    KoXmlWriter newXmlWriter(&xmlBuffer);

    //Set our xmlWriter as the writer to be used
    writer = &newXmlWriter;
    context.setXmlWriter(newXmlWriter);

    //Call writeBlocks to generate the xml
    QHash<QTextList *,QString> listStyles = saveListStyles(doc.firstBlock(), doc.characterCount());
    writeBlocks(&doc, 0, doc.characterCount(),listStyles);

    //Restore the actual xml writer
    writer = &oldWriter;
    context.setXmlWriter(oldWriter);

    QString generatedXmlString(xmlArray);
    return generatedXmlString;
}

int KoTextWriter::Private::openTagRegion(int position, ElementType elementType, KoTextWriter::TagInformation& tagInformation)
{
    int changeId = 0, returnChangeId = 0;
    QTextCursor cursor(document);
    QTextBlock block = document->findBlock(position);

    openedTagStack.push(tagInformation.name());

    KoChangeTracker::ChangeSaveFormat changeSaveFormat = changeTracker->saveFormat();

    if (changeSaveFormat == KoChangeTracker::DELTAXML) {
        switch (elementType) {
            case KoTextWriter::Private::Span:
                cursor.setPosition(position + 1);
                changeId = cursor.charFormat().property(KoCharacterStyle::ChangeTrackerId).toInt();
                break;
            case KoTextWriter::Private::ParagraphOrHeader:
                changeId = checkForBlockChange(block);
                break;
            case KoTextWriter::Private::NumberedParagraph:
                changeId = checkForBlockChange(block);
                break;
            case KoTextWriter::Private::ListItem:
                changeId = checkForListItemChange(block);
                break;
            case KoTextWriter::Private::List:
                changeId = checkForListChange(block);
                break;
            case KoTextWriter::Private::TableRow:
                changeId = checkForTableRowChange(position);
                break;
            case KoTextWriter::Private::TableColumn:
                changeId = checkForTableColumnChange(position);
                break;
            case KoTextWriter::Private::TableCell:
                cursor.setPosition(position);
                changeId = cursor.currentTable()->cellAt(position).format().property(KoCharacterStyle::ChangeTrackerId).toInt();
                break;
            case KoTextWriter::Private::Table:
                cursor.setPosition(position);
                QTextTableFormat tableFormat = cursor.currentTable()->format();
                changeId = tableFormat.property(KoCharacterStyle::ChangeTrackerId).toInt();
                break;
        }
    }

    if (!changeId || (changeStack.top() == changeId)) {
        changeId = 0;
    } else if ((changeTracker->isDuplicateChangeId(changeId)) && (changeTracker->originalChangeId(changeId) == changeStack.top())) {
        QVectorIterator<int> changeStackIterator(changeStack);
        changeStackIterator.toBack();
       
        while ((changeStackIterator.peekPrevious()) && (changeStackIterator.peekPrevious() == changeTracker->originalChangeId(changeId))) {
            changeStackIterator.previous();
            changeId = changeTracker->parent(changeId);
        }
    } else if ((changeTracker->isDuplicateChangeId(changeId)) && (changeTracker->isParent(changeStack.top(), changeId))) {
        changeId = 0;
    } 

    returnChangeId = changeId;
    
    //Navigate through the change history and push into a stack so that they can be processed in the reverse order (i.e starting from earliest)
    QStack<int> changeHistory;
    while (changeId && (changeId != changeStack.top())) {
        changeHistory.push(changeId);
        changeId = changeTracker->parent(changeId);
    }

    if (returnChangeId) {
        changeStack.push(returnChangeId);
    }

    while(changeHistory.size()) {
        int changeId = changeHistory.pop();
        if (changeTracker->isDuplicateChangeId(changeId)) {
            changeId = changeTracker->originalChangeId(changeId);
        }

        if (changeId && changeTracker->elementById(changeId)->getChangeType() == KoGenChange::DeleteChange) {
            writer->startElement("delta:removed-content", false);
            writer->addAttribute("delta:removal-change-idref", changeTransTable.value(changeId));
        }else if (changeId && changeTracker->elementById(changeId)->getChangeType() == KoGenChange::InsertChange) {
            tagInformation.addAttribute("delta:insertion-change-idref", changeTransTable.value(changeId));
            tagInformation.addAttribute("delta:insertion-type", "insert-with-content");
        } else if (changeId && changeTracker->elementById(changeId)->getChangeType() == KoGenChange::FormatChange && elementType == KoTextWriter::Private::Span) {
            KoFormatChangeInformation *formatChangeInformation = changeTracker->formatChangeInformation(changeId);
            
            if (formatChangeInformation && formatChangeInformation->formatType() == KoFormatChangeInformation::eTextStyleChange) {
                writer->startElement("delta:remove-leaving-content-start", false);
                writer->addAttribute("delta:removal-change-idref", changeTransTable.value(changeId));
                writer->addAttribute("delta:end-element-idref", QString("end%1").arg(changeId));

                cursor.setPosition(position);
                KoTextStyleChangeInformation *textStyleChangeInformation = static_cast<KoTextStyleChangeInformation *>(formatChangeInformation);  
                QString styleName = saveCharacterStyle(textStyleChangeInformation->previousCharFormat(), cursor.blockCharFormat());
                if (!styleName.isEmpty()) {
                   writer->startElement("text:span", false);
                   writer->addAttribute("text:style-name", styleName);
                }
                writer->endElement();
                writer->endElement();

            }

            tagInformation.addAttribute("delta:insertion-change-idref", changeTransTable.value(changeId));
            tagInformation.addAttribute("delta:insertion-type", "insert-around-content");
        } else if (changeId && changeTracker->elementById(changeId)->getChangeType() == KoGenChange::FormatChange 
                            && elementType == KoTextWriter::Private::ParagraphOrHeader) {
            KoFormatChangeInformation *formatChangeInformation = changeTracker->formatChangeInformation(changeId);
            if (formatChangeInformation && formatChangeInformation->formatType() == KoFormatChangeInformation::eParagraphStyleChange) {
                KoParagraphStyleChangeInformation *paraStyleChangeInformation = static_cast<KoParagraphStyleChangeInformation *>(formatChangeInformation);
                QString styleName = saveParagraphStyle(paraStyleChangeInformation->previousBlockFormat(), QTextCharFormat());
                QString attributeChangeRecord = changeTransTable.value(changeId) + QString(",") + QString("modify") 
                                                                                 + QString(",") + QString("text:style-name")
                                                                                 + QString(",") + styleName;
                tagInformation.addAttribute("ac:change001", attributeChangeRecord);
            }
        } else if (changeId && changeTracker->elementById(changeId)->getChangeType() == KoGenChange::FormatChange
                            && elementType == KoTextWriter::Private::ListItem) {
            KoFormatChangeInformation *formatChangeInformation = changeTracker->formatChangeInformation(changeId);
            if (formatChangeInformation && formatChangeInformation->formatType() == KoFormatChangeInformation::eListItemNumberingChange) {
                KoListItemNumChangeInformation *listItemChangeInfo = static_cast<KoListItemNumChangeInformation *>(formatChangeInformation);

                if (listItemChangeInfo->listItemNumChangeType() == KoListItemNumChangeInformation::eNumberingRestarted) {
                    QString attributeChangeRecord = changeTransTable.value(changeId) + QString(",") + QString("insert") 
                                                                                     + QString(",") + QString("text:start-value");
                    tagInformation.addAttribute("ac:change001", attributeChangeRecord);
                } else if (listItemChangeInfo->listItemNumChangeType() == KoListItemNumChangeInformation::eRestartRemoved) {
                    QString attributeChangeRecord = changeTransTable.value(changeId) + QString(",") + QString("remove") 
                                                                                     + QString(",") + QString("text:start-value")
                                                                                     + QString(",") + QString::number(listItemChangeInfo->previousStartNumber());
                    tagInformation.addAttribute("ac:change001", attributeChangeRecord);
                }
            }
        }
    }

    if (tagInformation.name()) {
        writer->startElement(tagInformation.name(), false);
        const QVector<QPair<QString, QString> > &attributeList = tagInformation.attributes();
        QPair<QString, QString> attribute;
        foreach(attribute, attributeList) {
            writer->addAttribute(attribute.first.toAscii(), attribute.second.toAscii());
        }
    }

    return returnChangeId;
}

void KoTextWriter::Private::closeTagRegion(int changeId)
{
    const char *tagName = openedTagStack.pop();
    if (tagName) {
        writer->endElement(); // close the tag
    }
    
    if (changeId)
        changeStack.pop();

    if (changeId && changeTracker->elementById(changeId)->getChangeType() == KoGenChange::DeleteChange) {
        writer->endElement(); //delta:removed-content
    } else if (changeId && changeTracker->elementById(changeId)->getChangeType() == KoGenChange::FormatChange) {
        KoFormatChangeInformation *formatChangeInformation = changeTracker->formatChangeInformation(changeId);
        if (formatChangeInformation && formatChangeInformation->formatType() == KoFormatChangeInformation::eTextStyleChange) {
            writer->startElement("delta:remove-leaving-content-end", false);
            writer->addAttribute("delta:end-element-id", QString("end%1").arg(changeId));
            writer->endElement();
        }
    }
    return;
}

KoTextWriter::KoTextWriter(KoShapeSavingContext &context, KoDocumentRdfBase *rdfData)
    : d(new Private(context))
{
    d->rdfData = rdfData;
    KoSharedSavingData *sharedData = context.sharedData(KOTEXT_SHARED_SAVING_ID);
    if (sharedData) {
        d->sharedData = dynamic_cast<KoTextSharedSavingData *>(sharedData);
    }

    if (!d->sharedData) {
        d->sharedData = new KoTextSharedSavingData();
        KoGenChanges *changes = new KoGenChanges();
        d->sharedData->setGenChanges(*changes);
        if (!sharedData) {
            context.addSharedData(KOTEXT_SHARED_SAVING_ID, d->sharedData);
        } else {
            kWarning(32500) << "A different type of sharedData was found under the" << KOTEXT_SHARED_SAVING_ID;
            Q_ASSERT(false);
        }
    }
}

KoTextWriter::~KoTextWriter()
{
    delete d;
}

QString KoTextWriter::saveParagraphStyle(const QTextBlock &block, KoStyleManager *styleManager, KoShapeSavingContext &context)
{
    QTextBlockFormat blockFormat = block.blockFormat();
    QTextCharFormat charFormat = QTextCursor(block).blockCharFormat();
    return saveParagraphStyle(blockFormat, charFormat, styleManager, context);
}

QString KoTextWriter::saveParagraphStyle(const QTextBlockFormat &blockFormat, const QTextCharFormat &charFormat, KoStyleManager * styleManager, KoShapeSavingContext &context)
{
    KoParagraphStyle *defaultParagraphStyle = styleManager->defaultParagraphStyle();
    KoParagraphStyle *originalParagraphStyle = styleManager->paragraphStyle(blockFormat.intProperty(KoParagraphStyle::StyleId));
    if (!originalParagraphStyle)
        originalParagraphStyle = defaultParagraphStyle;

    QString generatedName;
    QString displayName = originalParagraphStyle->name();
    QString internalName = QString(QUrl::toPercentEncoding(displayName, "", " ")).replace('%', '_');

    // we'll convert the blockFormat to a KoParagraphStyle to check for local changes.
    KoParagraphStyle paragStyle(blockFormat, charFormat);
    if (paragStyle == (*originalParagraphStyle)) { // This is the real, unmodified character style.
        // TODO zachmann: this could use the name of the saved style without saving it again
        // therefore we would need to store that information in the saving context
        if (originalParagraphStyle != defaultParagraphStyle) {
            KoGenStyle style(KoGenStyle::ParagraphStyle, "paragraph");
            originalParagraphStyle->saveOdf(style, context.mainStyles());
            generatedName = context.mainStyles().insert(style, internalName, KoGenStyles::DontAddNumberToName);
        }
    } else { // There are manual changes... We'll have to store them then
        KoGenStyle style(KoGenStyle::ParagraphAutoStyle, "paragraph", internalName);
        if (context.isSet(KoShapeSavingContext::AutoStyleInStyleXml))
            style.setAutoStyleInStylesDotXml(true);
        if (originalParagraphStyle)
            paragStyle.removeDuplicates(*originalParagraphStyle);
        paragStyle.saveOdf(style, context.mainStyles());
        generatedName = context.mainStyles().insert(style, "P");
    }
    return generatedName;
}

QString KoTextWriter::Private::saveParagraphStyle(const QTextBlock &block)
{
    return KoTextWriter::saveParagraphStyle(block, styleManager, context);
}

QString KoTextWriter::Private::saveParagraphStyle(const QTextBlockFormat &blockFormat, const QTextCharFormat &charFormat)
{
    return KoTextWriter::saveParagraphStyle(blockFormat, charFormat, styleManager, context);
}

QString KoTextWriter::Private::saveCharacterStyle(const QTextCharFormat &charFormat, const QTextCharFormat &blockCharFormat)
{
    KoCharacterStyle *defaultCharStyle = styleManager->defaultParagraphStyle()->characterStyle();

    KoCharacterStyle *originalCharStyle = styleManager->characterStyle(charFormat.intProperty(KoCharacterStyle::StyleId));
    if (!originalCharStyle)
        originalCharStyle = defaultCharStyle;

    QString generatedName;
    QString displayName = originalCharStyle->name();
    QString internalName = QString(QUrl::toPercentEncoding(displayName, "", " ")).replace('%', '_');

    KoCharacterStyle charStyle(charFormat);
    // we'll convert it to a KoCharacterStyle to check for local changes.
    // we remove that properties given by the paragraphstyle char format, these are not present in the saved style (should it really be the case?)
    charStyle.removeDuplicates(blockCharFormat);
    if (charStyle == (*originalCharStyle)) { // This is the real, unmodified character style.
        if (originalCharStyle != defaultCharStyle) {
            if (!charStyle.isEmpty()) {
                KoGenStyle style(KoGenStyle::ParagraphStyle, "text");
                originalCharStyle->saveOdf(style);
                generatedName = context.mainStyles().insert(style, internalName, KoGenStyles::DontAddNumberToName);
            }
        }
    } else { // There are manual changes... We'll have to store them then
        KoGenStyle style(KoGenStyle::ParagraphAutoStyle, "text", originalCharStyle != defaultCharStyle ? internalName : "" /*parent*/);
        if (context.isSet(KoShapeSavingContext::AutoStyleInStyleXml))
            style.setAutoStyleInStylesDotXml(true);
        charStyle.removeDuplicates(*originalCharStyle);
        if (!charStyle.isEmpty()) {
            charStyle.saveOdf(style);
            generatedName = context.mainStyles().insert(style, "T");
        }
    }

    return generatedName;
}

// A convinience function to get a listId from a list-format
static KoListStyle::ListIdType ListId(const QTextListFormat &format)
{
    KoListStyle::ListIdType listId;

    if (sizeof(KoListStyle::ListIdType) == sizeof(uint))
        listId = format.property(KoListStyle::ListId).toUInt();
    else
        listId = format.property(KoListStyle::ListId).toULongLong();

    return listId;
}

QHash<QTextList *, QString> KoTextWriter::Private::saveListStyles(QTextBlock block, int to)
{
    QHash<KoList *, QString> generatedLists;
    QHash<QTextList *, QString> listStyles;

    for (;block.isValid() && ((to == -1) || (block.position() < to)); block = block.next()) {
        QTextList *textList = block.textList();
        if (!textList)
            continue;
        KoListStyle::ListIdType listId = ListId(textList->format());
        if (KoList *list = KoTextDocument(document).list(listId)) {
            if (generatedLists.contains(list)) {
                if (!listStyles.contains(textList))
                    listStyles.insert(textList, generatedLists.value(list));
                continue;
            }
            KoListStyle *listStyle = list->style();
            bool automatic = listStyle->styleId() == 0;
            KoGenStyle style(automatic ? KoGenStyle::ListAutoStyle : KoGenStyle::ListStyle);
            listStyle->saveOdf(style);
            QString generatedName = context.mainStyles().insert(style, listStyle->name(), KoGenStyles::AllowDuplicates);
            listStyles[textList] = generatedName;
            generatedLists.insert(list, generatedName);
        } else {
            if (listStyles.contains(textList))
                continue;
            KoListLevelProperties llp = KoListLevelProperties::fromTextList(textList);
            KoGenStyle style(KoGenStyle::ListAutoStyle);
            KoListStyle listStyle;
            listStyle.setLevelProperties(llp);
            listStyle.saveOdf(style);
            QString generatedName = context.mainStyles().insert(style, listStyle.name());
            listStyles[textList] = generatedName;
        }
    }
    return listStyles;
}

void KoTextWriter::Private::saveParagraph(const QTextBlock &block, int from, int to)
{
    QTextCursor cursor(block);
    QTextBlockFormat blockFormat = block.blockFormat();
    const int outlineLevel = blockFormat.intProperty(KoParagraphStyle::OutlineLevel);

    TagInformation blockTagInformation;
    if (outlineLevel > 0) {
        blockTagInformation.setTagName("text:h");
        blockTagInformation.addAttribute("text:outline-level", outlineLevel);
    } else {
        blockTagInformation.setTagName("text:p");
    }

    int changeId = openTagRegion(block.position(), KoTextWriter::Private::ParagraphOrHeader, blockTagInformation);

    if (changeTracker->saveFormat() == KoChangeTracker::DELTAXML) {
        if (!deleteMergeRegionOpened && !splitRegionOpened && !cursor.currentTable() && (!cursor.currentList() || outlineLevel)) {
            splitEndBlockNumber = checkForSplit(block);
            if (splitEndBlockNumber != -1) {
                splitRegionOpened = true;
                QString splitId = QString("split") + QString::number(splitIdCounter);
                writer->addAttribute("split:split001-idref", splitId);
            }
        }

        if (splitRegionOpened && (block.blockNumber() == splitEndBlockNumber)) {
            splitRegionOpened = false;
            splitEndBlockNumber = -1;
            QString splitId = QString("split") + QString::number(splitIdCounter);
            writer->addAttribute("delta:split-id", splitId);
            int changeId = block.blockFormat().intProperty(KoCharacterStyle::ChangeTrackerId);
            writer->addAttribute("delta:insertion-change-idref", changeTransTable.value(changeId));
            writer->addAttribute("delta:insertion-type", "split");
            splitIdCounter++;
        }
    }

    QString styleName = saveParagraphStyle(block);
    if (!styleName.isEmpty())
        writer->addAttribute("text:style-name", styleName);

    if ( const KoTextBlockData *blockData = dynamic_cast<const KoTextBlockData *>(block.userData())) {
        writer->addAttribute("text:id", context.subId(blockData));
    }

    if (changeTracker->saveFormat() == KoChangeTracker::DELTAXML) {
        QTextBlock previousBlock = block.previous();
        if (previousBlock.isValid()) {
            QTextBlockFormat blockFormat = block.blockFormat();
            int changeId = blockFormat.intProperty(KoCharacterStyle::ChangeTrackerId);
            if (changeId && changeTracker->elementById(changeId)->getChangeType() == KoGenChange::DeleteChange) {
                QTextFragment firstFragment = (block.begin()).fragment();
                QTextCharFormat firstFragmentFormat = firstFragment.charFormat();
                int firstFragmentChangeId = firstFragmentFormat.intProperty(KoCharacterStyle::ChangeTrackerId);
                if (changeTracker->isDuplicateChangeId(firstFragmentChangeId)) {
                    firstFragmentChangeId = changeTracker->originalChangeId(firstFragmentChangeId);
                }
                if (firstFragmentChangeId != changeId) {
                    QString outputXml("<delta:removed-content delta:removal-change-idref=\"" + changeTransTable.value(changeId) + "\"/>");
                    writer->addCompleteElement(outputXml.toUtf8());
                }
            }
        }
    }
    
    // Write the fragments and their formats
    QTextCharFormat blockCharFormat = cursor.blockCharFormat();
    QTextCharFormat previousCharFormat;
    QTextBlock::iterator it;
    if (KoTextInlineRdf* inlineRdf = KoTextInlineRdf::tryToGetInlineRdf(blockCharFormat)) {
        // Write xml:id here for Rdf
        kDebug(30015) << "have inline rdf xmlid:" << inlineRdf->xmlId();
        inlineRdf->saveOdf(context, writer);
    }

    for (it = block.begin(); !(it.atEnd()); ++it) {
        QTextFragment currentFragment = it.fragment();
        const int fragmentStart = currentFragment.position();
        const int fragmentEnd = fragmentStart + currentFragment.length();
        if (to != -1 && fragmentStart >= to)
            break;
        if (currentFragment.isValid()) {
            QTextCharFormat charFormat = currentFragment.charFormat();
            QTextCharFormat compFormat = charFormat;
            previousCharFormat.clearProperty(KoCharacterStyle::ChangeTrackerId);
            compFormat.clearProperty(KoCharacterStyle::ChangeTrackerId);
<<<<<<< HEAD
=======
            if (previousCharFormat == compFormat)
                identical = true;
            else
                identical = false;

            if (changeTracker->saveFormat() == KoChangeTracker::ODF_1_2) {
                saveODF12Change(charFormat);
            }

            const KoTextBlockData *blockData = dynamic_cast<const KoTextBlockData *>(block.userData());
            if (blockData && (it == block.begin())) {
                writer->addAttribute("text:id", context.subId(blockData));
            }
            //kDebug(30015) << "from:" << from << " to:" << to;
            KoTextInlineRdf* inlineRdf;
            if ((inlineRdf = KoTextInlineRdf::tryToGetInlineRdf(charFormat)) && (it == block.begin())) {
                // Write xml:id here for Rdf
                kDebug(30015) << "have inline rdf xmlid:" << inlineRdf->xmlId();
                inlineRdf->saveOdf(context, writer);
            }
>>>>>>> 372f3b55

            KoInlineObject *inlineObject = layout ? layout->inlineTextObjectManager()->inlineTextObject(charFormat) : 0;
            if (currentFragment.length() == 1 && inlineObject
                    && currentFragment.text()[0].unicode() == QChar::ObjectReplacementCharacter) {
                if (!dynamic_cast<KoDeleteChangeMarker*>(inlineObject)) {
                    bool saveInlineObject = true;

                    if (KoTextMeta* z = dynamic_cast<KoTextMeta*>(inlineObject)) {
                        if (z->position() < from) {
                            //
                            // This <text:meta> starts before the selection, default
                            // to not saving it with special cases to allow saving
                            //
                            saveInlineObject = false;
                            if (z->type() == KoTextMeta::StartBookmark) {
                                if (z->endBookmark()->position() > from) {
                                    //
                                    // They have selected something starting after the
                                    // <text:meta> opening but before the </text:meta>
                                    //
                                    saveInlineObject = true;
                                }
                            }
                        }
                    }

                    bool saveSpan = dynamic_cast<KoVariable*>(inlineObject) != 0;

                    if (saveSpan) {
                        QString styleName = saveCharacterStyle(charFormat, blockCharFormat);
                        if (!styleName.isEmpty()) {
                            writer->startElement("text:span", false);
                            writer->addAttribute("text:style-name", styleName);
                            if (KoTextInlineRdf* inlineRdf = KoTextInlineRdf::tryToGetInlineRdf(charFormat)) {
                                // Write xml:id here for Rdf
                                kDebug(30015) << "have inline rdf xmlid:" << inlineRdf->xmlId();
                                inlineRdf->saveOdf(context, writer);
                            }
                        }
                        else {
                            saveSpan = false;
                        }
                    }

                    if (saveInlineObject) {
                        int changeId = charFormat.intProperty(KoCharacterStyle::ChangeTrackerId);
                        KoTextAnchor *textAnchor = dynamic_cast<KoTextAnchor *>(inlineObject);
                        if (changeTracker->saveFormat() == KoChangeTracker::DELTAXML) {
                            if (textAnchor && changeId && changeTracker->elementById(changeId)->getChangeType() == KoGenChange::InsertChange) {
                                textAnchor->shape()->setAdditionalAttribute("delta:insertion-change-idref", changeTransTable.value(changeId));
                                textAnchor->shape()->setAdditionalAttribute("delta:insertion-type", "insert-with-content");
                            } else if (textAnchor && changeId && changeTracker->elementById(changeId)->getChangeType() == KoGenChange::DeleteChange) {
                                writer->startElement("delta:removed-content", false);
                                writer->addAttribute("delta:removal-change-idref", changeTransTable.value(changeId));
                            }
                        }
                       
                        inlineObject->saveOdf(context);
                        
                        if (changeTracker->saveFormat() == KoChangeTracker::DELTAXML) {
                            if (textAnchor && changeId && changeTracker->elementById(changeId)->getChangeType() == KoGenChange::InsertChange) {
                                textAnchor->shape()->removeAdditionalAttribute("delta:insertion-change-idref");
                                textAnchor->shape()->removeAdditionalAttribute("delta:insertion-type");
                            } else if (textAnchor && changeId && changeTracker->elementById(changeId)->getChangeType() == KoGenChange::DeleteChange) {
                                writer->endElement();
                            }
                        }
                    }

                    if (saveSpan) {
                        writer->endElement();
                    }
                    //
                    // Track the end marker for matched pairs so we produce valid
                    // ODF
                    //
                    if (KoTextMeta* z = dynamic_cast<KoTextMeta*>(inlineObject)) {
                        kDebug(30015) << "found kometa, type:" << z->type();
                        if (z->type() == KoTextMeta::StartBookmark)
                            pairedInlineObjectStack.append(z->endBookmark());
                        if (z->type() == KoTextMeta::EndBookmark
                                && !pairedInlineObjectStack.isEmpty())
                            pairedInlineObjectStack.removeLast();
                    } else if (KoBookmark* z = dynamic_cast<KoBookmark*>(inlineObject)) {
                        if (z->type() == KoBookmark::StartBookmark)
                            pairedInlineObjectStack.append(z->endBookmark());
                        if (z->type() == KoBookmark::EndBookmark
                                && !pairedInlineObjectStack.isEmpty())
                            pairedInlineObjectStack.removeLast();
                    }
                }
            } else {
                QString styleName = saveCharacterStyle(charFormat, blockCharFormat);

                TagInformation fragmentTagInformation;
                if (charFormat.isAnchor()) {
                    fragmentTagInformation.setTagName("text:a");
                    fragmentTagInformation.addAttribute("xlink:type", "simple");
                    fragmentTagInformation.addAttribute("xlink:href", charFormat.anchorHref());
                    if (KoTextInlineRdf* inlineRdf = KoTextInlineRdf::tryToGetInlineRdf(charFormat)) {
                        // Write xml:id here for Rdf
                        kDebug(30015) << "have inline rdf xmlid:" << inlineRdf->xmlId();
                        inlineRdf->saveOdf(context, writer);
                    }
                } else if (!styleName.isEmpty() /*&& !identical*/) {
                    fragmentTagInformation.setTagName("text:span");
                    fragmentTagInformation.addAttribute("text:style-name", styleName);
                    if (KoTextInlineRdf* inlineRdf = KoTextInlineRdf::tryToGetInlineRdf(charFormat)) {
                        // Write xml:id here for Rdf
                        kDebug(30015) << "have inline rdf xmlid:" << inlineRdf->xmlId();
                        inlineRdf->saveOdf(context, writer);
                    }
                }

                int changeId = openTagRegion(currentFragment.position(), KoTextWriter::Private::Span, fragmentTagInformation);

                QString text = currentFragment.text();
                int spanFrom = fragmentStart >= from ? 0 : from;
                int spanTo = to == -1 ? fragmentEnd : (fragmentEnd > to ? to : fragmentEnd);
                if (spanFrom != fragmentStart || spanTo != fragmentEnd) { // avoid mid, if possible
                    writer->addTextSpan(text.mid(spanFrom - fragmentStart, spanTo - spanFrom));
                } else {
                    writer->addTextSpan(text);
                }

                closeTagRegion(changeId);
            } // if (inlineObject)

            previousCharFormat = charFormat;
        }
    }

    //kDebug(30015) << "pairedInlineObjectStack.sz:" << pairedInlineObjectStack.size();
    if (to !=-1 && to < block.position() + block.length()) {
        foreach (KoInlineObject* inlineObject, pairedInlineObjectStack) {
            inlineObject->saveOdf(context);
        }
    }

    if (changeTracker->saveFormat() == KoChangeTracker::DELTAXML) {
        QTextBlock nextBlock = block.next();
        if (nextBlock.isValid() && deleteMergeRegionOpened) {
            QTextBlockFormat nextBlockFormat = nextBlock.blockFormat();
            int changeId = nextBlockFormat.intProperty(KoCharacterStyle::ChangeTrackerId);
            if (changeId && changeTracker->elementById(changeId)->getChangeType() == KoGenChange::DeleteChange) {
                QTextFragment lastFragment = (--block.end()).fragment();
                QTextCharFormat lastFragmentFormat = lastFragment.charFormat();
                int lastFragmentChangeId = lastFragmentFormat.intProperty(KoCharacterStyle::ChangeTrackerId);
                if (changeTracker->isDuplicateChangeId(lastFragmentChangeId)) {
                    lastFragmentChangeId = changeTracker->originalChangeId(lastFragmentChangeId);
                }
                if (lastFragmentChangeId != changeId) {
                    QString outputXml("<delta:removed-content delta:removal-change-idref=\"" + changeTransTable.value(changeId) + "\"/>");
                    writer->addCompleteElement(outputXml.toUtf8());
                }
            }
        }
    }
    
    closeTagRegion(changeId);
}

//Check if the whole Block is a part of a single change
//If so return the changeId else return 0 
int KoTextWriter::Private::checkForBlockChange(const QTextBlock &block)
{
    int changeId = 0;
    QTextBlock::iterator it = block.begin();

    if (it.atEnd()) {
        //This is a empty block. So just return the change-id of the block 
        changeId = block.blockFormat().property(KoCharacterStyle::ChangeTrackerId).toInt();
    }

    for (it = block.begin(); !(it.atEnd()); ++it) {
        QTextFragment currentFragment = it.fragment();
        if (currentFragment.isValid()) {
            QTextCharFormat charFormat = currentFragment.charFormat();
            int currentChangeId = charFormat.property(KoCharacterStyle::ChangeTrackerId).toInt();

            KoInlineObject *inlineObject = layout ? layout->inlineTextObjectManager()->inlineTextObject(charFormat) : 0;
            if (currentFragment.length() == 1 && inlineObject && currentFragment.text()[0].unicode() == QChar::ObjectReplacementCharacter) {
                continue;
            }

            if (!currentChangeId) {
                // Encountered a fragment that is not a change
                // So break out of loop and return 0
                changeId = 0;
                break;
            } else {
                // This Fragment is a change fragment. Continue further.
                if (changeId == 0) {
                    //First fragment and it is a change-fragment
                    //Store it and continue 
                    changeId = currentChangeId;
                    continue;
                } else {
                    if (currentChangeId == changeId) {
                        //Change Fragment and it is the same as the first change.
                        //continue looking
                        continue; 
                    } else if (changeTracker->isParent(currentChangeId, changeId)) {
                        //The currentChangeId is a parent of changeId
                        changeId = currentChangeId;
                        continue;
                    } else if (changeTracker->isParent(changeId, currentChangeId)) {
                        //The current change id is a child of change-id
                        continue;
                    } else {
                        //A Change Fragment but not same as the first change fragment
                        //Break-out of loop and return 0
                        changeId = 0;
                        break;
                    }
                }
            }
        }
    }
    return changeId;
}

//Check if the whole list-item is a part of a single change
//If so return the changeId else return 0 
int KoTextWriter::Private::checkForListItemChange(const QTextBlock &block)
{
    QTextBlock listItemBlock = block;
    int listItemChangeId = checkForBlockChange(listItemBlock);
    while (listItemChangeId) {
        QTextBlock nextBlock = listItemBlock.next();
        if (!nextBlock.textList() || !nextBlock.blockFormat().boolProperty(KoParagraphStyle::UnnumberedListItem))
            break;
        listItemBlock = nextBlock;
        listItemChangeId = checkForBlockChange(listItemBlock);
    }
    return listItemChangeId;
}

//Check if the whole list is a part of a single change
//If so return the changeId else return 0 
int KoTextWriter::Private::checkForListChange(const QTextBlock &listBlock)
{
    QTextBlock block(listBlock);
    QTextList *textList;
    textList = block.textList();

    KoTextDocument textDocument(block.document());
    KoList *list = textDocument.list(block);
    int topListLevel = KoList::level(block);
   
    int changeId = 0;
    do {
        int currentChangeId = checkForBlockChange(block);
        if (changeTracker->isDuplicateChangeId(currentChangeId)) {
            currentChangeId = changeTracker->originalChangeId(currentChangeId);
        }

        if (!currentChangeId) {
            // Encountered a list-item that is not a change
            // So break out of loop and return 0
            changeId = 0;
            break;
        } else {
            // This list-item is a changed cell. Continue further.
            if (changeId == 0) {
                //First list-item and it is a changed list-item
                //Store it and continue 
                changeId = currentChangeId;
                block = block.next();
                continue;
            } else {
                if (currentChangeId == changeId) {
                    //Change found and it is the same as the first change.
                    //continue looking
                    block = block.next();
                    continue; 
                } else if (changeTracker->isParent(currentChangeId, changeId)) {
                    //The currentChangeId is a parent of changeId
                    changeId = currentChangeId;
                    block = block.next();
                    continue;
                } else if (changeTracker->isParent(changeId, currentChangeId)) {
                    //The current change id is a child of change-id
                    block = block.next();
                    continue;
                } else {
                    //A Change found but not same as the first change
                    //Break-out of loop and return 0
                    changeId = 0;
                    break;
                }
            }
        }
    } while ((textDocument.list(block) == list) && (KoList::level(block) >= topListLevel));
    return changeId;
}

//Check if the whole of table row is a part of a singke change
//If so return the changeId else return 0
int KoTextWriter::Private::checkForTableRowChange(int position)
{
    int changeId = 0;
    QTextCursor cursor(document);
    cursor.setPosition(position);
    QTextTable *table = cursor.currentTable();

    if (table) {
        int row = table->cellAt(position).row();
        for (int i=0; i<table->columns(); i++) {
            int currentChangeId = table->cellAt(row,i).format().property(KoCharacterStyle::ChangeTrackerId).toInt();
            if (!currentChangeId) {
                // Encountered a cell that is not a change
                // So break out of loop and return 0
                changeId = 0;
                break;
            } else {
                // This cell is a changed cell. Continue further.
                if (changeId == 0) {
                    //First cell and it is a changed-cell
                    //Store it and continue 
                    changeId = currentChangeId;
                    continue;
                } else {
                    if (currentChangeId == changeId) {
                        //Change found and it is the same as the first change.
                        //continue looking
                        continue; 
                    } else {
                        //A Change found but not same as the first change
                        //Break-out of loop and return 0
                        changeId = 0;
                        break;
                    }
                }
            }
        }
    }
    return changeId;
}

//Check if the whole of table column is a part of a single change
//If so return the changeId else return 0
int KoTextWriter::Private::checkForTableColumnChange(int position)
{
    int changeId = 0;
    QTextCursor cursor(document);
    cursor.setPosition(position);
    QTextTable *table = cursor.currentTable();

    if (table) {
        int column = table->cellAt(position).column();
        for (int i=0; i<table->rows(); i++) {
            int currentChangeId = table->cellAt(i,column).format().property(KoCharacterStyle::ChangeTrackerId).toInt();
            if (!currentChangeId) {
                // Encountered a cell that is not a change
                // So break out of loop and return 0
                changeId = 0;
                break;
            } else {
                // This cell is a changed cell. Continue further.
                if (changeId == 0) {
                    //First cell and it is a changed-cell
                    //Store it and continue 
                    changeId = currentChangeId;
                    continue;
                } else {
                    if (currentChangeId == changeId) {
                        //Change found and it is the same as the first change.
                        //continue looking
                        continue; 
                    } else {
                        //A Change found but not same as the first change
                        //Break-out of loop and return 0
                        changeId = 0;
                        break;
                    }
                }
            }
        }
    }
    return changeId;
}

void KoTextWriter::Private::saveTable(QTextTable *table, QHash<QTextList *, QString> &listStyles)
{
    TagInformation tableTagInformation;
    tableTagInformation.setTagName("table:table");
    int changeId = openTagRegion(table->firstCursorPosition().position(), KoTextWriter::Private::Table, tableTagInformation);
    
    for (int c = 0 ; c < table->columns() ; c++) {
        TagInformation tableColumnInformation;
        tableColumnInformation.setTagName("table:table-column");
        int changeId = openTagRegion(table->cellAt(0,c).firstCursorPosition().position(), KoTextWriter::Private::TableColumn, tableColumnInformation);
        closeTagRegion(changeId);
    }
    for (int r = 0 ; r < table->rows() ; r++) {
        TagInformation tableRowInformation;
        tableRowInformation.setTagName("table:table-row");
        int changeId = openTagRegion(table->cellAt(r,0).firstCursorPosition().position(), KoTextWriter::Private::TableRow, tableRowInformation);

        for (int c = 0 ; c < table->columns() ; c++) {
            QTextTableCell cell = table->cellAt(r, c);
            int changeId = 0;

            if ((cell.row() == r) && (cell.column() == c)) {
                TagInformation tableCellInformation;
                tableCellInformation.setTagName("table:table-cell");
                tableCellInformation.addAttribute("rowSpan", cell.rowSpan());
                tableCellInformation.addAttribute("columnSpan", cell.columnSpan());
                changeId = openTagRegion(table->cellAt(r,c).firstCursorPosition().position(), KoTextWriter::Private::TableCell, tableCellInformation);
        
                // Save the Rdf for the table cell
                QTextTableCellFormat cellFormat = cell.format().toTableCellFormat();
                QVariant v = cellFormat.property(KoTableCellStyle::InlineRdf);
                if (KoTextInlineRdf* inlineRdf = v.value<KoTextInlineRdf*>()) {
                    inlineRdf->saveOdf(context, writer);
                }
                writeBlocks(table->document(), cell.firstPosition(), cell.lastPosition(), listStyles, table);
            } else {
                TagInformation tableCellInformation;
                tableCellInformation.setTagName("table:covered-table-cell");
                changeId = openTagRegion(table->cellAt(r,c).firstCursorPosition().position(), KoTextWriter::Private::TableCell, tableCellInformation);
            }

            closeTagRegion(changeId);
        }
        closeTagRegion(changeId);
    }
    closeTagRegion(changeId);
}

void KoTextWriter::Private::saveTableOfContents(QTextDocument *document, int from, int to, QHash<QTextList *, QString> &listStyles, QTextTable *currentTable, QTextFrame *toc)
{

    writer->startElement("text:table-of-content");

        KoTableOfContentsGeneratorInfo *info = toc->frameFormat().property(KoText::TableOfContentsData).value<KoTableOfContentsGeneratorInfo*>();
        if (!info->tableOfContentData()->styleName.isNull())
            {
                writer->addAttribute("text:style-name",info->tableOfContentData()->styleName);
            }
        writer->addAttribute("text:name",info->tableOfContentData()->name);

        info->saveOdf(writer);

        writer->startElement("text:index-body");
            // write the title (one p block)
            QTextCursor localBlock = toc->firstCursorPosition();
            localBlock.movePosition(QTextCursor::NextBlock);
            int endTitle = localBlock.position();
            writer->startElement("text:index-title");
                writeBlocks(document, from, endTitle, listStyles, currentTable, toc);
            writer->endElement(); // text:index-title
        from = endTitle;

        QTextBlock block = toc->lastCursorPosition().block();
        writeBlocks(document, from, to, listStyles, currentTable, toc);


    writer->endElement(); // table:index-body
    writer->endElement(); // table:table-of-content
}

QTextBlock& KoTextWriter::Private::saveList(QTextBlock &block, QHash<QTextList *, QString> &listStyles, int level)
{
    QTextList *textList, *topLevelTextList;
    topLevelTextList = textList = block.textList();

    int headingLevel = 0, numberedParagraphLevel = 0;
    QTextBlockFormat blockFormat = block.blockFormat();
    headingLevel = blockFormat.intProperty(KoParagraphStyle::OutlineLevel);
    numberedParagraphLevel = blockFormat.intProperty(KoParagraphStyle::ListLevel);

    KoTextDocument textDocument(block.document());
    KoList *list = textDocument.list(block);
    int topListLevel = KoList::level(block);

    if (changeTracker->saveFormat() == KoChangeTracker::DELTAXML) {
        if ((level == 1) && (!deleteMergeRegionOpened) && !headingLevel) {
            QTextBlock listBlock = block;
            do {
                int endBlockNumber = checkForDeleteMerge(listBlock);
                if (endBlockNumber != -1) {
                    deleteMergeEndBlockNumber = endBlockNumber;
                    deleteMergeRegionOpened = true;
                    openSplitMergeRegion();
                    break;
                }
                listBlock = listBlock.next();
            } while(textDocument.list(listBlock) == list);
        }
    }

    bool closeDelMergeRegion = false;
    if (changeTracker->saveFormat() == KoChangeTracker::DELTAXML) {
        if ((level == 1) && (deleteMergeRegionOpened) && !headingLevel) {
            QTextBlock listBlock = block;
            do {
                if (listBlock.blockNumber() == deleteMergeEndBlockNumber) {
                    closeDelMergeRegion = true;
                }
                listBlock = listBlock.next();
            } while(textDocument.list(listBlock) == list);
        }
    }

    bool splitRegionOpened = false;
    int splitEndBlockNumber = -1;

    bool listStarted = false;
    int listChangeId = 0;
    if (!headingLevel && !numberedParagraphLevel) {
        listStarted = true;

        TagInformation listTagInformation;
        listTagInformation.setTagName("text:list");
        listTagInformation.addAttribute("text:style-name", listStyles[textList]);
        if (textList->format().hasProperty(KoListStyle::ContinueNumbering))
            listTagInformation.addAttribute("text:continue-numbering",textList->format().boolProperty(KoListStyle::ContinueNumbering) ? "true" : "false");

        listChangeId = openTagRegion(block.position(), KoTextWriter::Private::List, listTagInformation);
    }

    if (!headingLevel) {
        do {
            if (numberedParagraphLevel) {
                TagInformation paraTagInformation;
                paraTagInformation.setTagName("text:numbered-paragraph");
                paraTagInformation.addAttribute("text:level", numberedParagraphLevel);
                paraTagInformation.addAttribute("text:style-name", listStyles.value(textList));
                
                int changeId = openTagRegion(block.position(), KoTextWriter::Private::NumberedParagraph, paraTagInformation);
                writeBlocks(textDocument.document(), block.position(), block.position() + block.length() - 1, listStyles, 0, 0, textList); 
                closeTagRegion(changeId);
            } else {
                if (changeTracker->saveFormat() == KoChangeTracker::DELTAXML) {
                    int endBlockNumber = checkForSplit(block);
                    if (!deleteMergeRegionOpened && !splitRegionOpened && (endBlockNumber != -1)) {
                        openSplitMergeRegion();
                        splitRegionOpened = true;
                        splitEndBlockNumber = endBlockNumber;
                    }
                }

                const bool listHeader = blockFormat.boolProperty(KoParagraphStyle::IsListHeader)|| blockFormat.boolProperty(KoParagraphStyle::UnnumberedListItem);
                int listItemChangeId;
                TagInformation listItemTagInformation;
                listItemTagInformation.setTagName(listHeader ? "text:list-header" : "text:list-item");
                if (block.blockFormat().hasProperty(KoParagraphStyle::ListStartValue)) {
                    int startValue = block.blockFormat().intProperty(KoParagraphStyle::ListStartValue);
                    listItemTagInformation.addAttribute("text:start-value", startValue);
                }
                if (textList == topLevelTextList) {
                    listItemChangeId = openTagRegion(block.position(), KoTextWriter::Private::ListItem, listItemTagInformation);
                } else {
                    // This is a sub-list. So check for a list-change
                    listItemChangeId = openTagRegion(block.position(), KoTextWriter::Private::List, listItemTagInformation);
                }

                if (KoListStyle::isNumberingStyle(textList->format().style())) {
                    if (KoTextBlockData *blockData = dynamic_cast<KoTextBlockData *>(block.userData())) {
                        writer->startElement("text:number", false);
                        writer->addTextSpan(blockData->counterText());
                        writer->endElement();
                    }
                }
                
                if (textList == topLevelTextList) {
                    writeBlocks(textDocument.document(), block.position(), block.position() + block.length() - 1, listStyles, 0, 0, textList); 
                    // we are generating a text:list-item. Look forward and generate unnumbered list items.
                    while (true) {
                        QTextBlock nextBlock = block.next();
                        if (!nextBlock.textList() || !nextBlock.blockFormat().boolProperty(KoParagraphStyle::UnnumberedListItem))
                            break;
                        block = nextBlock;
                        saveParagraph(block, block.position(), block.position() + block.length() - 1);
                    }
                } else {
                    //This is a sub-list
                    block = saveList(block, listStyles, ++level);
                    //saveList will return a block one-past the last block of the list.
                    //Since we are doing a block.next() below, we need to go one back.
                    block = block.previous();
                }

                closeTagRegion(listItemChangeId);

                if (changeTracker->saveFormat() == KoChangeTracker::DELTAXML) {
                    if (splitRegionOpened && (block.blockNumber() == splitEndBlockNumber)) {
                        splitRegionOpened = false;
                        splitEndBlockNumber = -1;
                        closeSplitMergeRegion();
                        postProcessListItemSplit(block.blockFormat().intProperty(KoCharacterStyle::ChangeTrackerId));
                    }
                }
            }
            block = block.next();
            blockFormat = block.blockFormat();
            headingLevel = blockFormat.intProperty(KoParagraphStyle::OutlineLevel);
            numberedParagraphLevel = blockFormat.intProperty(KoParagraphStyle::ListLevel);
            textList = block.textList();
        } while ((textDocument.list(block) == list) && (KoList::level(block) >= topListLevel));
    }

    if (listStarted) {
        closeTagRegion(listChangeId);
    }

    if (closeDelMergeRegion && (changeTracker->saveFormat() == KoChangeTracker::DELTAXML)) {
        closeSplitMergeRegion();
        deleteMergeRegionOpened = false;
        deleteMergeEndBlockNumber = -1;
        postProcessDeleteMergeXml();
    }
   
    return block;
}

void KoTextWriter::Private::postProcessListItemSplit(int changeId)
{
    QString change = changeTransTable.value(changeId);

    QString generatedXmlString(generatedXmlArray);

    //Add the name-space definitions so that this can be parsed
    addNameSpaceDefinitions(generatedXmlString);

    //Now Parse the generatedXML and if successful generate the final output
    QString errorMsg;
    int errorLine, errorColumn;
    KoXmlDocument doc; 

    QXmlStreamReader reader(generatedXmlString);
    reader.setNamespaceProcessing(true);

    bool ok = doc.setContent(&reader, &errorMsg, &errorLine, &errorColumn);
    
    if (!ok)
        return;

    QString outputXml;
    QTextStream outputXmlStream(&outputXml);

    KoXmlElement rootElement = doc.documentElement();
    KoXmlElement listItemElement = rootElement.firstChild().toElement();
    removeLeavingContentStart(outputXmlStream, listItemElement, change, 1);

    KoXmlElement pElement = rootElement.firstChild().firstChild().toElement();
    removeLeavingContentStart(outputXmlStream, pElement, change, 2);

    KoXmlElement childElement;
    forEachElement(childElement, rootElement) {
        if (childElement.localName() == "list-item") {
            insertAroundContent(outputXmlStream, childElement, change);
            KoXmlElement pElement = childElement.firstChild().toElement();
            insertAroundContent(outputXmlStream, pElement, change);
            writeNode(outputXmlStream, pElement, true);
            outputXmlStream << "</text:p>";
            outputXmlStream << "</text:list-item>";
        } else {
            writeNode(outputXmlStream, pElement);
        }
    }

    removeLeavingContentEnd(outputXmlStream, 2);
    removeLeavingContentEnd(outputXmlStream, 1);
    writer->addCompleteElement(outputXml.toUtf8());
}

void KoTextWriter::Private::writeBlocks(QTextDocument *document, int from, int to, QHash<QTextList *, QString> &listStyles, QTextTable *currentTable, QTextFrame *currentFrame, QTextList *currentList)
{
    KoTextDocument textDocument(document);
    QTextBlock block = document->findBlock(from);

    while (block.isValid() && ((to == -1) || (block.position() <= to))) {
        QTextCursor cursor(block);
        QTextFrame *cursorFrame = cursor.currentFrame();
        int blockOutlineLevel = block.blockFormat().property(KoParagraphStyle::OutlineLevel).toInt();

        if (cursorFrame != currentFrame && cursorFrame->format().hasProperty(KoText::TableOfContents)) {
            int frameBegin = cursorFrame->firstPosition();
            int frameEnd = cursorFrame->lastPosition();
            saveTableOfContents(document, frameBegin, frameEnd, listStyles, currentTable, cursor.currentFrame());
            block = cursorFrame->lastCursorPosition().block();
            block = block.next();
            continue;
        }
        if (cursor.currentTable() != currentTable) {
            // Call the code to save the table....
            saveTable(cursor.currentTable(), listStyles);
            // We skip to the end of the table.
            block = cursor.currentTable()->lastCursorPosition().block();
            block = block.next();
            continue;
        }

        if (cursor.currentList() != currentList) {
            int previousBlockNumber = block.blockNumber();
            block = saveList(block, listStyles, 1);
            int blockNumberToProcess = block.blockNumber();
            if (blockNumberToProcess != previousBlockNumber)
                continue;
        }

        if (changeTracker->saveFormat() == KoChangeTracker::DELTAXML) {
            if (!deleteMergeRegionOpened && !cursor.currentTable() && (!cursor.currentList() || blockOutlineLevel)) {
                deleteMergeEndBlockNumber = checkForDeleteMerge(block);
                if (deleteMergeEndBlockNumber != -1) {
                    deleteMergeRegionOpened = true;
                    openSplitMergeRegion();
                }
            }
        }

        saveParagraph(block, from, to);

        if (changeTracker->saveFormat() == KoChangeTracker::DELTAXML) {
            if (deleteMergeRegionOpened && (block.blockNumber() == deleteMergeEndBlockNumber) && (!cursor.currentList() || blockOutlineLevel)) {
                closeSplitMergeRegion();
                deleteMergeRegionOpened = false;
                deleteMergeEndBlockNumber = -1;
                postProcessDeleteMergeXml();
            }
        }

        block = block.next();
    } // while
}

int KoTextWriter::Private::checkForSplit(const QTextBlock &block)
{
    return checkForMergeOrSplit(block, KoGenChange::InsertChange);
}

int KoTextWriter::Private::checkForDeleteMerge(const QTextBlock &block)
{
    return checkForMergeOrSplit(block, KoGenChange::DeleteChange);
}

int KoTextWriter::Private::checkForMergeOrSplit(const QTextBlock &block, KoGenChange::Type changeType)
{
    QTextBlock endBlock = block;
    QTextCursor cursor(block);    
    int endBlockNumber = -1;

    int splitMergeChangeId = 0, changeId = 0;
    do {
        if (!endBlock.next().isValid())
            break;

        int nextBlockChangeId;
        QTextTable *currentTable;

        if ((currentTable = QTextCursor(endBlock.next()).currentTable())) {
            nextBlockChangeId = currentTable->format().intProperty(KoCharacterStyle::ChangeTrackerId);
        } else {
            nextBlockChangeId = endBlock.next().blockFormat().property(KoCharacterStyle::ChangeTrackerId).toInt();
        }

        if (changeTracker->isDuplicateChangeId(nextBlockChangeId)) {
            nextBlockChangeId = changeTracker->originalChangeId(nextBlockChangeId);
        }
        
        if (!changeId) {
            splitMergeChangeId = changeId = nextBlockChangeId;
            if ((changeId) && (changeTracker->elementById(nextBlockChangeId)->getChangeType() == changeType)) {
                endBlock = endBlock.next();
            } else {
                changeId = 0;
            }
        } else {
            if (nextBlockChangeId == changeId) {
                endBlock = endBlock.next();
            } else {
                changeId = 0;
            }
        }
    } while(changeId);

    if ((endBlock.blockNumber() != block.blockNumber()) && (endBlock.text().length()) && !(QTextCursor(endBlock).currentTable())) {
        //Check that the last fragment of this block is not a part of this change. If so, it is not a merge or a split
        QTextFragment lastFragment = (--(endBlock.end())).fragment();
        QTextCharFormat lastFragmentFormat = lastFragment.charFormat();
        int lastFragmentChangeId = lastFragmentFormat.intProperty(KoCharacterStyle::ChangeTrackerId);
        if (changeTracker->isDuplicateChangeId(lastFragmentChangeId)) {
            lastFragmentChangeId = changeTracker->originalChangeId(lastFragmentChangeId);
        }

        if (lastFragmentChangeId != splitMergeChangeId) {
            endBlockNumber = endBlock.blockNumber();
        }
    }

    return endBlockNumber;
}

void KoTextWriter::Private::openSplitMergeRegion()
{
    //Save the current writer
    oldXmlWriter = writer;

    //Create a new KoXmlWriter pointing to a QBuffer
    generatedXmlArray.clear();
    generatedXmlBuffer.setBuffer(&generatedXmlArray);
    newXmlWriter = new KoXmlWriter(&generatedXmlBuffer);

    //Set our xmlWriter as the writer to be used
    writer = newXmlWriter;
    context.setXmlWriter(*newXmlWriter);
}

void KoTextWriter::Private::closeSplitMergeRegion()
{
    //delete the new writer
    delete newXmlWriter;

    //Restore the actual xml writer
    writer = oldXmlWriter;
    context.setXmlWriter(*oldXmlWriter);
}

void KoTextWriter::Private::postProcessDeleteMergeXml()
{
    QString generatedXmlString(generatedXmlArray);

    //Add the name-space definitions so that this can be parsed
    addNameSpaceDefinitions(generatedXmlString);

    //Now Parse the generatedXML and if successful generate the final output
    QString errorMsg;
    int errorLine, errorColumn;
    KoXmlDocument doc; 

    QXmlStreamReader reader(generatedXmlString);
    reader.setNamespaceProcessing(true);

    bool ok = doc.setContent(&reader, &errorMsg, &errorLine, &errorColumn);
    if (ok) {
        //Generate the final XML output and save it
        QString outputXml;
        QTextStream outputXmlStream(&outputXml);
        generateFinalXml(outputXmlStream, doc.documentElement());
        writer->addCompleteElement(outputXml.toUtf8());
    } 
}

void KoTextWriter::Private::addNameSpaceDefinitions(QString &generatedXmlString)
{
    //Generate the name-space definitions so that it can be parsed. Like what is office:text, office:delta etc
    QString nameSpaceDefinitions;
    QTextStream nameSpacesStream(&nameSpaceDefinitions);
    
    nameSpacesStream << "<generated-xml ";
    nameSpacesStream << "xmlns:office=\"" << KoXmlNS::office << "\" ";
    nameSpacesStream << "xmlns:meta=\"" << KoXmlNS::meta << "\" ";
    nameSpacesStream << "xmlns:config=\"" << KoXmlNS::config << "\" ";
    nameSpacesStream << "xmlns:text=\"" << KoXmlNS::text << "\" ";
    nameSpacesStream << "xmlns:table=\"" << KoXmlNS::table << "\" ";
    nameSpacesStream << "xmlns:draw=\"" << KoXmlNS::draw << "\" ";
    nameSpacesStream << "xmlns:presentation=\"" << KoXmlNS::presentation << "\" ";
    nameSpacesStream << "xmlns:dr3d=\"" << KoXmlNS::dr3d << "\" ";
    nameSpacesStream << "xmlns:chart=\"" << KoXmlNS::chart << "\" ";
    nameSpacesStream << "xmlns:form=\"" << KoXmlNS::form << "\" ";
    nameSpacesStream << "xmlns:script=\"" << KoXmlNS::script << "\" ";
    nameSpacesStream << "xmlns:style=\"" << KoXmlNS::style << "\" ";
    nameSpacesStream << "xmlns:number=\"" << KoXmlNS::number << "\" ";
    nameSpacesStream << "xmlns:math=\"" << KoXmlNS::math << "\" ";
    nameSpacesStream << "xmlns:svg=\"" << KoXmlNS::svg << "\" ";
    nameSpacesStream << "xmlns:fo=\"" << KoXmlNS::fo << "\" ";
    nameSpacesStream << "xmlns:anim=\"" << KoXmlNS::anim << "\" ";
    nameSpacesStream << "xmlns:smil=\"" << KoXmlNS::smil << "\" ";
    nameSpacesStream << "xmlns:koffice=\"" << KoXmlNS::koffice << "\" ";
    nameSpacesStream << "xmlns:officeooo=\"" << KoXmlNS::officeooo << "\" ";
    nameSpacesStream << "xmlns:delta=\"" << KoXmlNS::delta << "\" ";
    nameSpacesStream << "xmlns:split=\"" << KoXmlNS::split << "\" ";
    nameSpacesStream << "xmlns:ac=\"" << KoXmlNS::ac << "\" ";
    nameSpacesStream << ">";

    generatedXmlString.prepend(nameSpaceDefinitions);
    generatedXmlString.append("</generated-xml>");
}

void KoTextWriter::Private::generateFinalXml(QTextStream &outputXmlStream, const KoXmlElement &element)
{
    QString firstChild = element.firstChild().toElement().localName();
    KoXmlElement secondChildElement = element.firstChild().nextSibling().toElement();
    QString secondChild;

    do {
        secondChild = secondChildElement.localName();
        secondChildElement = secondChildElement.nextSibling().toElement();
    } while (secondChild == "removed-content");

    if ((firstChild == "p") && (secondChild == "h")) {
        handleParagraphOrHeaderMerge(outputXmlStream, element);
    } else if ((firstChild == "h") && (secondChild == "p")) {
        handleParagraphOrHeaderMerge(outputXmlStream, element);
    } else if ((firstChild == "p") && (secondChild == "p")) {
        handleParagraphOrHeaderMerge(outputXmlStream, element);
    } else if ((firstChild == "h") && (secondChild == "h")) {
        handleParagraphOrHeaderMerge(outputXmlStream, element);
    } else if ((firstChild == "p") && (secondChild == "list")) {
        handleParagraphWithListItemMerge(outputXmlStream, element);
    } else if ((firstChild == "h") && (secondChild == "list")) {
        handleParagraphWithListItemMerge(outputXmlStream, element);
    } else if ((firstChild == "list") && (secondChild == "p")) {
        handleListItemWithParagraphMerge(outputXmlStream, element);
    } else if ((firstChild == "list") && (secondChild == "h")) {
        handleListItemWithParagraphMerge(outputXmlStream, element);
    } else if ((firstChild == "list") && (secondChild == "list")) {
        handleListWithListMerge(outputXmlStream, element);
    } else if ((firstChild == "list") && (secondChild == "")) {
        handleListItemWithListItemMerge(outputXmlStream, element);
    } else {
        //Not Possible
    }

}

void KoTextWriter::Private::removeLeavingContentStart(QTextStream &outputXmlStream, KoXmlElement &element, QString &changeId, int endIdCounter)
{
    outputXmlStream << "<delta:remove-leaving-content-start";
    outputXmlStream << " delta:removal-change-idref=" << "\"" << changeId << "\"";
    outputXmlStream << " delta:end-element-idref=" << "\"end" << endIdCounter << "\">";

    outputXmlStream << "<text:" << element.localName();
    writeAttributes(outputXmlStream, element);
    outputXmlStream << "/>";
            
    outputXmlStream << "</delta:remove-leaving-content-start>";
}

void KoTextWriter::Private::removeLeavingContentEnd(QTextStream &outputXmlStream, int endIdCounter)
{
    outputXmlStream << "<delta:remove-leaving-content-end delta:end-element-id=\"end" << endIdCounter << "\"/>";
}

void KoTextWriter::Private::insertAroundContent(QTextStream &outputXmlStream, KoXmlElement &element, QString &changeId)
{
    outputXmlStream << "<text:" << element.localName() << " delta:insertion-change-idref=" << "\"" << changeId << "\"";
    outputXmlStream << " delta:insertion-type=\"insert-around-content\"";
    writeAttributes(outputXmlStream, element);
    outputXmlStream << ">";
}

void KoTextWriter::Private::handleParagraphOrHeaderMerge(QTextStream &outputXmlStream, const KoXmlElement &element)
{
    // Find the first child of the element
    // This is needed because we need to determine whether the final element is going to a <p> or a <h>
    KoXmlElement firstChildElement = element.firstChild().toElement();
    QString firstChild = firstChildElement.localName();

    // Find the Change-id
    KoXmlElement removedContentElement = firstChildElement.lastChild().toElement();
    QString changeId = removedContentElement.attributeNS(KoXmlNS::delta, "removal-change-idref");

    outputXmlStream << "<text:" << firstChild;
    writeAttributes(outputXmlStream, firstChildElement);
    outputXmlStream << ">";
    
    for (KoXmlNode node = firstChildElement.firstChild(); !node.isNull(); node = node.nextSibling()) {
        if (node.isElement() && node.toElement().localName() == "removed-content" && node.nextSibling().isNull()) {
            outputXmlStream << "<delta:merge delta:removal-change-idref=\"" << changeId << "\">";
            outputXmlStream << "<delta:leading-partial-content>";
            writeNode(outputXmlStream, node, true); 
            outputXmlStream << "</delta:leading-partial-content>";
        } else {
            writeNode(outputXmlStream, node);
        }
    }

    outputXmlStream << "<delta:intermediate-content>";
    KoXmlElement mergeEndElement = firstChildElement.nextSibling().toElement();
    while (mergeEndElement.localName() == "removed-content") {
        writeNode(outputXmlStream, mergeEndElement, true);
        mergeEndElement = mergeEndElement.nextSibling().toElement();
    }
    outputXmlStream << "</delta:intermediate-content>";

    for (KoXmlNode node = mergeEndElement.firstChild(); !node.isNull(); node = node.nextSibling()) {
        if (node.isElement() && node.toElement().localName() == "removed-content" && node.previousSibling().isNull()) {
            outputXmlStream << "<delta:trailing-partial-content>";
            outputXmlStream << "<text:" << mergeEndElement.localName();
            writeAttributes(outputXmlStream, mergeEndElement);
            outputXmlStream << ">";
            writeNode(outputXmlStream, node, true);
            outputXmlStream << "</text:" << mergeEndElement.localName() << ">";    
            outputXmlStream << "</delta:trailing-partial-content>";
            outputXmlStream << "</delta:merge>";    
        } else {
            writeNode(outputXmlStream, node);
        }
    }

    outputXmlStream << "</text:" << firstChild << ">";
}

void KoTextWriter::Private::handleParagraphWithHeaderMerge(QTextStream &outputXmlStream, const KoXmlElement &element)
{
    // Find the first child of the element
    // This is needed because we need to determine whether the final element is going to a <p> or a <h>
    KoXmlElement firstChildElement = element.firstChild().toElement();
    QString firstChild = firstChildElement.localName();

    // Find the Change-id
    KoXmlElement removedContentElement = firstChildElement.lastChild().toElement();
    QString changeId = removedContentElement.attributeNS(KoXmlNS::delta, "removal-change-idref");

    //Start generating the XML
    insertAroundContent(outputXmlStream, firstChildElement, changeId);

    //Start a counter for end-element-idref
    int endIdCounter = 1;

    KoXmlElement childElement;
    forEachElement (childElement, element) {
        if (childElement.localName() == "removed-content") {
            writeNode(outputXmlStream, childElement, false);
        } else {
            removeLeavingContentStart(outputXmlStream, childElement, changeId, endIdCounter);
            writeNode(outputXmlStream, childElement, true);
            removeLeavingContentEnd(outputXmlStream, endIdCounter);
            endIdCounter++;
        }
    }

    outputXmlStream << "</text:" << firstChild << ">";

}

void KoTextWriter::Private::handleParagraphWithListItemMerge(QTextStream &outputXmlStream, const KoXmlElement &element)
{
    // Find the first child of the element
    // This is needed because we need to determine whether the final element is going to a <p> or a <h>
    KoXmlElement firstChildElement = element.firstChild().toElement();
    QString firstChild = firstChildElement.localName();

    // Find the Change-id
    KoXmlElement removedContentElement = firstChildElement.lastChild().toElement();
    QString changeId = removedContentElement.attributeNS(KoXmlNS::delta, "removal-change-idref");

    //Start generating the XML
    insertAroundContent(outputXmlStream, firstChildElement, changeId);

    //Start a counter for end-element-idref
    int endIdCounter = 1;

    KoXmlElement childElement;
    forEachElement (childElement, element) {
        if (childElement.localName() == "removed-content") {
            writeNode(outputXmlStream, childElement, false);
        } else if (childElement.localName() == firstChild) {
            removeLeavingContentStart(outputXmlStream, childElement, changeId, endIdCounter);
            writeNode(outputXmlStream, childElement, true);
            removeLeavingContentEnd(outputXmlStream, endIdCounter);
            endIdCounter++;
        } else if (childElement.localName() == "list"){
            generateListForPWithListMerge(outputXmlStream, childElement, firstChild, changeId, endIdCounter, true);
        }
    }
}

void KoTextWriter::Private::generateListForPWithListMerge(QTextStream &outputXmlStream, KoXmlElement &element, \
                                                          QString &mergeResultElement, QString &changeId, int &endIdCounter, \
                                                          bool removeLeavingContent)
{
    int listEndIdCounter = endIdCounter;
    if (removeLeavingContent) {
        endIdCounter++;
        removeLeavingContentStart(outputXmlStream, element, changeId, listEndIdCounter);
    } else {
        outputXmlStream << "<text:" << element.localName();
        writeAttributes(outputXmlStream, element);
        outputXmlStream << ">";
    }

    bool tagTypeChangeEnded = false;
    bool listStarted = false;
    KoXmlElement childElement;
    forEachElement (childElement, element) {
        if (childElement.localName() == "removed-content") {
            writeNode(outputXmlStream, childElement, false);
        } else if ((childElement.localName() == "list-item") || (childElement.localName() == "list-header")) {
            generateListItemForPWithListMerge(outputXmlStream, childElement, mergeResultElement,\
                                              changeId, endIdCounter, !tagTypeChangeEnded);
            if (!tagTypeChangeEnded) {
                tagTypeChangeEnded = true;
                if (childElement != element.lastChild().toElement()) {
                    listStarted = true;
                    insertAroundContent(outputXmlStream, element, changeId);
                }
            }
        } else {
            //Not Possible
        }
    }
    if (listStarted)
        outputXmlStream << "</text:list>";
    if (removeLeavingContent) {
        removeLeavingContentEnd(outputXmlStream, listEndIdCounter);
    } else {
        outputXmlStream << "</text:" << element.localName() << ">";
    }
}

void KoTextWriter::Private::generateListItemForPWithListMerge(QTextStream &outputXmlStream, KoXmlElement &element, \
                                                              QString &mergeResultElement, QString &changeId, int &endIdCounter, \
                                                              bool removeLeavingContent)
{
    int listItemEndIdCounter = endIdCounter;

    if (removeLeavingContent) {
        endIdCounter++;
        removeLeavingContentStart(outputXmlStream, element, changeId, listItemEndIdCounter);
    } else {
        outputXmlStream << "<text:" << element.localName();
        writeAttributes(outputXmlStream, element);
        outputXmlStream << ">";
    }

    KoXmlElement childElement;
    forEachElement (childElement, element) {
        if (childElement.localName() == "removed-content") {
            writeNode(outputXmlStream, childElement, false);
        } else if (childElement.localName() == "p") {
            if (removeLeavingContent) {
                int paragraphEndIdCounter = endIdCounter;
                endIdCounter++;
                removeLeavingContentStart(outputXmlStream, childElement, changeId, paragraphEndIdCounter);        
                writeNode(outputXmlStream, childElement, true);
                removeLeavingContentEnd(outputXmlStream, paragraphEndIdCounter);
                outputXmlStream << "</text:" << mergeResultElement << ">";
            } else {
                writeNode(outputXmlStream, childElement, false);
            }
        } else if (childElement.localName() == "list") {
            generateListForPWithListMerge(outputXmlStream, childElement, mergeResultElement, changeId, endIdCounter, removeLeavingContent);
        } else {
            //Not Possible
        }
    }

    if (removeLeavingContent) {
        removeLeavingContentEnd(outputXmlStream, listItemEndIdCounter);
    } else {
        outputXmlStream << "</text:" << element.localName() << ">";
    }
}

void KoTextWriter::Private::handleListItemWithParagraphMerge(QTextStream &outputXmlStream, const KoXmlElement &element)
{
    deleteStartDepth = 0;

    // Find the first <p> so that we can get the change-id
    KoXmlElement paragraphElement;
    forEachElement(paragraphElement, element) {
        if (paragraphElement.localName() == "p") {
            break;
        }
    }

    // Find the Change-id
    KoXmlElement removedContentElement = paragraphElement.firstChild().toElement();
    QString changeId = removedContentElement.attributeNS(KoXmlNS::delta, "removal-change-idref");

    int endIdCounter = 1;

    KoXmlElement childElement;
    forEachElement(childElement, element) {
        if (childElement.localName() == "list") {
            generateListForListWithPMerge(outputXmlStream, childElement, changeId, endIdCounter, true);
        } else if (childElement.localName() == "removed-content") {
            writeNode(outputXmlStream, childElement, false);
        } else if (childElement.localName() == "p") {
            int paragraphEndIdCounter = endIdCounter;
            endIdCounter++;
            removeLeavingContentStart(outputXmlStream, childElement, changeId, paragraphEndIdCounter);
            writeNode(outputXmlStream, childElement, true);
            removeLeavingContentEnd(outputXmlStream, paragraphEndIdCounter);
            outputXmlStream << "</text:p>";

            for (int i=0; i < deleteStartDepth; i++) {
                outputXmlStream << "</text:list-item>";
                outputXmlStream << "</text:list>";
            }
            break;
        } else {
        }
    }

}

void KoTextWriter::Private::generateListForListWithPMerge(QTextStream &outputXmlStream, KoXmlElement &element, \
                                                          QString &changeId, int &endIdCounter, \
                                                          bool removeLeavingContent)
{
    static int listDepth = 0;
    listDepth++;

    if (!deleteStartDepth) {
        KoXmlElement childElement;
        forEachElement(childElement, element) {
            if ((childElement.localName() == "list-item") || (childElement.localName() == "list-header")) {
                bool startOfDeleteMerge = checkForDeleteStartInListItem(childElement, false);
                if (startOfDeleteMerge) {
                    deleteStartDepth = listDepth;
                }
            }
        }
    }

    int listEndIdCounter = endIdCounter;
    if (removeLeavingContent) {
        endIdCounter++;
        removeLeavingContentStart(outputXmlStream, element, changeId, listEndIdCounter);
        insertAroundContent(outputXmlStream, element, changeId);
    } else {
        outputXmlStream << "<text:" << element.localName();
        writeAttributes(outputXmlStream, element);
        outputXmlStream << ">";
    }

    KoXmlElement childElement;
    forEachElement(childElement, element) {
        if ((childElement.localName() == "list-item") || (childElement.localName() == "list-header")) {
            bool startOfDeleteMerge = checkForDeleteStartInListItem(childElement);
            generateListItemForListWithPMerge(outputXmlStream, childElement, changeId, endIdCounter, startOfDeleteMerge);
        } else if (childElement.localName() == "removed-content") {
            writeNode(outputXmlStream, childElement, false);
        }
    }
    
    if (removeLeavingContent) {
        removeLeavingContentEnd(outputXmlStream, listEndIdCounter);
    } else {
        outputXmlStream << "</text:" << element.localName() << ">";
    }
}

void KoTextWriter::Private::generateListItemForListWithPMerge(QTextStream &outputXmlStream, KoXmlElement &element, \
                                                              QString &changeId, int &endIdCounter, bool removeLeavingContent)
{
    if (!removeLeavingContent) {
        writeNode(outputXmlStream, element, false);
    } else {
        int listItemEndIdCounter = endIdCounter;
        endIdCounter++;
        insertAroundContent(outputXmlStream, element, changeId);
        removeLeavingContentStart(outputXmlStream, element, changeId, listItemEndIdCounter);

        KoXmlElement childElement;
        forEachElement (childElement, element) {
            if (childElement.localName() == "p") {
                int paragraphEndIdCounter = endIdCounter;
                endIdCounter++;
                insertAroundContent(outputXmlStream, childElement, changeId);
                removeLeavingContentStart(outputXmlStream, childElement, changeId, paragraphEndIdCounter);
                writeNode(outputXmlStream, childElement, true);
                removeLeavingContentEnd(outputXmlStream, paragraphEndIdCounter);
            } else if(childElement.localName() == "list") {
                generateListForListWithPMerge(outputXmlStream, childElement, changeId, endIdCounter, removeLeavingContent);
            }
        }
        removeLeavingContentEnd(outputXmlStream, listItemEndIdCounter); 
    }
}

bool KoTextWriter::Private::checkForDeleteStartInListItem(KoXmlElement &element, bool checkRecursively)
{
    bool returnValue = false;
    KoXmlElement childElement;
    forEachElement(childElement, element) {
        if (childElement.localName() == "p") {
            if (childElement.lastChild().toElement().localName() == "removed-content") {
                returnValue = true;
                break;
            }
        } else if ((childElement.localName() == "list") && (checkRecursively)) {
            KoXmlElement listItem;
            forEachElement(listItem, childElement) {
                returnValue = checkForDeleteStartInListItem(listItem);
                if (returnValue)
                    break; 
            }
        } else {
        }
    
        if (returnValue)
            break;
    }

    return returnValue;
}

void KoTextWriter::Private::handleListWithListMerge(QTextStream &outputXmlStream, const KoXmlElement &element)
{
    int endIdCounter = 1;

    KoXmlElement listElement = element.firstChild().toElement();
    QString changeId = findChangeIdForListItemMerge(listElement);

    KoXmlElement firstChildElement = element.firstChild().toElement();
    generateListForListItemMerge(outputXmlStream, firstChildElement, changeId, endIdCounter, true, false);

    KoXmlElement secondChildElement = element.firstChild().nextSibling().toElement();
    QString secondChild = secondChildElement.localName();
    while (secondChild == "removed-content")
    {
        writeNode(outputXmlStream, secondChildElement, false);
        secondChildElement = secondChildElement.nextSibling().toElement();
        secondChild = secondChildElement.localName();
    };

    generateListForListItemMerge(outputXmlStream, secondChildElement, changeId, endIdCounter, false, true);
}

void KoTextWriter::Private::handleListItemWithListItemMerge(QTextStream &outputXmlStream, const KoXmlElement &element)
{
    int endIdCounter = 1;
    KoXmlElement listElement = element.firstChild().toElement();
    QString changeId = findChangeIdForListItemMerge(listElement);
    
    generateListForListItemMerge(outputXmlStream, listElement, changeId, endIdCounter, false, false);
}

void KoTextWriter::Private::generateListForListItemMerge(QTextStream &outputXmlStream, KoXmlElement &element, \
                                                         QString &changeId, int &endIdCounter, bool listMergeStart, bool listMergeEnd)
{
    int listEndIdCounter = endIdCounter;
    if (listMergeStart || listMergeEnd) {
        endIdCounter++;
        removeLeavingContentStart(outputXmlStream, element, changeId, listEndIdCounter);
        
        if (listMergeStart) {
            insertAroundContent(outputXmlStream, element, changeId);
        }

    } else {
        outputXmlStream << "<text:" << element.localName();
        writeAttributes(outputXmlStream, element);
        outputXmlStream << ">";
    }

    KoXmlElement childElement;
    bool deleteRangeStarted = false;

    if (listMergeEnd) {
        deleteRangeStarted = true;
    }

    forEachElement(childElement, element) {
        if ((childElement.localName() == "list-item") || (childElement.localName() == "list-header")) {
            if (!deleteRangeStarted) {
                deleteRangeStarted = checkForDeleteStartInListItem(childElement);
                generateListItemForListItemMerge(outputXmlStream, childElement, changeId, endIdCounter, deleteRangeStarted, false);
            } else {
                bool endOfDeleteRange = checkForDeleteEndInListItem(childElement);
                deleteRangeStarted = !endOfDeleteRange;
                generateListItemForListItemMerge(outputXmlStream, childElement, changeId, endIdCounter, false, endOfDeleteRange);
            }
        } else if (childElement.localName() == "removed-content") {
            writeNode(outputXmlStream, childElement, false);
        }
    }
    
    if (listMergeStart || listMergeEnd) {
        removeLeavingContentEnd(outputXmlStream, listEndIdCounter);
        if (listMergeEnd) {
            outputXmlStream << "</text:list>";
        }
    } else {
        outputXmlStream << "</text:list>";
    }
}

void KoTextWriter::Private::generateListItemForListItemMerge(QTextStream &outputXmlStream, KoXmlElement &element, \
                                                             QString &changeId, int &endIdCounter, bool listItemMergeStart, bool listItemMergeEnd)
{
    if (!listItemMergeStart && !listItemMergeEnd) {
        writeNode(outputXmlStream, element, false);
    } else {
        int listItemEndIdCounter = endIdCounter;
        endIdCounter++;

        if (listItemMergeStart) {
            insertAroundContent(outputXmlStream, element, changeId);
        }

        removeLeavingContentStart(outputXmlStream, element, changeId, listItemEndIdCounter);

        KoXmlElement childElement;
        forEachElement (childElement, element) {
            if (childElement.localName() == "p") {
                int paragraphEndIdCounter = endIdCounter;
                endIdCounter++;
                if (listItemMergeStart) {
                    insertAroundContent(outputXmlStream, childElement, changeId);
                }

                removeLeavingContentStart(outputXmlStream, childElement, changeId, paragraphEndIdCounter);
                writeNode(outputXmlStream, childElement, true);
                removeLeavingContentEnd(outputXmlStream, paragraphEndIdCounter); 

                if (listItemMergeEnd) {
                    outputXmlStream << "</text:" << childElement.localName() << ">";
                }
            } else if(childElement.localName() == "list") {
                generateListForListItemMerge(outputXmlStream, childElement, changeId, endIdCounter, listItemMergeStart ,listItemMergeEnd);
            }
        }

        removeLeavingContentEnd(outputXmlStream, listItemEndIdCounter);        
        if (listItemMergeEnd) {
            outputXmlStream << "</text:list-item>";
        }
    }
}

bool KoTextWriter::Private::checkForDeleteEndInListItem(KoXmlElement &element, bool checkRecursively)
{
    bool returnValue = false;
    KoXmlElement childElement;
    forEachElement(childElement, element) {
        if (childElement.localName() == "p") {
            if (childElement.firstChild().toElement().localName() == "removed-content") {
                returnValue = true;
                break;
            }
        } else if ((childElement.localName() == "list") && (checkRecursively)) {
            KoXmlElement listItem;
            forEachElement(listItem, childElement) {
                returnValue = checkForDeleteStartInListItem(listItem);
                if (returnValue)
                    break; 
            }
        } else {
        }
    
        if (returnValue)
            break;
    }

    return returnValue;
}

QString KoTextWriter::Private::findChangeIdForListItemMerge(const KoXmlElement &element)
{
    QString changeId;

    KoXmlElement listItemElement;
    forEachElement (listItemElement, element) {
        if ((listItemElement.localName() == "list-item") || (listItemElement.localName() == "list-header")) {
            KoXmlElement childElement;
            forEachElement (childElement, listItemElement) {
                if (childElement.localName() == "p") {
                    KoXmlElement removedContentElement = childElement.lastChild().toElement();
                    if (removedContentElement.localName() == "removed-content") {
                        changeId = removedContentElement.attributeNS(KoXmlNS::delta, "removal-change-idref");
                        break;
                    }
                } else if (childElement.localName() == "list") {
                    changeId = findChangeIdForListItemMerge(childElement);
                    break;
                } else {
                    // Not Needed
                }
            }
        }
    }

    return changeId;
}

void KoTextWriter::Private::writeAttributes(QTextStream &outputXmlStream, KoXmlElement &element)
{
    QList<QPair<QString, QString> > attributes = element.attributeFullNames();

    QPair<QString, QString> attributeNamePair;
    foreach (attributeNamePair, attributes) {
        if (attributeNamePair.first == KoXmlNS::text) {
            outputXmlStream << " text:" << attributeNamePair.second << "=";
            outputXmlStream << "\"" << element.attributeNS(KoXmlNS::text, attributeNamePair.second) << "\"";    
        } else if (attributeNamePair.first == KoXmlNS::delta) {
            outputXmlStream << " delta:" << attributeNamePair.second << "=";
            outputXmlStream << "\"" << element.attributeNS(KoXmlNS::delta, attributeNamePair.second) << "\"";    
        } else {
            //To Be Added when needed
        }
    }
}

void KoTextWriter::Private::writeNode(QTextStream &outputXmlStream, KoXmlNode &node, bool writeOnlyChildren)
{
    if (node.isText()) {
        outputXmlStream  << node.toText().data();
    } else if (node.isElement()) {
        KoXmlElement element = node.toElement();
        if ((element.localName() == "removed-content") && !element.childNodesCount()) {
            return;
        }

        if (!writeOnlyChildren) {
            outputXmlStream << "<" << element.prefix() << ":" << element.localName();
            writeAttributes(outputXmlStream,element);
            outputXmlStream << ">";
        }    

        for (KoXmlNode node = element.firstChild(); !node.isNull(); node = node.nextSibling()) {
            writeNode(outputXmlStream, node);
        }

        if (!writeOnlyChildren) {
            outputXmlStream << "</" << element.prefix() << ":" << element.localName() << ">";
        }
    }
}

void KoTextWriter::write(QTextDocument *document, int from, int to)
{
    d->document = document;
    d->styleManager = KoTextDocument(document).styleManager();
    d->layout = qobject_cast<KoTextDocumentLayout*>(document->documentLayout());

    d->changeTracker = KoTextDocument(document).changeTracker();

    if (d->layout) Q_ASSERT(d->layout->inlineTextObjectManager());

    QTextBlock block = document->findBlock(from);

    QVector<int> changesVector;
    d->changeTracker->allChangeIds(changesVector);
    foreach (int changeId, changesVector) {
        d->saveChange(changeId);
    }

    QHash<QTextList *, QString> listStyles = d->saveListStyles(block, to);
    d->writeBlocks(document, from, to, listStyles);
}<|MERGE_RESOLUTION|>--- conflicted
+++ resolved
@@ -785,29 +785,10 @@
             QTextCharFormat compFormat = charFormat;
             previousCharFormat.clearProperty(KoCharacterStyle::ChangeTrackerId);
             compFormat.clearProperty(KoCharacterStyle::ChangeTrackerId);
-<<<<<<< HEAD
-=======
-            if (previousCharFormat == compFormat)
-                identical = true;
-            else
-                identical = false;
-
+            
             if (changeTracker->saveFormat() == KoChangeTracker::ODF_1_2) {
                 saveODF12Change(charFormat);
             }
-
-            const KoTextBlockData *blockData = dynamic_cast<const KoTextBlockData *>(block.userData());
-            if (blockData && (it == block.begin())) {
-                writer->addAttribute("text:id", context.subId(blockData));
-            }
-            //kDebug(30015) << "from:" << from << " to:" << to;
-            KoTextInlineRdf* inlineRdf;
-            if ((inlineRdf = KoTextInlineRdf::tryToGetInlineRdf(charFormat)) && (it == block.begin())) {
-                // Write xml:id here for Rdf
-                kDebug(30015) << "have inline rdf xmlid:" << inlineRdf->xmlId();
-                inlineRdf->saveOdf(context, writer);
-            }
->>>>>>> 372f3b55
 
             KoInlineObject *inlineObject = layout ? layout->inlineTextObjectManager()->inlineTextObject(charFormat) : 0;
             if (currentFragment.length() == 1 && inlineObject
