/*
 *  Copyright (c) 2014 Denis Kuplyakov <dener.kup@gmail.com>
 *
 * This library is free software; you can redistribute it and/or
 * modify it under the terms of the GNU Lesser General Public
 * License as published by the Free Software Foundation; either
 * version 2 of the License, or (at your option) any later version.
 *
 * This library is distributed in the hope that it will be useful,
 * but WITHOUT ANY WARRANTY; without even the implied warranty of
 * MERCHANTABILITY or FITNESS FOR A PARTICULAR PURPOSE.  See the GNU
 * Lesser General Public License for more details.
 *
 * You should have received a copy of the GNU Lesser General Public License
 * along with this library; see the file COPYING.LIB.  If not, write to
 * the Free Software Foundation, Inc., 51 Franklin Street, Fifth Floor,
 * Boston, MA 02110-1301, USA.
 */
#include "KoSectionManager.h"

#include <KoSection.h>
#include <KoParagraphStyle.h>
#include "KoSectionEnd.h"
#include <KLocalizedString>
#include <KoTextDocument.h>
#include "KoSectionUtils.h"

#include <QHash>
#include <QString>
#include <qstack.h>
#include <QTextBlock>

#include <kdebug.h>

class KoSectionManagerPrivate
{
public:
    KoSectionManagerPrivate(KoSectionManager *parent, QTextDocument *_doc)
        : doc(_doc)
        , valid(false)
        , q_ptr(parent)
    {
        Q_ASSERT(_doc);
    }

    ~KoSectionManagerPrivate()
    {
        QSet<KoSection *>::iterator it = registeredSections.begin();
        for (; it != registeredSections.end(); it++) {
            delete *it; // KoSectionEnd will be deleted in KoSection
        }
    }

    QTextDocument *doc;
    bool valid; //< is current section info is valid
    QSet<KoSection *> registeredSections; //< stores pointer to sections that sometime was registered

    // used to prevent using sectionNames without update
    QHash<QString, KoSection *> &sectionNames()
    {
        Q_Q(KoSectionManager);
        q->update();
        return m_sectionNames;
    }

protected:
    KoSectionManager *q_ptr;

private:
    Q_DISABLE_COPY(KoSectionManagerPrivate)
    Q_DECLARE_PUBLIC(KoSectionManager);

    QHash<QString, KoSection *> m_sectionNames; //< stores name -> pointer reference, for sections that are visible in document now
};

KoSectionManager::KoSectionManager(QTextDocument* doc)
: d_ptr(new KoSectionManagerPrivate(this, doc))
{
    KoTextDocument(doc).setSectionManager(this); //FIXME: setting it back from here looks bad
}

KoSectionManager::~KoSectionManager()
{
    delete d_ptr;
}

KoSection *KoSectionManager::sectionAtPosition(int pos)
{
    Q_D(KoSectionManager);
    update();

    KoSection *result = 0;
    int smallest = INT_MAX; //smallest in size section will be the deepest
    QHash<QString, KoSection *>::iterator it = d->sectionNames().begin();
    for (; it != d->sectionNames().end(); it++) {
        if (it.value()->bounds().first > pos || it.value()->bounds().second < pos) {
            continue;
        }

        if (it.value()->bounds().second - it.value()->bounds().first < smallest) {
            result = it.value();
            smallest = result->bounds().second - result->bounds().first;
        }
    }

    return result;
}

void KoSectionManager::invalidate()
{
    Q_D(KoSectionManager);
    d->valid = false;
}

<<<<<<< HEAD
bool KoSectionManager::isValidNewName(QString name)
=======
bool KoSectionManager::isValidNewName(const QString &name) const
>>>>>>> 884e8903
{
    Q_D(KoSectionManager);
    return (d->sectionNames().find(name) == d->sectionNames().end());
}

QString KoSectionManager::possibleNewName()
{
    Q_D(KoSectionManager);

<<<<<<< HEAD
    int i = d->registeredSections.count() + 1;
    while (!isValidNewName(QString(i18n("New section %1")).arg(i))) {
        i++;
    }
=======
    QString newName;

    int i = d->sectionCount;
    do {
        ++i;
        newName = i18nc("new numbered section name", "New section %1", i);
    } while (!isValidNewName(newName));
>>>>>>> 884e8903

    return newName;
}

void KoSectionManager::registerSection(KoSection* section)
{
    Q_D(KoSectionManager);
    d->registeredSections.insert(section);
    invalidate();
}

<<<<<<< HEAD
=======
void KoSectionManager::sectionRenamed(const QString &oldName, const QString &name)
{
    Q_D(KoSectionManager);
    QHash<QString, KoSection *>::iterator it = d->sectionNames.find(oldName);
    KoSection *sec = *it;
    d->sectionNames.erase(it);
    d->sectionNames[name] = sec;

    if (sec->modelItem()) {
        sec->modelItem()->setData(name, Qt::DisplayRole);
    }
}

>>>>>>> 884e8903
void KoSectionManager::unregisterSection(KoSection* section)
{
    Q_D(KoSectionManager);
    d->registeredSections.remove(section);
    invalidate();
}

QStandardItemModel *KoSectionManager::update(bool needModel)
{
    Q_D(KoSectionManager);
    if (d->valid && !needModel) {
        return 0;
    }
    d->valid = true;
    d->sectionNames().clear();

    QSet<KoSection *>::iterator it = d->registeredSections.begin();
    for (; it != d->registeredSections.end(); it++) {
        (*it)->setBeginPos(-1);
        (*it)->setEndPos(-1);
        (*it)->setLevel(-1);
    }

    QTextBlock block = d->doc->begin();

    QStandardItemModel *model = 0;
    QStack<QStandardItem *> curChain;

    if (needModel) {
        model = new QStandardItemModel();
        curChain.push(model->invisibleRootItem());
    }

    int curLevel = -1;
    do {
        QTextBlockFormat fmt = block.blockFormat();

        foreach (KoSection *sec, KoSectionUtils::sectionStartings(fmt)) {
            curLevel++;
            sec->setBeginPos(block.position());
            sec->setLevel(curLevel);

            d->sectionNames()[sec->name()] = sec;

            if (needModel) {
                QStandardItem *item = new QStandardItem(sec->name());
                item->setData(QVariant::fromValue<KoSection *>(sec), Qt::UserRole + 1);

                curChain.top()->appendRow(item);

                curChain.push(item);
            }
        }

        foreach (const KoSectionEnd *sec, KoSectionUtils::sectionEndings(fmt)) {
            curLevel--;
            sec->correspondingSection()->setEndPos(block.position() + block.length());

            if (needModel) {
                curChain.pop();
            }
        }
    } while ((block = block.next()).isValid());

    return model;
}<|MERGE_RESOLUTION|>--- conflicted
+++ resolved
@@ -112,11 +112,7 @@
     d->valid = false;
 }
 
-<<<<<<< HEAD
-bool KoSectionManager::isValidNewName(QString name)
-=======
-bool KoSectionManager::isValidNewName(const QString &name) const
->>>>>>> 884e8903
+bool KoSectionManager::isValidNewName(const QString &name)
 {
     Q_D(KoSectionManager);
     return (d->sectionNames().find(name) == d->sectionNames().end());
@@ -126,22 +122,12 @@
 {
     Q_D(KoSectionManager);
 
-<<<<<<< HEAD
     int i = d->registeredSections.count() + 1;
     while (!isValidNewName(QString(i18n("New section %1")).arg(i))) {
         i++;
     }
-=======
-    QString newName;
-
-    int i = d->sectionCount;
-    do {
-        ++i;
-        newName = i18nc("new numbered section name", "New section %1", i);
-    } while (!isValidNewName(newName));
->>>>>>> 884e8903
-
-    return newName;
+
+    return QString(i18n("New section %1")).arg(i);
 }
 
 void KoSectionManager::registerSection(KoSection* section)
@@ -151,22 +137,19 @@
     invalidate();
 }
 
-<<<<<<< HEAD
-=======
-void KoSectionManager::sectionRenamed(const QString &oldName, const QString &name)
-{
-    Q_D(KoSectionManager);
-    QHash<QString, KoSection *>::iterator it = d->sectionNames.find(oldName);
-    KoSection *sec = *it;
-    d->sectionNames.erase(it);
-    d->sectionNames[name] = sec;
-
-    if (sec->modelItem()) {
-        sec->modelItem()->setData(name, Qt::DisplayRole);
-    }
-}
-
->>>>>>> 884e8903
+// void KoSectionManager::sectionRenamed(const QString &oldName, const QString &name)
+// {
+//     Q_D(KoSectionManager);
+//     QHash<QString, KoSection *>::iterator it = d->sectionNames.find(oldName);
+//     KoSection *sec = *it;
+//     d->sectionNames.erase(it);
+//     d->sectionNames[name] = sec;
+//
+//     if (sec->modelItem()) {
+//         sec->modelItem()->setData(name, Qt::DisplayRole);
+//     }
+// }
+
 void KoSectionManager::unregisterSection(KoSection* section)
 {
     Q_D(KoSectionManager);
