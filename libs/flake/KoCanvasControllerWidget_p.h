/* This file is part of the KDE project
 *
 * Copyright (C) 2006, 2008-2009 Thomas Zander <zander@kde.org>
 * Copyright (C) 2006 Peter Simonsson <peter.simonsson@gmail.com>
 * Copyright (C) 2006, 2009 Thorsten Zachmann <zachmann@kde.org>
 * Copyright (C) 2007-2010 Boudewijn Rempt <boud@valdyas.org>
 * Copyright (C) 2007 C. Boemann <cbo@boemann.dk>
 * Copyright (C) 2006-2008 Jan Hambrecht <jaham@gmx.net>
 *
 * This library is free software; you can redistribute it and/or
 * modify it under the terms of the GNU Library General Public
 * License as published by the Free Software Foundation; either
 * version 2 of the License, or (at your option) any later version.
 *
 * This library is distributed in the hope that it will be useful,
 * but WITHOUT ANY WARRANTY; without even the implied warranty of
 * MERCHANTABILITY or FITNESS FOR A PARTICULAR PURPOSE.  See the GNU
 * Library General Public License for more details.
 *
 * You should have received a copy of the GNU Library General Public License
 * along with this library; see the file COPYING.LIB.  If not, write to
 * the Free Software Foundation, Inc., 51 Franklin Street, Fifth Floor,
 * Boston, MA 02110-1301, USA.
 */
#ifndef KoCanvasControllerWidget_p_h
#define KoCanvasControllerWidget_p_h

#include "KoCanvasControllerWidget.h"

#include "KoCanvasControllerWidgetViewport_p.h"
#include "KoShape.h"
#include "KoViewConverter.h"
#include "KoCanvasBase.h"
#include "KoCanvasObserverBase.h"
#include "KoCanvasSupervisor.h"
#include "KoToolManager_p.h"

#include <kdebug.h>
#include <QMouseEvent>
#include <QPainter>
#include <QScrollBar>
#include <QEvent>
#include <QDockWidget>
#include <QTimer>

#include <KoConfig.h>

<<<<<<< HEAD

=======
>>>>>>> 29bc9aac
class KoCanvasControllerWidget::Private
{
public:

    Private(KoCanvasControllerWidget *qq)
        : q(qq)
        , canvas(0)
        , ignoreScrollSignals(false)
        , zoomWithWheel(false)
        , vastScrollingFactor(0)
    {
    }

    /**
     * Gets called by the tool manager if this canvas controller is the current active canvas controller.
     */
    void setDocumentOffset();

    void resetScrollBars();
    void emitPointerPositionChangedSignals(QEvent *event);

    void activate();
    void unsetCanvas();

    KoCanvasControllerWidget *q;
    KoCanvasBase *canvas;
    Viewport *viewportWidget;
    bool ignoreScrollSignals;
    bool zoomWithWheel;
    qreal vastScrollingFactor;
};

#endif<|MERGE_RESOLUTION|>--- conflicted
+++ resolved
@@ -45,10 +45,6 @@
 
 #include <KoConfig.h>
 
-<<<<<<< HEAD
-
-=======
->>>>>>> 29bc9aac
 class KoCanvasControllerWidget::Private
 {
 public:
