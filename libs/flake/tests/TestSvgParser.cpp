/*
 *  Copyright (c) 2016 Dmitry Kazakov <dimula73@gmail.com>
 *
 *  This program is free software; you can redistribute it and/or modify
 *  it under the terms of the GNU General Public License as published by
 *  the Free Software Foundation; either version 2 of the License, or
 *  (at your option) any later version.
 *
 *  This program is distributed in the hope that it will be useful,
 *  but WITHOUT ANY WARRANTY; without even the implied warranty of
 *  MERCHANTABILITY or FITNESS FOR A PARTICULAR PURPOSE.  See the
 *  GNU General Public License for more details.
 *
 *  You should have received a copy of the GNU General Public License
 *  along with this program; if not, write to the Free Software
 *  Foundation, Inc., 51 Franklin Street, Fifth Floor, Boston, MA 02110-1301, USA.
 */

#include "TestSvgParser.h"


#include <QTest>
#include <svg/SvgUtil.h>
#include <KoShapeStrokeModel.h>


#include "SvgParserTestingUtils.h"



void TestSvgParser::testUnitPx()
{
    const QString data =
            "<svg width=\"10px\" height=\"20px\" viewBox=\"0 0 10 20\""
            "    xmlns=\"http://www.w3.org/2000/svg\" version=\"1.1\">"

            "<rect id=\"testRect\" x=\"0\" y=\"0\" width=\"10\" height=\"20\""
            "    fill=\"none\" stroke=\"none\" stroke-width=\"10\"/>"

            "</svg>";

    SvgTester t (data);
    t.parser.setResolution(QRectF(0, 0, 600, 400) /* px */, 72 /* ppi */);
    t.run();

    KoShape *shape = t.findShape("testRect");
    QVERIFY(shape);

    QCOMPARE(shape->boundingRect(), kisGrowRect(QRectF(0,0,10,20), 0.5));
    QCOMPARE(shape->absoluteTransformation(0), QTransform());
    QCOMPARE(shape->outlineRect(), QRectF(0,0,10,20));
    QCOMPARE(shape->absolutePosition(KoFlake::TopLeft), QPointF(0,0));
    QCOMPARE(shape->absolutePosition(KoFlake::BottomRight), QPointF(10,20));
}

void TestSvgParser::testUnitPxResolution()
{
    const QString data =
            "<svg width=\"10px\" height=\"20px\" viewBox=\"0 0 10 20\""
            "    xmlns=\"http://www.w3.org/2000/svg\" version=\"1.1\">"

            "<rect id=\"testRect\" x=\"0\" y=\"0\" width=\"10\" height=\"20\""
            "    fill=\"none\" stroke=\"none\" stroke-width=\"10\"/>"

            "</svg>";

    SvgTester t (data);
    t.parser.setResolution(QRectF(0, 0, 600, 400) /* px */, 144 /* ppi */);
    t.run();

    KoShape *shape = t.findShape("testRect");
    QVERIFY(shape);

    QCOMPARE(shape->boundingRect(), kisGrowRect(QRectF(0,0,5,10), 0.25));
    QCOMPARE(shape->absoluteTransformation(0), QTransform::fromScale(0.5, 0.5));
    QCOMPARE(shape->outlineRect(), QRectF(0,0,10,20));
    QCOMPARE(shape->absolutePosition(KoFlake::TopLeft), QPointF(0,0));
    QCOMPARE(shape->absolutePosition(KoFlake::BottomRight), QPointF(5,10));
}


void TestSvgParser::testUnitPt()
{
    const QString data =
            "<svg width=\"10pt\" height=\"20pt\" viewBox=\"0 0 10 20\""
            "    xmlns=\"http://www.w3.org/2000/svg\" version=\"1.1\">"

            "<rect id=\"testRect\" x=\"0\" y=\"0\" width=\"10\" height=\"20\""
            "    fill=\"none\" stroke=\"none\" stroke-width=\"10\"/>"

            "</svg>";

    SvgTester t (data);
    t.parser.setResolution(QRectF(0, 0, 600, 400) /* px */, 666 /* ppi */);
    t.run();

    KoShape *shape = t.findShape("testRect");
    QVERIFY(shape);

    QCOMPARE(shape->boundingRect(), kisGrowRect(QRectF(0,0,10,20), 0.5));
    QCOMPARE(shape->absoluteTransformation(0), QTransform());
    QCOMPARE(shape->outlineRect(), QRectF(0,0,10,20));
    QCOMPARE(shape->absolutePosition(KoFlake::TopLeft), QPointF(0,0));
    QCOMPARE(shape->absolutePosition(KoFlake::BottomRight), QPointF(10,20));
}

void TestSvgParser::testUnitIn()
{
    const QString data =
            "<svg width=\"10in\" height=\"20in\" viewBox=\"0 0 10 20\""
            "    xmlns=\"http://www.w3.org/2000/svg\" version=\"1.1\">"

            "<rect id=\"testRect\" x=\"0\" y=\"0\" width=\"10\" height=\"20\""
            "    fill=\"none\" stroke=\"none\" stroke-width=\"10\"/>"

            "</svg>";

    SvgTester t (data);
    t.parser.setResolution(QRectF(0, 0, 600, 400) /* px */, 666 /* ppi */);
    t.run();

    KoShape *shape = t.findShape("testRect");
    QVERIFY(shape);

    QCOMPARE(shape->boundingRect(), kisGrowRect(QRectF(0,0,720,1440), 36));
    QCOMPARE(shape->absoluteTransformation(0), QTransform::fromScale(72, 72));
    QCOMPARE(shape->outlineRect(), QRectF(0,0,10,20));
    QCOMPARE(shape->absolutePosition(KoFlake::TopLeft), QPointF(0,0));
    QCOMPARE(shape->absolutePosition(KoFlake::BottomRight), QPointF(720,1440));
}

void TestSvgParser::testUnitPercentInitial()
{
    const QString data =
            "<svg width=\"12.5%\" height=\"25%\" viewBox=\"0 0 10 20\""
            "    xmlns=\"http://www.w3.org/2000/svg\" version=\"1.1\">"

            "<rect id=\"testRect\" x=\"0\" y=\"0\" width=\"10\" height=\"20\""
            "    fill=\"none\" stroke=\"none\" stroke-width=\"10\"/>"

            "</svg>";

    SvgTester t (data);
    t.parser.setResolution(QRectF(0, 0, 80, 80) /* px */, 144 /* ppi */);
    t.run();

    KoShape *shape = t.findShape("testRect");
    QVERIFY(shape);

    QCOMPARE(shape->boundingRect(), kisGrowRect(QRectF(0,0,5,10), 0.25));
    QCOMPARE(shape->absoluteTransformation(0), QTransform::fromScale(0.5, 0.5));
    QCOMPARE(shape->outlineRect(), QRectF(0,0,10,20));
    QCOMPARE(shape->absolutePosition(KoFlake::TopLeft), QPointF(0,0));
    QCOMPARE(shape->absolutePosition(KoFlake::BottomRight), QPointF(5,10));
}

void TestSvgParser::testScalingViewport()
{
    const QString data =
            "<svg width=\"10px\" height=\"20px\" viewBox=\"60 70 20 40\""
            "    xmlns=\"http://www.w3.org/2000/svg\" version=\"1.1\">"

            "<rect id=\"testRect\" x=\"64\" y=\"74\" width=\"12\" height=\"32\""
            "    fill=\"none\" stroke=\"none\" stroke-width=\"10\"/>"

            "</svg>";

    SvgTester t (data);
    t.parser.setResolution(QRectF(0, 0, 600, 400) /* px */, 72 /* ppi */);
    t.run();

    KoShape *shape = t.findShape("testRect");
    QVERIFY(shape);

    QCOMPARE(shape->absoluteTransformation(0), QTransform::fromTranslate(4, 4) * QTransform::fromScale(0.5, 0.5));
    QCOMPARE(shape->outlineRect(), QRectF(0,0,12,32));
    QCOMPARE(shape->absolutePosition(KoFlake::TopLeft), QPointF(2,2));
    QCOMPARE(shape->absolutePosition(KoFlake::TopRight), QPointF(8,2));
    QCOMPARE(shape->absolutePosition(KoFlake::BottomLeft), QPointF(2,18));
    QCOMPARE(shape->absolutePosition(KoFlake::BottomRight), QPointF(8,18));
}

void TestSvgParser::testScalingViewportKeepMeet1()
{
    const QString data =
            "<svg width=\"10px\" height=\"30px\" viewBox=\"60 70 20 40\""
            "    preserveAspectRatio=\" xMinYMin meet\""
            "    xmlns=\"http://www.w3.org/2000/svg\" version=\"1.1\">"

            "<rect id=\"testRect\" x=\"64\" y=\"74\" width=\"12\" height=\"32\""
            "    fill=\"none\" stroke=\"none\" stroke-width=\"10\"/>"

            "</svg>";

    SvgTester t (data);
    t.parser.setResolution(QRectF(0, 0, 600, 400) /* px */, 72 /* ppi */);
    t.run();

    KoShape *shape = t.findShape("testRect");
    QVERIFY(shape);

    QCOMPARE(shape->absoluteTransformation(0), QTransform::fromTranslate(4, 4) * QTransform::fromScale(0.5, 0.5));
    QCOMPARE(shape->outlineRect(), QRectF(0,0,12,32));
    QCOMPARE(shape->absolutePosition(KoFlake::TopLeft), QPointF(2,2));
    QCOMPARE(shape->absolutePosition(KoFlake::TopRight), QPointF(8,2));
    QCOMPARE(shape->absolutePosition(KoFlake::BottomLeft), QPointF(2,18));
    QCOMPARE(shape->absolutePosition(KoFlake::BottomRight), QPointF(8,18));
}

void TestSvgParser::testScalingViewportKeepMeet2()
{
    const QString data =
            "<svg width=\"15px\" height=\"20px\" viewBox=\"60 70 20 40\""
            "    preserveAspectRatio=\" xMinYMin meet\""
            "    xmlns=\"http://www.w3.org/2000/svg\" version=\"1.1\">"

            "<rect id=\"testRect\" x=\"64\" y=\"74\" width=\"12\" height=\"32\""
            "    fill=\"none\" stroke=\"none\" stroke-width=\"10\"/>"

            "</svg>";

    SvgTester t (data);
    t.parser.setResolution(QRectF(0, 0, 600, 400) /* px */, 72 /* ppi */);
    t.run();

    KoShape *shape = t.findShape("testRect");
    QVERIFY(shape);

    QCOMPARE(shape->absoluteTransformation(0), QTransform::fromTranslate(4, 4) * QTransform::fromScale(0.5, 0.5));
    QCOMPARE(shape->outlineRect(), QRectF(0,0,12,32));
    QCOMPARE(shape->absolutePosition(KoFlake::TopLeft), QPointF(2,2));
    QCOMPARE(shape->absolutePosition(KoFlake::TopRight), QPointF(8,2));
    QCOMPARE(shape->absolutePosition(KoFlake::BottomLeft), QPointF(2,18));
    QCOMPARE(shape->absolutePosition(KoFlake::BottomRight), QPointF(8,18));
}

void TestSvgParser::testScalingViewportKeepMeetAlign()
{
    const QString data =
            "<svg width=\"10px\" height=\"30px\" viewBox=\"60 70 20 40\""
            "    preserveAspectRatio=\" xMaxYMax meet\""
            "    xmlns=\"http://www.w3.org/2000/svg\" version=\"1.1\">"

            "<rect id=\"testRect\" x=\"64\" y=\"74\" width=\"12\" height=\"32\""
            "    fill=\"none\" stroke=\"none\" stroke-width=\"10\"/>"

            "</svg>";

    SvgTester t (data);
    t.parser.setResolution(QRectF(0, 0, 600, 400) /* px */, 72 /* ppi */);
    t.run();

    KoShape *shape = t.findShape("testRect");
    QVERIFY(shape);

    QCOMPARE(shape->absoluteTransformation(0), QTransform::fromTranslate(4, 24) * QTransform::fromScale(0.5, 0.5));
    QCOMPARE(shape->outlineRect(), QRectF(0,0,12,32));
    QCOMPARE(shape->absolutePosition(KoFlake::TopLeft), QPointF(2,12));
    QCOMPARE(shape->absolutePosition(KoFlake::TopRight), QPointF(8,12));
    QCOMPARE(shape->absolutePosition(KoFlake::BottomLeft), QPointF(2,28));
    QCOMPARE(shape->absolutePosition(KoFlake::BottomRight), QPointF(8,28));
}

void TestSvgParser::testScalingViewportKeepSlice1()
{
    const QString data =
            "<svg width=\"5px\" height=\"20px\" viewBox=\"60 70 20 40\""
            "    preserveAspectRatio=\" xMinYMin slice\""
            "    xmlns=\"http://www.w3.org/2000/svg\" version=\"1.1\">"

            "<rect id=\"testRect\" x=\"64\" y=\"74\" width=\"12\" height=\"32\""
            "    fill=\"none\" stroke=\"none\" stroke-width=\"10\"/>"

            "</svg>";

    SvgTester t (data);
    t.parser.setResolution(QRectF(0, 0, 600, 400) /* px */, 72 /* ppi */);
    t.run();

    KoShape *shape = t.findShape("testRect");
    QVERIFY(shape);

    QCOMPARE(shape->absoluteTransformation(0), QTransform::fromTranslate(4, 4) * QTransform::fromScale(0.5, 0.5));
    QCOMPARE(shape->outlineRect(), QRectF(0,0,12,32));
    QCOMPARE(shape->absolutePosition(KoFlake::TopLeft), QPointF(2,2));
    QCOMPARE(shape->absolutePosition(KoFlake::TopRight), QPointF(8,2));
    QCOMPARE(shape->absolutePosition(KoFlake::BottomLeft), QPointF(2,18));
    QCOMPARE(shape->absolutePosition(KoFlake::BottomRight), QPointF(8,18));
}

void TestSvgParser::testScalingViewportKeepSlice2()
{
    const QString data =
            "<svg width=\"10px\" height=\"15px\" viewBox=\"60 70 20 40\""
            "    preserveAspectRatio=\" xMinYMin slice\""
            "    xmlns=\"http://www.w3.org/2000/svg\" version=\"1.1\">"

            "<rect id=\"testRect\" x=\"64\" y=\"74\" width=\"12\" height=\"32\""
            "    fill=\"none\" stroke=\"none\" stroke-width=\"10\"/>"

            "</svg>";

    SvgTester t (data);
    t.parser.setResolution(QRectF(0, 0, 600, 400) /* px */, 72 /* ppi */);
    t.run();

    KoShape *shape = t.findShape("testRect");
    QVERIFY(shape);

    QCOMPARE(shape->absoluteTransformation(0), QTransform::fromTranslate(4, 4) * QTransform::fromScale(0.5, 0.5));
    QCOMPARE(shape->outlineRect(), QRectF(0,0,12,32));
    QCOMPARE(shape->absolutePosition(KoFlake::TopLeft), QPointF(2,2));
    QCOMPARE(shape->absolutePosition(KoFlake::TopRight), QPointF(8,2));
    QCOMPARE(shape->absolutePosition(KoFlake::BottomLeft), QPointF(2,18));
    QCOMPARE(shape->absolutePosition(KoFlake::BottomRight), QPointF(8,18));
}

void TestSvgParser::testScalingViewportResolution()
{
    const QString data =
            "<svg width=\"10px\" height=\"20px\" viewBox=\"60 70 20 40\""
            "    xmlns=\"http://www.w3.org/2000/svg\" version=\"1.1\">"

            "<rect id=\"testRect\" x=\"64\" y=\"74\" width=\"12\" height=\"32\""
            "    fill=\"none\" stroke=\"none\" stroke-width=\"10\"/>"

            "</svg>";

    SvgTester t (data);
    t.parser.setResolution(QRectF(0, 0, 600, 400) /* px */, 144 /* ppi */);
    t.run();

    KoShape *shape = t.findShape("testRect");
    QVERIFY(shape);

    QCOMPARE(shape->absoluteTransformation(0), QTransform::fromTranslate(4, 4) * QTransform::fromScale(0.25, 0.25));
    QCOMPARE(shape->outlineRect(), QRectF(0,0,12,32));
    QCOMPARE(shape->absolutePosition(KoFlake::TopLeft), QPointF(1,1));
    QCOMPARE(shape->absolutePosition(KoFlake::TopRight), QPointF(4,1));
    QCOMPARE(shape->absolutePosition(KoFlake::BottomLeft), QPointF(1,9));
    QCOMPARE(shape->absolutePosition(KoFlake::BottomRight), QPointF(4,9));
}

void TestSvgParser::testScalingViewportPercentInternal()
{
    const QString data =
            "<svg width=\"10px\" height=\"20px\" viewBox=\"60 70 20 40\""
            "    xmlns=\"http://www.w3.org/2000/svg\" version=\"1.1\">"

            "<rect id=\"testRect\" x=\"320%\" y=\"185%\" width=\"60%\" height=\"80%\""
            "    fill=\"none\" stroke=\"none\" stroke-width=\"10\"/>"

            "</svg>";

    SvgTester t (data);
    t.parser.setResolution(QRectF(0, 0, 600, 400) /* px */, 72 /* ppi */);
    t.run();

    KoShape *shape = t.findShape("testRect");
    QVERIFY(shape);

    QCOMPARE(shape->absoluteTransformation(0), QTransform::fromTranslate(4, 4) * QTransform::fromScale(0.5, 0.5));
    QCOMPARE(shape->outlineRect(), QRectF(0,0,12,32));
    QCOMPARE(shape->absolutePosition(KoFlake::TopLeft), QPointF(2,2));
    QCOMPARE(shape->absolutePosition(KoFlake::TopRight), QPointF(8,2));
    QCOMPARE(shape->absolutePosition(KoFlake::BottomLeft), QPointF(2,18));
    QCOMPARE(shape->absolutePosition(KoFlake::BottomRight), QPointF(8,18));
}


void TestSvgParser::testParsePreserveAspectRatio()
{
    {
        SvgUtil::PreserveAspectRatioParser p(" defer  xMinYMax meet");
        QCOMPARE(p.defer, true);
        QCOMPARE(p.mode, Qt::KeepAspectRatio);
        QCOMPARE(p.xAlignment, SvgUtil::PreserveAspectRatioParser::Min);
        QCOMPARE(p.yAlignment, SvgUtil::PreserveAspectRatioParser::Max);
    }

    {
        SvgUtil::PreserveAspectRatioParser p(" xMinYMid slice");
        QCOMPARE(p.defer, false);
        QCOMPARE(p.mode, Qt::KeepAspectRatioByExpanding);
        QCOMPARE(p.xAlignment, SvgUtil::PreserveAspectRatioParser::Min);
        QCOMPARE(p.yAlignment, SvgUtil::PreserveAspectRatioParser::Middle);
    }

    {
        SvgUtil::PreserveAspectRatioParser p(" xmidYMid ");
        QCOMPARE(p.defer, false);
        QCOMPARE(p.mode, Qt::KeepAspectRatio);
        QCOMPARE(p.xAlignment, SvgUtil::PreserveAspectRatioParser::Middle);
        QCOMPARE(p.yAlignment, SvgUtil::PreserveAspectRatioParser::Middle);
    }

    {
        SvgUtil::PreserveAspectRatioParser p(" NoNe ");
        QCOMPARE(p.defer, false);
        QCOMPARE(p.mode, Qt::IgnoreAspectRatio);
        QCOMPARE(p.xAlignment, SvgUtil::PreserveAspectRatioParser::Min);
        QCOMPARE(p.yAlignment, SvgUtil::PreserveAspectRatioParser::Min);
    }

    {
        SvgUtil::PreserveAspectRatioParser p("defer NoNe ");
        QCOMPARE(p.defer, true);
        QCOMPARE(p.mode, Qt::IgnoreAspectRatio);
        QCOMPARE(p.xAlignment, SvgUtil::PreserveAspectRatioParser::Min);
        QCOMPARE(p.yAlignment, SvgUtil::PreserveAspectRatioParser::Min);
    }

    {
        SvgUtil::PreserveAspectRatioParser p("sweet brown fox jumps over a nice svg file");
        QCOMPARE(p.defer, false);
        QCOMPARE(p.mode, Qt::IgnoreAspectRatio);
        QCOMPARE(p.xAlignment, SvgUtil::PreserveAspectRatioParser::Min);
        QCOMPARE(p.yAlignment, SvgUtil::PreserveAspectRatioParser::Min);
    }
}

#include "parsers/SvgTransformParser.h"

void TestSvgParser::testParseTransform()
{
    {
        QString str("translate(-111.0, 33) translate(-111.0, 33) matrix (1 1 0 0 1, 3), translate(1)"
                    "scale(0.5) rotate(10) rotate(10, 3 3) skewX(1) skewY(2)");

        SvgTransformParser p(str);
        QCOMPARE(p.isValid(), true);
    }

    {
        // forget about one brace
        QString str("translate(-111.0, 33) translate(-111.0, 33 matrix (1 1 0 0 1, 3), translate(1)"
                    "scale(0.5) rotate(10) rotate(10, 3 3) skewX(1) skewY(2)");

        SvgTransformParser p(str);
        QCOMPARE(p.isValid(), false);
    }

    {
        SvgTransformParser p("translate(100, 50)");
        QCOMPARE(p.isValid(), true);
        QCOMPARE(p.transform(), QTransform::fromTranslate(100, 50));
    }

    {
        SvgTransformParser p("translate(100 50)");
        QCOMPARE(p.isValid(), true);
        QCOMPARE(p.transform(), QTransform::fromTranslate(100, 50));
    }

    {
        SvgTransformParser p("translate(100)");
        QCOMPARE(p.isValid(), true);
        QCOMPARE(p.transform(), QTransform::fromTranslate(100, 0));
    }

    {
        SvgTransformParser p("scale(100, 50)");
        QCOMPARE(p.isValid(), true);
        QCOMPARE(p.transform(), QTransform::fromScale(100, 50));
    }

    {
        SvgTransformParser p("scale(100)");
        QCOMPARE(p.isValid(), true);
        QCOMPARE(p.transform(), QTransform::fromScale(100, 100));
    }

    {
        SvgTransformParser p("rotate(90 70 74.0)");
        QCOMPARE(p.isValid(), true);
        QTransform t;
        t.rotate(90);
        t = QTransform::fromTranslate(-70, -74) * t * QTransform::fromTranslate(70, 74);
        qDebug() << ppVar(p.transform());
        QCOMPARE(p.transform(), t);
    }
}

void TestSvgParser::testScalingViewportTransform()
{
    /**
     * Note: 'transform' affects all the attributes of the *current*
     * element, while 'viewBox' affects only the decendants!
     */

    const QString data =
            "<svg width=\"5px\" height=\"10px\" viewBox=\"60 70 20 40\""
            "    transform=\"scale(2)\""
            "    xmlns=\"http://www.w3.org/2000/svg\" version=\"1.1\">"

            "<rect id=\"testRect\" x=\"64\" y=\"74\" width=\"12\" height=\"32\""
            "    transform=\"translate(6)\""
            "    fill=\"none\" stroke=\"none\" stroke-width=\"10\"/>"

            "</svg>";

    SvgTester t (data);
    t.parser.setResolution(QRectF(0, 0, 600, 400) /* px */, 72 /* ppi */);
    t.run();

    KoShape *shape = t.findShape("testRect");
    QVERIFY(shape);

    QCOMPARE(shape->absoluteTransformation(0), QTransform::fromTranslate(10, 4) * QTransform::fromScale(0.5, 0.5));
    QCOMPARE(shape->outlineRect(), QRectF(0,0,12,32));
    QCOMPARE(shape->absolutePosition(KoFlake::TopLeft), QPointF(5,2));
    QCOMPARE(shape->absolutePosition(KoFlake::TopRight), QPointF(11,2));
    QCOMPARE(shape->absolutePosition(KoFlake::BottomLeft), QPointF(5,18));
    QCOMPARE(shape->absolutePosition(KoFlake::BottomRight), QPointF(11,18));
}

void TestSvgParser::testTransformNesting()
{
    const QString data =
            "<svg width=\"10px\" height=\"20px\" viewBox=\"0 0 10 20\""
            "    xmlns=\"http://www.w3.org/2000/svg\" version=\"1.1\">"

            "<rect id=\"testRect\" x=\"0\" y=\"0\" width=\"10\" height=\"20\""
            "    transform=\"translate(10,10), scale(2, 1)\""
            "    fill=\"none\" stroke=\"none\" stroke-width=\"10\"/>"

            "</svg>";

    SvgTester t (data);
    t.parser.setResolution(QRectF(0, 0, 600, 400) /* px */, 72 /* ppi */);
    t.run();

    KoShape *shape = t.findShape("testRect");
    QVERIFY(shape);

    QCOMPARE(shape->boundingRect(), QRectF(10 - 1,10 - 0.5, 20 + 2, 20 + 1));
    QCOMPARE(shape->outlineRect(), QRectF(0,0,10,20));
    QCOMPARE(shape->absolutePosition(KoFlake::TopLeft), QPointF(10,10));
    QCOMPARE(shape->absolutePosition(KoFlake::BottomRight), QPointF(30,30));
}

void TestSvgParser::testTransformNestingGroups()
{
    const QString data =
            "<svg width=\"10px\" height=\"20px\" viewBox=\"0 0 10 20\""
            "    xmlns=\"http://www.w3.org/2000/svg\" version=\"1.1\">"

            "<g transform=\"translate(10,10)\">"
            "    <rect id=\"testRect\" x=\"0\" y=\"0\" width=\"10\" height=\"20\""
            "        transform=\"scale(2, 1)\""
            "        fill=\"none\" stroke=\"none\" stroke-width=\"10\"/>"
            "</g>"

            "</svg>";

    SvgTester t (data);
    t.parser.setResolution(QRectF(0, 0, 600, 400) /* px */, 72 /* ppi */);
    t.run();

    KoShape *shape = t.findShape("testRect");
    QVERIFY(shape);

    QCOMPARE(shape->boundingRect(), QRectF(10 - 1,10 - 0.5, 20 + 2, 20 + 1));
    QCOMPARE(shape->outlineRect(), QRectF(0,0,10,20));
    QCOMPARE(shape->absolutePosition(KoFlake::TopLeft), QPointF(10,10));
    QCOMPARE(shape->absolutePosition(KoFlake::BottomRight), QPointF(30,30));
}

void TestSvgParser::testTransformRotation1()
{
    const QString data =
            "<svg width=\"10px\" height=\"20px\" viewBox=\"0 0 10 20\""
            "    xmlns=\"http://www.w3.org/2000/svg\" version=\"1.1\">"

            "<rect id=\"testRect\" x=\"0\" y=\"0\" width=\"10\" height=\"20\""
            "    transform=\"rotate(90)\""
            "    fill=\"none\" stroke=\"none\" stroke-width=\"10\"/>"

            "</svg>";

    SvgTester t (data);
    t.parser.setResolution(QRectF(0, 0, 600, 400) /* px */, 72 /* ppi */);
    t.run();

    KoShape *shape = t.findShape("testRect");
    QVERIFY(shape);

    QCOMPARE(shape->boundingRect(), kisGrowRect(QRectF(-20,0,20,10), 0.5));
    QCOMPARE(shape->outlineRect(), QRectF(0,0,10,20));
    QCOMPARE(shape->absolutePosition(KoFlake::TopLeft), QPointF(0,0));
    QCOMPARE(shape->absolutePosition(KoFlake::BottomRight), QPointF(-20,10));
}

void TestSvgParser::testTransformRotation2()
{
    const QString data =
            "<svg width=\"10px\" height=\"20px\" viewBox=\"0 0 10 20\""
            "    xmlns=\"http://www.w3.org/2000/svg\" version=\"1.1\">"

            "<rect id=\"testRect\" x=\"0\" y=\"0\" width=\"10\" height=\"20\""
            "    transform=\"rotate(-90 10 5)\""
            "    fill=\"none\" stroke=\"none\" stroke-width=\"10\"/>"

            "</svg>";

    SvgTester t (data);
    t.parser.setResolution(QRectF(0, 0, 600, 400) /* px */, 72 /* ppi */);
    t.run();

    KoShape *shape = t.findShape("testRect");
    QVERIFY(shape);

    QCOMPARE(shape->boundingRect(), kisGrowRect(QRectF(5,5,20,10), 0.5));
    QCOMPARE(shape->outlineRect(), QRectF(0,0,10,20));
    QCOMPARE(shape->absolutePosition(KoFlake::TopLeft), QPointF(5,15));
    QCOMPARE(shape->absolutePosition(KoFlake::BottomRight), QPointF(25,5));
}

<<<<<<< HEAD
=======
#include "../../sdk/tests/qimage_test_util.h"

#ifdef USE_ROUND_TRIP
#include "SvgWriter.h"
#include <QBuffer>
#include <QDomDocument>
#endif

struct SvgRenderTester : public SvgTester
{
    SvgRenderTester(const QString &data)
        : SvgTester(data),
          m_fuzzyThreshold(0)
    {
    }

    void setFuzzyThreshold(int fuzzyThreshold) {
        m_fuzzyThreshold = fuzzyThreshold;
    }

    static void testRender(KoShape *shape, const QString &prefix, const QString &testName, const QSize canvasSize, int fuzzyThreshold = 0) {
        QImage canvas(canvasSize, QImage::Format_ARGB32);
        canvas.fill(0);
        KoViewConverter converter;
        QPainter painter(&canvas);

        KoShapePainter p;
        p.setShapes({shape});
        painter.setClipRect(canvas.rect());
        p.paint(painter, converter);

        QVERIFY(TestUtil::checkQImage(canvas, "svg_render", prefix, testName, fuzzyThreshold));
    }

    void test_standard_30px_72ppi(const QString &testName, bool verifyGeometry = true, const QSize &canvasSize = QSize(30,30)) {
        parser.setResolution(QRectF(0, 0, 30, 30) /* px */, 72 /* ppi */);
        run();

#ifdef USE_CLONED_SHAPES
        {
            QList<KoShape*> newShapes;
            Q_FOREACH (KoShape *shape, shapes) {
                KoShape *clonedShape = shape->cloneShape();
                KIS_ASSERT(clonedShape);

                newShapes << clonedShape;
            }

            qDeleteAll(shapes);
            shapes = newShapes;
        }

#endif /* USE_CLONED_SHAPES */

#ifdef USE_ROUND_TRIP

        const QSizeF sizeInPt(30,30);
        QBuffer writeBuf;
        writeBuf.open(QIODevice::WriteOnly);

        {
            SvgWriter writer(shapes);
            writer.save(writeBuf, sizeInPt);
        }

        QDomDocument prettyDoc;
        prettyDoc.setContent(savedData);


        qDebug();
        printf("\n=== Original: ===\n\n%s\n", prettyDoc.toByteArray(4).data());
        printf("\n=== Saved: ===\n\n%s\n", writeBuf.data().data());
        qDebug();

        QVERIFY(doc.setContent(writeBuf.data()));
        root = doc.documentElement();
        run();
#endif /* USE_ROUND_TRIP */

        KoShape *shape = findShape("testRect");
        KIS_ASSERT(shape);

        if (verifyGeometry) {
            QCOMPARE(shape->absolutePosition(KoFlake::TopLeft), QPointF(5,5));

            const QPointF bottomRight= shape->absolutePosition(KoFlake::BottomRight);
            const QPointF expectedBottomRight(15,25);

            if (KisAlgebra2D::norm(bottomRight - expectedBottomRight) > 0.0001 ) {
                QCOMPARE(bottomRight, expectedBottomRight);
            }
        }

        testRender(shape, "load", testName, canvasSize, m_fuzzyThreshold);
    }

private:
    int m_fuzzyThreshold;
};

>>>>>>> cebd11ea
void TestSvgParser::testRenderStrokeNone()
{
    const QString data =
            "<svg width=\"30px\" height=\"30px\""
            "    xmlns=\"http://www.w3.org/2000/svg\" version=\"1.1\">"

            "<rect id=\"testRect\" x=\"5\" y=\"5\" width=\"10\" height=\"20\""
            "    fill=\"cyan\" stroke=\"none\" stroke-width=\"1\"/>"

            "</svg>";

    SvgRenderTester t (data);
    t.test_standard_30px_72ppi("stroke_none");
}

void TestSvgParser::testRenderStrokeColorName()
{
    const QString data =
            "<svg width=\"30px\" height=\"30px\""
            "    xmlns=\"http://www.w3.org/2000/svg\" version=\"1.1\">"

            "<rect id=\"testRect\" x=\"5\" y=\"5\" width=\"10\" height=\"20\""
            "    fill=\"cyan\" stroke=\"blue\" stroke-width=\"1\"/>"

            "</svg>";

    SvgRenderTester t (data);
    t.test_standard_30px_72ppi("stroke_blue");
}

void TestSvgParser::testRenderStrokeColorHex3()
{
    const QString data =
            "<svg width=\"30px\" height=\"30px\""
            "    xmlns=\"http://www.w3.org/2000/svg\" version=\"1.1\">"

            "<rect id=\"testRect\" x=\"5\" y=\"5\" width=\"10\" height=\"20\""
            "    fill=\"cyan\" stroke=\"#00f\" stroke-width=\"1\"/>"

            "</svg>";

    SvgRenderTester t (data);
    t.test_standard_30px_72ppi("stroke_blue");
}

void TestSvgParser::testRenderStrokeColorHex6()
{
    const QString data =
            "<svg width=\"30px\" height=\"30px\""
            "    xmlns=\"http://www.w3.org/2000/svg\" version=\"1.1\">"

            "<rect id=\"testRect\" x=\"5\" y=\"5\" width=\"10\" height=\"20\""
            "    fill=\"cyan\" stroke=\"#0000ff\" stroke-width=\"1\"/>"

            "</svg>";

    SvgRenderTester t (data);
    t.test_standard_30px_72ppi("stroke_blue");
}

void TestSvgParser::testRenderStrokeColorRgbValues()
{
    const QString data =
            "<svg width=\"30px\" height=\"30px\""
            "    xmlns=\"http://www.w3.org/2000/svg\" version=\"1.1\">"

            "<rect id=\"testRect\" x=\"5\" y=\"5\" width=\"10\" height=\"20\""
            "    fill=\"cyan\" stroke=\"rgb(0, 0 ,255)\" stroke-width=\"1\"/>"

            "</svg>";

    SvgRenderTester t (data);
    t.test_standard_30px_72ppi("stroke_blue");
}

void TestSvgParser::testRenderStrokeColorRgbPercent()
{
    const QString data =
            "<svg width=\"30px\" height=\"30px\""
            "    xmlns=\"http://www.w3.org/2000/svg\" version=\"1.1\">"

            "<rect id=\"testRect\" x=\"5\" y=\"5\" width=\"10\" height=\"20\""
            "    fill=\"cyan\" stroke=\"rgb(0, 0 ,100%)\" stroke-width=\"1\"/>"

            "</svg>";

    SvgRenderTester t (data);
    t.test_standard_30px_72ppi("stroke_blue");
}

void TestSvgParser::testRenderStrokeColorCurrent()
{
    const QString data =
            "<svg width=\"30px\" height=\"30px\""
            "    xmlns=\"http://www.w3.org/2000/svg\" version=\"1.1\">"

            "<g color=\"blue\">"
            "    <rect id=\"testRect\" x=\"5\" y=\"5\" width=\"10\" height=\"20\""
            "        fill=\"cyan\" stroke=\"currentColor\" stroke-width=\"1\"/>"
            "</g>"

            "</svg>";

    SvgRenderTester t (data);
    t.test_standard_30px_72ppi("stroke_blue");
}

void TestSvgParser::testRenderStrokeColorNonexistentIri()
{
    const QString data =
            "<svg width=\"30px\" height=\"30px\""
            "    xmlns=\"http://www.w3.org/2000/svg\" version=\"1.1\">"

            "<rect id=\"testRect\" x=\"5\" y=\"5\" width=\"10\" height=\"20\""
            "    fill=\"cyan\" stroke=\"url(notexists) blue\" stroke-width=\"1\"/>"

            "</svg>";

    SvgRenderTester t (data);
    t.test_standard_30px_72ppi("stroke_blue");
}

void TestSvgParser::testRenderStrokeWidth()
{
    const QString data =
            "<svg width=\"30px\" height=\"30px\""
            "    xmlns=\"http://www.w3.org/2000/svg\" version=\"1.1\">"

            "<rect id=\"testRect\" x=\"5\" y=\"5\" width=\"10\" height=\"20\""
            "    fill=\"cyan\" stroke=\"blue\" stroke-width=\"2\"/>"

            "</svg>";

    SvgRenderTester t (data);
    t.test_standard_30px_72ppi("stroke_blue_width_2");
}

void TestSvgParser::testRenderStrokeZeroWidth()
{
    const QString data =
            "<svg width=\"30px\" height=\"30px\""
            "    xmlns=\"http://www.w3.org/2000/svg\" version=\"1.1\">"

            "<rect id=\"testRect\" x=\"5\" y=\"5\" width=\"10\" height=\"20\""
            "    fill=\"cyan\" stroke=\"blue\" stroke-width=\"0\"/>"

            "</svg>";

    SvgRenderTester t (data);
    t.test_standard_30px_72ppi("stroke_none");
}

void TestSvgParser::testRenderStrokeOpacity()
{
    const QString data =
            "<svg width=\"30px\" height=\"30px\""
            "    xmlns=\"http://www.w3.org/2000/svg\" version=\"1.1\">"

            "<rect id=\"testRect\" x=\"5\" y=\"5\" width=\"10\" height=\"20\""
            "    fill=\"cyan\" stroke=\"blue\" stroke-width=\"4\" stroke-opacity=\"0.3\"/>"

            "</svg>";

    SvgRenderTester t (data);
    t.setFuzzyThreshold(1);
    t.test_standard_30px_72ppi("stroke_blue_0_3_opacity");
}

void TestSvgParser::testRenderStrokeJointRound()
{
    const QString data =
            "<svg width=\"30px\" height=\"30px\""
            "    xmlns=\"http://www.w3.org/2000/svg\" version=\"1.1\">"

            "<rect id=\"testRect\" x=\"5\" y=\"5\" width=\"10\" height=\"20\""
            "    fill=\"cyan\" stroke=\"blue\" stroke-width=\"4\" stroke-linejoin=\"round\"/>"

            "</svg>";

    SvgRenderTester t (data);
    t.test_standard_30px_72ppi("stroke_blue_join_round");
}

void TestSvgParser::testRenderStrokeLinecap()
{
    const QString data =
            "<svg width=\"30px\" height=\"30px\""
            "    xmlns=\"http://www.w3.org/2000/svg\" version=\"1.1\">"

            "<polyline id=\"testRect\" points=\"5,5 10,25 15,5\""
            "    fill=\"none\" stroke=\"blue\" stroke-width=\"5\" stroke-linecap=\"round\"/>"

            "</svg>";

    SvgRenderTester t (data);
    t.test_standard_30px_72ppi("stroke_blue_linecap_round");
}

void TestSvgParser::testRenderStrokeMiterLimit()
{
    // TODO:seems like doesn't work!!
    qWarning() << "WARNING: Miter limit test is skipped!!!";
    return;

    const QString data =
            "<svg width=\"30px\" height=\"30px\""
            "    xmlns=\"http://www.w3.org/2000/svg\" version=\"1.1\">"

            "<polyline id=\"testRect\" points=\"5,5 10,25 15,5\""
            "    fill=\"none\" stroke=\"blue\" stroke-width=\"5\" stroke-miterlimit=\"1.114\"/>"

            "</svg>";

    SvgRenderTester t (data);
    t.test_standard_30px_72ppi("stroke_blue_miter_limit");
}

void TestSvgParser::testRenderStrokeDashArrayEven()
{
    const QString data =
            "<svg width=\"30px\" height=\"30px\""
            "    xmlns=\"http://www.w3.org/2000/svg\" version=\"1.1\">"

            "<rect id=\"testRect\" x=\"5\" y=\"5\" width=\"10\" height=\"20\""
            "    fill=\"cyan\" stroke=\"blue\" stroke-width=\"2\" stroke-dasharray=\"3 2, 5 2\"/>"

            "</svg>";

    SvgRenderTester t (data);
    t.test_standard_30px_72ppi("stroke_blue_dasharray_even");
}

void TestSvgParser::testRenderStrokeDashArrayEvenOffset()
{
    const QString data =
            "<svg width=\"30px\" height=\"30px\""
            "    xmlns=\"http://www.w3.org/2000/svg\" version=\"1.1\">"

            "<rect id=\"testRect\" x=\"5\" y=\"5\" width=\"10\" height=\"20\""
            "    fill=\"cyan\" stroke=\"blue\" stroke-width=\"2\" stroke-dasharray=\"3 2, 5 2\""
            "    stroke-dashoffset=\"1\"/>"

            "</svg>";

    SvgRenderTester t (data);
    t.test_standard_30px_72ppi("stroke_blue_dasharray_even_offset");
}

void TestSvgParser::testRenderStrokeDashArrayOdd()
{
    // SVG 1.1: if the dasharray is odd, repeat it

    const QString data =
            "<svg width=\"30px\" height=\"30px\""
            "    xmlns=\"http://www.w3.org/2000/svg\" version=\"1.1\">"

            "<rect id=\"testRect\" x=\"5\" y=\"5\" width=\"10\" height=\"20\""
            "    fill=\"cyan\" stroke=\"blue\" stroke-width=\"2\" stroke-dasharray=\"3 2, 5\"/>"

            "</svg>";

    SvgRenderTester t (data);
    t.test_standard_30px_72ppi("stroke_blue_dasharray_odd");
}

void TestSvgParser::testRenderStrokeDashArrayRelative()
{
    // SVG 1.1: relative to view box
    // (40 x 50) * sqrt(2) => dash length = 5 px

    const QString data =
            "<svg width=\"42.4264px\" height=\"56.56854px\""
            "    xmlns=\"http://www.w3.org/2000/svg\" version=\"1.1\">"

            "<rect id=\"testRect\" x=\"5\" y=\"5\" width=\"10\" height=\"20\""
            "    fill=\"cyan\" stroke=\"blue\" stroke-width=\"2\" stroke-dasharray=\"10% 10%\"/>"

            "</svg>";

    SvgRenderTester t (data);
    t.test_standard_30px_72ppi("stroke_blue_dasharray_relative");
}

void TestSvgParser::testRenderFillDefault()
{
    const QString data =
            "<svg width=\"30px\" height=\"30px\""
            "    xmlns=\"http://www.w3.org/2000/svg\" version=\"1.1\">"

            "<rect id=\"testRect\" x=\"5\" y=\"5\" width=\"10\" height=\"20\"/>"

            "</svg>";

    SvgRenderTester t (data);
    t.test_standard_30px_72ppi("fill_black");
}

void TestSvgParser::testRenderFillRuleNonZero()
{
    const QString data =
            "<svg width=\"30px\" height=\"30px\""
            "    xmlns=\"http://www.w3.org/2000/svg\" version=\"1.1\">"

            "<polyline id=\"testRect\" points=\"5,5 15,11 15,19 5,25 5,19 15,5 15,25 5,11 5,5\""
            "    fill=\"black\" fill-rule=\"nonzero\"/>"

            "</svg>";

    SvgRenderTester t (data);
    t.test_standard_30px_72ppi("fill_non_zero");
}

void TestSvgParser::testRenderFillRuleEvenOdd()
{
    const QString data =
            "<svg width=\"30px\" height=\"30px\""
            "    xmlns=\"http://www.w3.org/2000/svg\" version=\"1.1\">"

            "<polyline id=\"testRect\" points=\"5,5 15,11 15,19 5,25 5,19 15,5 15,25 5,11 5,5\""
            "    fill=\"black\" fill-rule=\"evenodd\"/>"

            "</svg>";

    SvgRenderTester t (data);
    t.test_standard_30px_72ppi("fill_even_odd");
}

void TestSvgParser::testRenderFillOpacity()
{
    const QString data =
            "<svg width=\"30px\" height=\"30px\""
            "    xmlns=\"http://www.w3.org/2000/svg\" version=\"1.1\">"

            "<rect id=\"testRect\" x=\"5\" y=\"5\" width=\"10\" height=\"20\""
            "    fill=\"cyan\" fill-opacity=\"0.3\"/>"

            "</svg>";

    SvgRenderTester t (data);
    t.setFuzzyThreshold(1);
    t.test_standard_30px_72ppi("fill_opacity_0_3");
}

void TestSvgParser::testRenderDisplayAttribute()
{
    const QString data =
            "<svg width=\"10px\" height=\"20px\" viewBox=\"0 0 10 20\""
            "    xmlns=\"http://www.w3.org/2000/svg\" version=\"1.1\">"

            "<rect id=\"testRect\" x=\"0\" y=\"0\" width=\"10\" height=\"20\""
            "    fill=\"black\" display=\"none\"/>"

            "</svg>";

    SvgTester t (data);
    t.parser.setResolution(QRectF(0, 0, 600, 400) /* px */, 144 /* ppi */);
    t.run();

    KoShape *shape = t.findShape("testRect");
    QVERIFY(shape);

    QCOMPARE(shape->isVisible(), false);
}

void TestSvgParser::testRenderVisibilityAttribute()
{
    {
        const QString data =
                "<svg width=\"10px\" height=\"20px\" viewBox=\"0 0 10 20\""
                "    xmlns=\"http://www.w3.org/2000/svg\" version=\"1.1\">"

                "<rect id=\"testRect\" x=\"0\" y=\"0\" width=\"10\" height=\"20\""
                "    fill=\"black\" visibility=\"visible\"/>"

                "</svg>";

        SvgTester t (data);
        t.parser.setResolution(QRectF(0, 0, 600, 400) /* px */, 144 /* ppi */);
        t.run();

        KoShape *shape = t.findShape("testRect");
        QVERIFY(shape);

        QCOMPARE(shape->isVisible(), true);
    }

    {
        const QString data =
                "<svg width=\"10px\" height=\"20px\" viewBox=\"0 0 10 20\""
                "    xmlns=\"http://www.w3.org/2000/svg\" version=\"1.1\">"

                "<rect id=\"testRect\" x=\"0\" y=\"0\" width=\"10\" height=\"20\""
                "    fill=\"black\" visibility=\"hidden\"/>"

                "</svg>";

        SvgTester t (data);
        t.parser.setResolution(QRectF(0, 0, 600, 400) /* px */, 144 /* ppi */);
        t.run();

        KoShape *shape = t.findShape("testRect");
        QVERIFY(shape);

        QCOMPARE(shape->isVisible(), false);
    }

    {
        const QString data =
                "<svg width=\"10px\" height=\"20px\" viewBox=\"0 0 10 20\""
                "    xmlns=\"http://www.w3.org/2000/svg\" version=\"1.1\">"

                "<rect id=\"testRect\" x=\"0\" y=\"0\" width=\"10\" height=\"20\""
                "    fill=\"black\" visibility=\"collapse\"/>"

                "</svg>";

        SvgTester t (data);
        t.parser.setResolution(QRectF(0, 0, 600, 400) /* px */, 144 /* ppi */);
        t.run();

        KoShape *shape = t.findShape("testRect");
        QVERIFY(shape);

        QCOMPARE(shape->isVisible(), false);
    }
}

void TestSvgParser::testRenderVisibilityInheritance()
{
    const QString data =
            "<svg width=\"10px\" height=\"20px\" viewBox=\"0 0 10 20\""
            "    xmlns=\"http://www.w3.org/2000/svg\" version=\"1.1\">"

            "<g visibility=\"none\">"
            "    <rect id=\"testRect\" x=\"0\" y=\"0\" width=\"10\" height=\"20\""
            "        fill=\"black\" visibility=\"visible\"/>"
            "</g>"

            "</svg>";

    SvgTester t (data);
    t.parser.setResolution(QRectF(0, 0, 600, 400) /* px */, 144 /* ppi */);
    t.run();

    KoShape *shape = t.findShape("testRect");
    QVERIFY(shape);

    QCOMPARE(shape->isVisible(false), true);
    QCOMPARE(shape->isVisible(true), false);
}

void TestSvgParser::testRenderDisplayInheritance()
{
    const QString data =
            "<svg width=\"10px\" height=\"20px\" viewBox=\"0 0 10 20\""
            "    xmlns=\"http://www.w3.org/2000/svg\" version=\"1.1\">"

            "<g display=\"none\">"
            "    <rect id=\"testRect\" x=\"0\" y=\"0\" width=\"10\" height=\"20\""
            "        fill=\"black\" visibility=\"visible\"/>"
            "</g>"

            "</svg>";

    SvgTester t (data);
    t.parser.setResolution(QRectF(0, 0, 600, 400) /* px */, 144 /* ppi */);
    t.run();

    KoShape *shape = t.findShape("testRect");
    QVERIFY(shape);

    QCOMPARE(shape->isVisible(false), true);
    QEXPECT_FAIL("", "TODO: Fix 'display' attribute not to be inherited in shapes heirarchy!", Continue);
    QCOMPARE(shape->isVisible(true), true);
}

void TestSvgParser::testRenderStrokeWithInlineStyle()
{
    const QString data =
            "<svg width=\"30px\" height=\"30px\""
            "    xmlns=\"http://www.w3.org/2000/svg\" version=\"1.1\">"

            "<rect id=\"testRect\" x=\"5\" y=\"5\" width=\"10\" height=\"20\""
            "    style = \"fill: cyan; stroke :blue; stroke-width:2;\"/>"

            "</svg>";

    SvgRenderTester t (data);
    t.test_standard_30px_72ppi("stroke_blue_width_2");
}

void TestSvgParser::testIccColor()
{
    const QString data =
            "<svg width=\"30px\" height=\"30px\""
            "    xmlns=\"http://www.w3.org/2000/svg\" version=\"1.1\">"

            "<g xml:base=\"icc\">"
            "    <color-profile xlink:href=\"sRGB-elle-V4-srgbtrc.icc\""
            "        local=\"133a66607cffeebdd64dd433ada9bf4e\" name=\"default-profile\"/>"

            "    <color-profile xlink:href=\"sRGB-elle-V4-srgbtrc.icc\""
            "        local=\"133a66607cffeebdd64dd433ada9bf4e\" name=\"some-other-name\"/>"

            "    <rect id=\"testRect\" x=\"5\" y=\"5\" width=\"10\" height=\"20\""
            "        style = \"fill: cyan; stroke :blue; stroke-width:2;\"/>"
            "</g>"

            "</svg>";

    SvgRenderTester t (data);

    int numFetches = 0;

    t.parser.setFileFetcher(
        [&numFetches](const QString &name) {
            numFetches++;
            const QString fileName = TestUtil::fetchDataFileLazy(name);
            QFile file(fileName);
            KIS_ASSERT(file.exists());
            file.open(QIODevice::ReadOnly);
            return file.readAll();
        });

    t.test_standard_30px_72ppi("stroke_blue_width_2");
    QCOMPARE(numFetches, 1);
}

void TestSvgParser::testRenderFillLinearGradientRelativePercent()
{
    const QString data =
            "<svg width=\"30px\" height=\"30px\""
            "    xmlns=\"http://www.w3.org/2000/svg\" version=\"1.1\">"

            "<defs>"
            "    <linearGradient id=\"testGrad\" x1=\"0%\" y1=\"50%\" x2=\"100%\" y2=\"50%\">"
            "        <stop offset=\"20%\" stop-color=\"#F60\" />"
            "        <stop offset=\"80%\" stop-color=\"#FF6\" />"
            "    </linearGradient>"
            "</defs>"

            "<rect id=\"testRect\" x=\"5\" y=\"5\" width=\"10\" height=\"20\""
            "    style = \"fill:url(#testGrad) magenta; stroke:none; stroke-width:2;\"/>"

            "</svg>";

    SvgRenderTester t (data);
    t.test_standard_30px_72ppi("fill_gradient");
}

void TestSvgParser::testRenderFillLinearGradientRelativePortion()
{
    const QString data =
            "<svg width=\"30px\" height=\"30px\""
            "    xmlns=\"http://www.w3.org/2000/svg\" version=\"1.1\">"

            "<linearGradient id=\"testGrad\" x1=\"0\" y1=\"0.5\" x2=\"1.0\" y2=\"0.5\">"
            "    <stop offset=\"20%\" stop-color=\"#F60\" />"
            "    <stop offset=\"80%\" stop-color=\"#FF6\" />"
            "</linearGradient>"

            "<rect id=\"testRect\" x=\"5\" y=\"5\" width=\"10\" height=\"20\""
            "    style = \"fill:url(#testGrad) magenta; stroke:none; stroke-width:2;\"/>"

            "</svg>";

    SvgRenderTester t (data);
    t.test_standard_30px_72ppi("fill_gradient");
}

void TestSvgParser::testRenderFillLinearGradientUserCoord()
{
    const QString data =
            "<svg width=\"30px\" height=\"30px\" viewBox=\"60 70 60 90\""
            "    xmlns=\"http://www.w3.org/2000/svg\" version=\"1.1\">"

            "<linearGradient id=\"testGrad\" x1=\"70\" y1=\"115\" x2=\"90\" y2=\"115\""
            "    gradientUnits=\"userSpaceOnUse\">"
            "    <stop offset=\"20%\" stop-color=\"#F60\" />"
            "    <stop offset=\"80%\" stop-color=\"#FF6\" />"
            "</linearGradient>"

            "<rect id=\"testRect\" x=\"70\" y=\"85\" width=\"20\" height=\"60\""
            "    fill=\"url(#testGrad) magenta\" stroke=\"none\"/>"

            "</svg>";

    SvgRenderTester t (data);
    t.test_standard_30px_72ppi("fill_gradient");
}

void TestSvgParser::testRenderFillLinearGradientStopPortion()
{
    const QString data =
            "<svg width=\"30px\" height=\"30px\""
            "    xmlns=\"http://www.w3.org/2000/svg\" version=\"1.1\">"

            "<linearGradient id=\"testGrad\" x1=\"0\" y1=\"0.5\" x2=\"1.0\" y2=\"0.5\">"
            "    <stop offset=\"0.2\" stop-color=\"#F60\" />"
            "    <stop offset=\"0.8\" stop-color=\"#FF6\" />"
            "</linearGradient>"

            "<rect id=\"testRect\" x=\"5\" y=\"5\" width=\"10\" height=\"20\""
            "    style = \"fill:url(#testGrad) magenta; stroke:none; stroke-width:2;\"/>"

            "</svg>";

    SvgRenderTester t (data);
    t.test_standard_30px_72ppi("fill_gradient");
}

void TestSvgParser::testRenderFillLinearGradientTransform()
{
    const QString data =
            "<svg width=\"30px\" height=\"30px\""
            "    xmlns=\"http://www.w3.org/2000/svg\" version=\"1.1\">"

            "<linearGradient id=\"testGrad\" x1=\"0\" y1=\"0.5\" x2=\"1.0\" y2=\"0.5\""
            "    gradientTransform=\"rotate(90, 0.5, 0.5)\">"

            "    <stop offset=\"0.2\" stop-color=\"#F60\" />"
            "    <stop offset=\"0.8\" stop-color=\"#FF6\" />"
            "</linearGradient>"

            "<rect id=\"testRect\" x=\"5\" y=\"5\" width=\"10\" height=\"20\""
            "    style = \"fill:url(#testGrad) magenta; stroke:none; stroke-width:2;\"/>"

            "</svg>";

    SvgRenderTester t (data);
    t.test_standard_30px_72ppi("fill_gradient_vertical");
}

void TestSvgParser::testRenderFillLinearGradientTransformUserCoord()
{
    const QString data =
            "<svg width=\"30px\" height=\"30px\" viewBox=\"60 70 60 90\""
            "    xmlns=\"http://www.w3.org/2000/svg\" version=\"1.1\">"

            "<linearGradient id=\"testGrad\" x1=\"70\" y1=\"115\" x2=\"90\" y2=\"115\""
            "    gradientUnits=\"userSpaceOnUse\""
            "    gradientTransform=\"rotate(90, 80, 115)\">"

            "    <stop offset=\"20%\" stop-color=\"#F60\" />"
            "    <stop offset=\"80%\" stop-color=\"#FF6\" />"
            "</linearGradient>"

            "<rect id=\"testRect\" x=\"70\" y=\"85\" width=\"20\" height=\"60\""
            "    fill=\"url(#testGrad) magenta\" stroke=\"none\"/>"

            "</svg>";

    SvgRenderTester t (data);
    t.test_standard_30px_72ppi("fill_gradient_vertical_in_user");
}

void TestSvgParser::testRenderFillLinearGradientRotatedShape()
{
    // DK: I'm not sure I fully understand if it is a correct transformation,
    //     but inkscape opens the file in the same way...

    const QString data =
            "<svg width=\"30px\" height=\"30px\""
            "    xmlns=\"http://www.w3.org/2000/svg\" version=\"1.1\">"

            "<linearGradient id=\"testGrad\" x1=\"0\" y1=\"0.5\" x2=\"1.0\" y2=\"0.5\""
            "    gradientTransform=\"rotate(90, 0.5, 0.5)\">"

            "    <stop offset=\"0.2\" stop-color=\"#F60\" />"
            "    <stop offset=\"0.8\" stop-color=\"#FF6\" />"
            "</linearGradient>"

            "<rect id=\"testRect\" x=\"5\" y=\"5\" width=\"10\" height=\"20\""
            "    style = \"fill:url(#testGrad) magenta; stroke:none; stroke-width:2;\""
            "    transform=\"rotate(90, 10, 12.5)\"/>"

            "</svg>";

    SvgRenderTester t (data);
    t.test_standard_30px_72ppi("fill_gradient_shape_rotated", false);
}

void TestSvgParser::testRenderFillLinearGradientRotatedShapeUserCoord()
{
    // DK: I'm not sure I fully understand if it is a correct transformation,
    //     but inkscape opens the file in the same way...

    const QString data =
            "<svg width=\"30px\" height=\"30px\" viewBox=\"60 70 60 90\""
            "    xmlns=\"http://www.w3.org/2000/svg\" version=\"1.1\">"

            "<linearGradient id=\"testGrad\" x1=\"70\" y1=\"115\" x2=\"90\" y2=\"115\""
            "    gradientUnits=\"userSpaceOnUse\">"

            "    <stop offset=\"20%\" stop-color=\"#F60\" />"
            "    <stop offset=\"80%\" stop-color=\"#FF6\" />"
            "</linearGradient>"

            "<rect id=\"testRect\" x=\"70\" y=\"85\" width=\"20\" height=\"60\""
            "    fill=\"url(#testGrad) magenta\" stroke=\"none\""
            "    transform=\"rotate(90, 80, 115)\"/>"

            "</svg>";

    SvgRenderTester t (data);
    t.test_standard_30px_72ppi("fill_gradient_shape_rotated_in_user", false);
}

void TestSvgParser::testRenderFillRadialGradient()
{
    const QString data =
            "<svg width=\"30px\" height=\"30px\""
            "    xmlns=\"http://www.w3.org/2000/svg\" version=\"1.1\">"

            "<radialGradient id=\"testGrad\" cx=\"0.5\" cy=\"0.5\" fx=\"0.2\" fy=\"0.2\" r=\"0.5\">"
            "    <stop offset=\"0.2\" stop-color=\"#F60\" />"
            "    <stop offset=\"0.8\" stop-color=\"#FF6\" />"
            "</radialGradient>"

            "<rect id=\"testRect\" x=\"5\" y=\"5\" width=\"10\" height=\"20\""
            "    style = \"fill:url(#testGrad) magenta; stroke:none; stroke-width:2;\"/>"
            "</svg>";

    SvgRenderTester t (data);
    t.setFuzzyThreshold(1);
    t.test_standard_30px_72ppi("fill_gradient_radial");
}

void TestSvgParser::testRenderFillRadialGradientUserCoord()
{
    const QString data =
            "<svg width=\"30px\" height=\"30px\""
            "    xmlns=\"http://www.w3.org/2000/svg\" version=\"1.1\">"

            "<radialGradient id=\"testGrad\" cx=\"10\" cy=\"12.5\" fx=\"7\" fy=\"9\" r=\"5\""
            "    gradientUnits=\"userSpaceOnUse\">"

            "    <stop offset=\"0.2\" stop-color=\"#F60\" />"
            "    <stop offset=\"0.8\" stop-color=\"#FF6\" />"
            "</radialGradient>"

            "<rect id=\"testRect\" x=\"5\" y=\"5\" width=\"10\" height=\"20\""
            "    style = \"fill:url(#testGrad) magenta; stroke:none; stroke-width:2;\"/>"
            "</svg>";

    SvgRenderTester t (data);
    t.test_standard_30px_72ppi("fill_gradient_radial_in_user");
}

void TestSvgParser::testRenderFillLinearGradientUserCoordPercent()
{
    const QString data =
            "<svg width=\"30px\" height=\"30px\" viewBox=\"60 70 60 90\""
            "    xmlns=\"http://www.w3.org/2000/svg\" version=\"1.1\">"

            "<linearGradient id=\"testGrad\" x1=\"116.667%\" y1=\"127.778%\" x2=\"150%\" y2=\"127.778%\""
            "    gradientUnits=\"userSpaceOnUse\">"
            "    <stop offset=\"20%\" stop-color=\"#F60\" />"
            "    <stop offset=\"80%\" stop-color=\"#FF6\" />"
            "</linearGradient>"

            "<rect id=\"testRect\" x=\"70\" y=\"85\" width=\"20\" height=\"60\""
            "    fill=\"url(#testGrad) magenta\" stroke=\"none\"/>"

            "</svg>";

    SvgRenderTester t (data);
    t.test_standard_30px_72ppi("fill_gradient");
}

void TestSvgParser::testRenderStrokeLinearGradient()
{
    const QString data =
            "<svg width=\"30px\" height=\"30px\""
            "    xmlns=\"http://www.w3.org/2000/svg\" version=\"1.1\">"

            "<defs>"
            "    <linearGradient id=\"testGrad\" x1=\"0%\" y1=\"50%\" x2=\"100%\" y2=\"50%\">"
            "        <stop offset=\"20%\" stop-color=\"#F60\" />"
            "        <stop offset=\"80%\" stop-color=\"#FF6\" />"
            "    </linearGradient>"
            "</defs>"

            "<rect id=\"testRect\" x=\"5\" y=\"5\" width=\"10\" height=\"20\""
            "    style = \"grey; stroke:url(#testGrad); stroke-width:3; stroke-dasharray:3,1\"/>"

            "</svg>";

    SvgRenderTester t (data);
    t.test_standard_30px_72ppi("stroke_gradient_dashed");
}

QTransform rotateTransform(qreal degree, const QPointF &center) {
    QTransform rotate;
    rotate.rotate(degree);
    return
        QTransform::fromTranslate(-center.x(), -center.y()) *
        rotate *
        QTransform::fromTranslate(center.x(), center.y());
}

QTransform viewTransform(const QRectF &src, const QRectF &dst) {
    return QTransform::fromTranslate(-src.x(), -src.y()) *
            QTransform::fromScale(dst.width() / src.width(),
                                  dst.height() / src.height()) *
            QTransform::fromTranslate(dst.x(), dst.y());

}

QPainterPath bakeShape(const QPainterPath &path,
                       const QTransform &bakeTransform,
                       bool contentIsObb = false, const QRectF &shapeBoundingRect = QRectF(),
                       bool contentIsViewBox = false, const QRectF &viewBoxRect= QRectF(), const QRectF &refRect = QRectF())
{
    const QTransform relativeToShape(shapeBoundingRect.width(), 0, 0, shapeBoundingRect.height(),
                                     shapeBoundingRect.x(), shapeBoundingRect.y());

    QTransform newTransform = bakeTransform;

    if (contentIsObb) {
        newTransform = relativeToShape * newTransform;
    }

    if (contentIsViewBox) {
        newTransform = viewTransform(viewBoxRect, refRect) * newTransform;
    }

    return newTransform.map(path);
}

#include <KoBakedShapeRenderer.h>

void renderBakedPath(QPainter &painter,
                     const QPainterPath &bakedFillPath, const QTransform &bakedTransform,
                     const QRect &shapeOutline, const QTransform &shapeTransform,
                     const QRectF &referenceRect,
                     bool contentIsObb, const QRectF &bakedShapeBoundingRect,
                     bool referenceIsObb,
                     const QTransform &patternTransform,
                     QImage *stampResult)
{
    painter.setTransform(QTransform());
    painter.setPen(Qt::NoPen);

    QPainterPath shapeOutlinePath;
    shapeOutlinePath.addRect(shapeOutline);

    KoBakedShapeRenderer renderer(
                shapeOutlinePath,
                shapeTransform,
                bakedTransform,
                referenceRect,
                contentIsObb, bakedShapeBoundingRect,
                referenceIsObb,
                patternTransform);

    QPainter *patchPainter = renderer.bakeShapePainter();
    patchPainter->fillPath(bakedFillPath, Qt::blue);
    patchPainter->end();

    renderer.renderShape(painter);

    if (stampResult) {
        *stampResult = renderer.patchImage();
    }
}

void TestSvgParser::testManualRenderPattern_ContentUser_RefObb()
{
    const QRectF referenceRect(0, 0, 1.0, 0.5);

    QPainterPath fillPath;
    fillPath.addRect(QRect(2, 2, 6, 6));
    fillPath.addRect(QRect(8, 4, 3, 2));

    QTransform bakedTransform = QTransform::fromTranslate(10, 10) * QTransform::fromScale(2, 2);
    QPainterPath bakedFillPath = bakeShape(fillPath, bakedTransform);

    QRect shape1OutlineRect(0,0,10,20);

    QImage stampResult;
    QImage fillResult(QSize(60,60), QImage::Format_ARGB32);
    QPainter gc(&fillResult);

    fillResult.fill(0);
    renderBakedPath(gc,
                    bakedFillPath, bakedTransform,
                    shape1OutlineRect, bakedTransform,
                    referenceRect,
                    false, QRectF(),
                    true,
                    QTransform(),
                    &stampResult);

    QVERIFY(TestUtil::checkQImage(stampResult, "svg_render", "render", "pattern_c_user_r_obb_patch1"));
    QVERIFY(TestUtil::checkQImage(fillResult, "svg_render", "render", "pattern_c_user_r_obb_fill1"));

    QRect shape2OutlineRect(5,5,20,10);
    QTransform shape2Transform = QTransform::fromScale(2, 2) * QTransform::fromTranslate(5, 5);

    fillResult.fill(0);
    renderBakedPath(gc,
                    bakedFillPath, bakedTransform,
                    shape2OutlineRect, shape2Transform,
                    referenceRect,
                    false, QRectF(),
                    true,
                    QTransform(),
                    &stampResult);

    QVERIFY(TestUtil::checkQImage(stampResult, "svg_render", "render", "pattern_c_user_r_obb_patch2"));
    QVERIFY(TestUtil::checkQImage(fillResult, "svg_render", "render", "pattern_c_user_r_obb_fill2"));
}

void TestSvgParser::testManualRenderPattern_ContentObb_RefObb()
{
    const QRectF referenceRect(0.3, 0.3, 0.4, 0.4);

    QPainterPath fillPath;
    fillPath.addRect(QRectF(0.4, 0.4, 0.2, 0.2));
    fillPath.addRect(QRectF(0.6, 0.5, 0.1, 0.1));
    fillPath.addRect(QRectF(0.3, 0.4, 0.1, 0.1));


    const QRect bakedShapeRect(2,2,10,10);
    QTransform bakedTransform = QTransform::fromTranslate(10, 10) * QTransform::fromScale(2, 2);

    QPainterPath bakedFillPath = bakeShape(fillPath, bakedTransform, true, bakedShapeRect);

    QImage stampResult;
    QImage fillResult(QSize(60,60), QImage::Format_ARGB32);
    QPainter gc(&fillResult);

    // Round trip to the same shape

    fillResult.fill(0);
    renderBakedPath(gc,
                    bakedFillPath, bakedTransform,
                    bakedShapeRect, bakedTransform,
                    referenceRect,
                    true, bakedShapeRect,
                    true,
                    QTransform(),
                    &stampResult);

    QVERIFY(TestUtil::checkQImage(stampResult, "svg_render", "render", "pattern_c_obb_r_obb_patch1"));
    QVERIFY(TestUtil::checkQImage(fillResult, "svg_render", "render", "pattern_c_obb_r_obb_fill1"));

    // Move to a different shape

    QRect shape2OutlineRect(5,5,20,10);
    QTransform shape2Transform = QTransform::fromScale(2, 2) * QTransform::fromTranslate(5, 5);

    fillResult.fill(0);
    renderBakedPath(gc,
                    bakedFillPath, bakedTransform,
                    shape2OutlineRect, shape2Transform,
                    referenceRect,
                    true, bakedShapeRect,
                    true,
                    QTransform(),
                    &stampResult);

    QVERIFY(TestUtil::checkQImage(stampResult, "svg_render", "render", "pattern_c_obb_r_obb_patch2"));
    QVERIFY(TestUtil::checkQImage(fillResult, "svg_render", "render", "pattern_c_obb_r_obb_fill2"));
}

void TestSvgParser::testManualRenderPattern_ContentUser_RefUser()
{
    const QRectF referenceRect(5, 2, 8, 8);

    QPainterPath fillPath;
    fillPath.addRect(QRect(2, 2, 6, 6));
    fillPath.addRect(QRect(8, 4, 3, 2));


    QTransform bakedTransform = QTransform::fromTranslate(10, 10) * QTransform::fromScale(2, 2);
    QPainterPath bakedFillPath = bakeShape(fillPath, bakedTransform);

    QRect shape1OutlineRect(0,0,10,20);

    QImage stampResult;
    QImage fillResult(QSize(60,60), QImage::Format_ARGB32);
    QPainter gc(&fillResult);

    fillResult.fill(0);
    renderBakedPath(gc,
                    bakedFillPath, bakedTransform,
                    shape1OutlineRect, bakedTransform,
                    referenceRect,
                    false, QRectF(),
                    false,
                    QTransform(),
                    &stampResult);

    QVERIFY(TestUtil::checkQImage(stampResult, "svg_render", "render", "pattern_c_user_r_user_patch1"));
    QVERIFY(TestUtil::checkQImage(fillResult, "svg_render", "render", "pattern_c_user_r_user_fill1"));

    QRect shape2OutlineRect(5,5,20,10);
    QTransform shape2Transform = QTransform::fromScale(2, 2) * QTransform::fromTranslate(5, 5);

    fillResult.fill(0);
    renderBakedPath(gc,
                    bakedFillPath, bakedTransform,
                    shape2OutlineRect, shape2Transform,
                    referenceRect,
                    false, QRectF(),
                    false,
                    QTransform(),
                    &stampResult);

    QVERIFY(TestUtil::checkQImage(stampResult, "svg_render", "render", "pattern_c_user_r_user_patch2"));
    QVERIFY(TestUtil::checkQImage(fillResult, "svg_render", "render", "pattern_c_user_r_user_fill2"));
}

void TestSvgParser::testManualRenderPattern_ContentObb_RefObb_Transform_Rotate()
{
    const QRectF referenceRect(0.0, 0.0, 0.4, 0.2);

    QPainterPath fillPath;
    fillPath.addRect(QRectF(0.0, 0.0, 0.5, 0.1));
    fillPath.addRect(QRectF(0.0, 0.1, 0.1, 0.1));

    const QRect bakedShapeRect(2,1,10,10);
    QTransform bakedTransform = QTransform::fromScale(2, 2) * QTransform::fromTranslate(10,10);

    QPainterPath bakedFillPath = bakeShape(fillPath, bakedTransform, true, bakedShapeRect);

    QImage stampResult;
    QImage fillResult(QSize(60,60), QImage::Format_ARGB32);
    QPainter gc(&fillResult);

    QTransform patternTransform;
    patternTransform.rotate(90);
    patternTransform = patternTransform * QTransform::fromTranslate(0.5, 0.0);

    // Round trip to the same shape

    fillResult.fill(0);
    renderBakedPath(gc,
                    bakedFillPath, bakedTransform,
                    bakedShapeRect, bakedTransform,
                    referenceRect,
                    true, bakedShapeRect,
                    true,
                    patternTransform,
                    &stampResult);

    QVERIFY(TestUtil::checkQImage(stampResult, "svg_render", "render", "pattern_c_obb_r_obb_rotate_patch1"));
    QVERIFY(TestUtil::checkQImage(fillResult, "svg_render", "render", "pattern_c_obb_r_obb_rotate_fill1"));

    QRect shape2OutlineRect(5,5,20,10);
    QTransform shape2Transform = QTransform::fromScale(2, 2) * QTransform::fromTranslate(5, 5);

    fillResult.fill(0);
    renderBakedPath(gc,
                    bakedFillPath, bakedTransform,
                    shape2OutlineRect, shape2Transform,
                    referenceRect,
                    true, bakedShapeRect,
                    true,
                    patternTransform,
                    &stampResult);

    QVERIFY(TestUtil::checkQImage(stampResult, "svg_render", "render", "pattern_c_obb_r_obb_rotate_patch2"));
    QVERIFY(TestUtil::checkQImage(fillResult, "svg_render", "render", "pattern_c_obb_r_obb_rotate_fill2"));
}


void TestSvgParser::testManualRenderPattern_ContentView_RefObb()
{
    const QRectF referenceRect(0, 0, 0.5, 1.0/3.0);
    const QRectF viewRect(10,10,60,90);

    QPainterPath fillPath;
    fillPath.addRect(QRect(30, 10, 20, 60));
    fillPath.addRect(QRect(50, 40, 20, 30));


    QRect shape1OutlineRect(10,20,40,120);

    QTransform bakedTransform = QTransform::fromScale(2, 0.5) * QTransform::fromTranslate(40,30);
    QPainterPath bakedFillPath = bakeShape(fillPath, bakedTransform,
                                           true, shape1OutlineRect,
                                           true, viewRect, referenceRect);

    QImage stampResult;
    QImage fillResult(QSize(220,160), QImage::Format_ARGB32);
    QPainter gc(&fillResult);

    fillResult.fill(0);
    renderBakedPath(gc,
                    bakedFillPath, bakedTransform,
                    shape1OutlineRect, bakedTransform,
                    referenceRect,
                    true, shape1OutlineRect,
                    true,
                    QTransform(),
                    &stampResult);

    QVERIFY(TestUtil::checkQImage(stampResult, "svg_render", "render", "pattern_c_view_r_obb_patch1"));
    QVERIFY(TestUtil::checkQImage(fillResult, "svg_render", "render", "pattern_c_view_r_obb_fill1"));

    QRect shape2OutlineRect(20,10,60,90);
    QTransform shape2Transform = QTransform::fromScale(2, 1) * QTransform::fromTranslate(50, 50);

    fillResult.fill(0);
    renderBakedPath(gc,
                    bakedFillPath, bakedTransform,
                    shape2OutlineRect, shape2Transform,
                    referenceRect,
                    true, shape1OutlineRect,
                    true,
                    rotateTransform(90, QPointF(0, 1.0 / 3.0)),
                    &stampResult);

    QVERIFY(TestUtil::checkQImage(stampResult, "svg_render", "render", "pattern_c_view_r_obb_patch2"));
    QVERIFY(TestUtil::checkQImage(fillResult, "svg_render", "render", "pattern_c_view_r_obb_fill2"));
}

void TestSvgParser::testManualRenderPattern_ContentView_RefUser()
{
    const QRectF referenceRect(60, 0, 30, 20);
    const QRectF viewRect(10,10,60,90);

    QPainterPath fillPath;
    fillPath.addRect(QRect(30, 10, 20, 60));
    fillPath.addRect(QRect(50, 40, 20, 30));


    QRect shape1OutlineRect(10,20,40,120);

    QTransform bakedTransform = QTransform::fromScale(2, 0.5) * QTransform::fromTranslate(40,30);
    QPainterPath bakedFillPath = bakeShape(fillPath, bakedTransform,
                                           false, shape1OutlineRect,
                                           true, viewRect, referenceRect);

    QImage stampResult;
    QImage fillResult(QSize(220,160), QImage::Format_ARGB32);
    QPainter gc(&fillResult);

    fillResult.fill(0);
    renderBakedPath(gc,
                    bakedFillPath, bakedTransform,
                    shape1OutlineRect, bakedTransform,
                    referenceRect,
                    false, shape1OutlineRect,
                    false,
                    QTransform(),
                    &stampResult);

    QVERIFY(TestUtil::checkQImage(stampResult, "svg_render", "render", "pattern_c_view_r_user_patch1"));
    QVERIFY(TestUtil::checkQImage(fillResult, "svg_render", "render", "pattern_c_view_r_user_fill1"));

    QRect shape2OutlineRect(20,10,60,90);
    QTransform shape2Transform = QTransform::fromScale(2, 1) * QTransform::fromTranslate(50, 50);

    QTransform patternTransform2 = rotateTransform(90, QPointF()) * QTransform::fromTranslate(40, 10);

    fillResult.fill(0);
    renderBakedPath(gc,
                    bakedFillPath, bakedTransform,
                    shape2OutlineRect, shape2Transform,
                    referenceRect,
                    false, shape1OutlineRect,
                    false,
                    patternTransform2,
                    &stampResult);

    QVERIFY(TestUtil::checkQImage(stampResult, "svg_render", "render", "pattern_c_view_r_user_patch2"));
    QVERIFY(TestUtil::checkQImage(fillResult, "svg_render", "render", "pattern_c_view_r_user_fill2"));
}

void TestSvgParser::testRenderPattern_r_User_c_User()
{
    const QString data =
            "<svg width=\"30px\" height=\"30px\""
            "    xmlns=\"http://www.w3.org/2000/svg\" version=\"1.1\">"

            "<defs>"
            "    <pattern id=\"TestPattern\" patternUnits=\"userSpaceOnUse\""
            "        patternContentUnits=\"userSpaceOnUse\""
            "        x=\"60\" y=\"0\" width=\"30\" height=\"20\">"

            "        <g id=\"patternRect\">"
            "            <rect id=\"patternRect1\" x=\"70\" y=\"0\" width=\"10\" height=\"13.3333\""
            "                fill=\"red\" stroke=\"none\" />"

            "            <rect id=\"patternRect2\" x=\"80\" y=\"6.3333\" width=\"10\" height=\"6.6666\""
            "                fill=\"red\" stroke=\"none\" />"
            "        </g>"

            "    </pattern>"
            "</defs>"

            "<g>"
            "    <rect id=\"testRect\" x=\"10\" y=\"20\" width=\"40\" height=\"120\""
            "        transform=\"translate(40 30) scale(2 0.5)\""
            "        fill=\"url(#TestPattern)blue\" stroke=\"none\"/>"
            "</g>"

            "</svg>";

    SvgRenderTester t (data);

    t.test_standard_30px_72ppi("fill_pattern_base", false, QSize(160, 160));
}

void TestSvgParser::testRenderPattern_InfiniteRecursionWhenInherited()
{
    const QString data =
            "<svg width=\"30px\" height=\"30px\""
            "    xmlns=\"http://www.w3.org/2000/svg\" version=\"1.1\">"

            "<defs>"
            "    <pattern id=\"TestPattern\" patternUnits=\"userSpaceOnUse\""
            "        patternContentUnits=\"userSpaceOnUse\""
            "        x=\"60\" y=\"0\" width=\"30\" height=\"20\">"

            "        <g id=\"patternRect\">"
            "            <rect id=\"patternRect1\" x=\"70\" y=\"0\" width=\"10\" height=\"13.3333\""
            "                stroke=\"none\" />"

            "            <rect id=\"patternRect2\" x=\"80\" y=\"6.3333\" width=\"10\" height=\"6.6666\""
            "                stroke=\"none\" />"
            "        </g>"

            "    </pattern>"
            "</defs>"

            "<g>"
            "    <rect id=\"testRect\" x=\"10\" y=\"20\" width=\"40\" height=\"120\""
            "        transform=\"translate(40 30) scale(2 0.5)\""
            "        fill=\"url(#TestPattern)blue\" stroke=\"none\"/>"
            "</g>"

            "</svg>";

    SvgRenderTester t (data);

    t.test_standard_30px_72ppi("fill_pattern_base_black", false, QSize(160, 160));
}

void TestSvgParser::testRenderPattern_r_User_c_View()
{
    const QString data =
            "<svg width=\"30px\" height=\"30px\""
            "    xmlns=\"http://www.w3.org/2000/svg\" version=\"1.1\">"

            "<defs>"
            "    <pattern id=\"TestPattern\" patternUnits=\"userSpaceOnUse\""
            "        viewBox=\"10 10 60 90\""
            "        x=\"60\" y=\"0\" width=\"30\" height=\"20\">"

            "        <g id=\"patternRect\">"
            "            <rect id=\"patternRect1\" x=\"30\" y=\"10\" width=\"20\" height=\"60\""
            "                fill=\"red\" stroke=\"none\" />"

            // y is changed to 39 from 40 to fix a rounding issue!
            "            <rect id=\"patternRect2\" x=\"50\" y=\"39\" width=\"20\" height=\"30\""
            "                fill=\"red\" stroke=\"none\" />"
            "        </g>"

            "    </pattern>"
            "</defs>"

            "<g>"
            "    <rect id=\"testRect\" x=\"10\" y=\"20\" width=\"40\" height=\"120\""
            "        transform=\"translate(40 30) scale(2 0.5)\""
            "        fill=\"url(#TestPattern)blue\" stroke=\"none\"/>"
            "</g>"

            "</svg>";

    SvgRenderTester t (data);

    t.test_standard_30px_72ppi("fill_pattern_base", false, QSize(160, 160));
}

void TestSvgParser::testRenderPattern_r_User_c_Obb()
{
    const QString data =
            "<svg width=\"30px\" height=\"30px\""
            "    xmlns=\"http://www.w3.org/2000/svg\" version=\"1.1\">"

            "<defs>"
            "    <pattern id=\"TestPattern\" patternUnits=\"userSpaceOnUse\""
            "        patternContentUnits=\"objectBoundingBox\""
            "        x=\"60\" y=\"0\" width=\"30\" height=\"20\">"

            "        <g id=\"patternRect\">"
            "            <rect id=\"patternRect1\" x=\"1.5\" y=\"-0.1666\" width=\"0.25\" height=\"0.111\""
            "                fill=\"red\" stroke=\"none\" />"

            "            <rect id=\"patternRect2\" x=\"1.75\" y=\"-0.12\" width=\"0.25\" height=\"0.07\""
            "                fill=\"red\" stroke=\"none\" />"
            "        </g>"

            "    </pattern>"
            "</defs>"

            "<g>"
            "    <rect id=\"testRect\" x=\"10\" y=\"20\" width=\"40\" height=\"120\""
            "        transform=\"translate(40 30) scale(2 0.5)\""
            "        fill=\"url(#TestPattern)blue\" stroke=\"none\"/>"
            "</g>"

            "</svg>";

    SvgRenderTester t (data);

    t.test_standard_30px_72ppi("fill_pattern_base", false, QSize(160, 160));
}

void TestSvgParser::testRenderPattern_r_User_c_View_Rotated()
{
    const QString data =
            "<svg width=\"30px\" height=\"30px\""
            "    xmlns=\"http://www.w3.org/2000/svg\" version=\"1.1\">"

            "<defs>"
            "    <pattern id=\"TestPattern\" patternUnits=\"userSpaceOnUse\""
            "        viewBox=\"10 10 60 90\""
            "        x=\"60\" y=\"0\" width=\"30\" height=\"20\""
            "        patternTransform=\"translate(40 10) rotate(90)\">"

            "        <g id=\"patternRect\">"
            "            <rect id=\"patternRect1\" x=\"30\" y=\"10\" width=\"20\" height=\"60\""
            "                fill=\"red\" stroke=\"none\" />"
            "            <rect id=\"patternRect2\" x=\"50\" y=\"40\" width=\"20\" height=\"30\""
            "                fill=\"red\" stroke=\"none\" />"
            "        </g>"

            "    </pattern>"
            "</defs>"

            "<g>"
            "    <rect id=\"testRect\" x=\"20\" y=\"10\" width=\"60\" height=\"90\""
            "        transform=\"translate(50 50) scale(2 1)\""
            "        fill=\"url(#TestPattern)blue\" stroke=\"none\"/>"
            "</g>"

            "</svg>";

    SvgRenderTester t (data);

    t.test_standard_30px_72ppi("fill_pattern_rotated", false, QSize(220, 160));
}

void TestSvgParser::testRenderPattern_r_Obb_c_View_Rotated()
{
    /**
     * This test case differs from any application existent in the world :(
     *
     * Chrome and Firefox premultiply the patternTransform instead of doing post-
     * multiplication. Photoshop forgets to multiply the reference rect on it.
     *
     * So...
     */

    const QString data =
            "<svg width=\"30px\" height=\"30px\""
            "    xmlns=\"http://www.w3.org/2000/svg\" version=\"1.1\">"

            "<defs>"
            "    <pattern id=\"TestPattern\" patternUnits=\"objectBoundingBox\""
            "        viewBox=\"10 10 60 90\""
            "        x=\"0\" y=\"0\" width=\"0.5\" height=\"0.333\""
            "        patternTransform=\"translate(0 0) rotate(90)\">"

            "        <g id=\"patternRect\">"
            "            <rect id=\"patternRect1\" x=\"30\" y=\"10\" width=\"20\" height=\"60\""
            "                fill=\"red\" stroke=\"none\" />"
            "            <rect id=\"patternRect2\" x=\"50\" y=\"40\" width=\"20\" height=\"30\""
            "                fill=\"red\" stroke=\"none\" />"
            "        </g>"

            "    </pattern>"
            "</defs>"

            "<g>"
            "    <rect id=\"testRect\" x=\"20\" y=\"10\" width=\"60\" height=\"90\""
            "        transform=\"translate(50 50) scale(1 1)\""
            "        fill=\"url(#TestPattern)blue\" stroke=\"none\"/>"
            "</g>"

            "</svg>";

    SvgRenderTester t (data);

    t.test_standard_30px_72ppi("fill_pattern_rotated_odd", false, QSize(220, 160));
}

#include <KoPathShape.h>
#include <KoColorBackground.h>
#include <KoClipPath.h>
#include <commands/KoShapeGroupCommand.h>

void TestSvgParser::testKoClipPathRendering()
{
    QPainterPath path1;
    path1.addRect(QRect(5,5,15,15));

    QPainterPath path2;
    path2.addRect(QRect(10,10,15,15));

    QPainterPath clipPath1;
    clipPath1.addRect(QRect(10, 0, 10, 30));

    QPainterPath clipPath2;
    clipPath2.moveTo(0,7);
    clipPath2.lineTo(30,7);
    clipPath2.lineTo(15,30);
    clipPath2.lineTo(0,7);

    QScopedPointer<KoPathShape> shape1(KoPathShape::createShapeFromPainterPath(path1));
    shape1->setBackground(QSharedPointer<KoColorBackground>(new KoColorBackground(Qt::blue)));

    QScopedPointer<KoPathShape> shape2(KoPathShape::createShapeFromPainterPath(path2));
    shape2->setBackground(QSharedPointer<KoColorBackground>(new KoColorBackground(Qt::red)));

    QScopedPointer<KoPathShape> clipShape1(KoPathShape::createShapeFromPainterPath(clipPath1));
    KoClipPath *koClipPath1 = new KoClipPath({clipShape1.take()}, KoFlake::UserSpaceOnUse);
    koClipPath1->setClipRule(Qt::WindingFill);
    shape1->setClipPath(koClipPath1);

    QScopedPointer<KoShapeGroup> group(new KoShapeGroup());
    {
        QList<KoShape*> shapes({shape1.take(), shape2.take()});

        KoShapeGroupCommand cmd(group.data(), shapes, false, true, false);
        cmd.redo();
    }

    QScopedPointer<KoPathShape> clipShape2(KoPathShape::createShapeFromPainterPath(clipPath2));
    KoClipPath *koClipPath2 = new KoClipPath({clipShape2.take()}, KoFlake::UserSpaceOnUse);
    koClipPath2->setClipRule(Qt::WindingFill);
    group->setClipPath(koClipPath2);

    SvgRenderTester::testRender(group.take(), "load", "clip_render_test", QSize(30,30));
}

void TestSvgParser::testKoClipPathRelativeRendering()
{
    QPainterPath path1;
    path1.addRect(QRect(5,5,15,15));

    QPainterPath path2;
    path2.addRect(QRect(10,10,15,15));

    QPainterPath clipPath1;
    clipPath1.addRect(QRect(10, 0, 10, 30));

    QPainterPath clipPath2;
    clipPath2.moveTo(0,0);
    clipPath2.lineTo(1,0);
    clipPath2.lineTo(0.5,1);
    clipPath2.lineTo(0,0);

    QScopedPointer<KoPathShape> shape1(KoPathShape::createShapeFromPainterPath(path1));
    shape1->setBackground(QSharedPointer<KoColorBackground>(new KoColorBackground(Qt::blue)));

    QScopedPointer<KoPathShape> shape2(KoPathShape::createShapeFromPainterPath(path2));
    shape2->setBackground(QSharedPointer<KoColorBackground>(new KoColorBackground(Qt::red)));

    QScopedPointer<KoPathShape> clipShape1(KoPathShape::createShapeFromPainterPath(clipPath1));
    KoClipPath *koClipPath1 = new KoClipPath({clipShape1.take()}, KoFlake::UserSpaceOnUse);
    koClipPath1->setClipRule(Qt::WindingFill);
    shape1->setClipPath(koClipPath1);

    QScopedPointer<KoShapeGroup> group(new KoShapeGroup());
    {
        QList<KoShape*> shapes({shape1.take(), shape2.take()});

        KoShapeGroupCommand cmd(group.data(), shapes, false, true, false);
        cmd.redo();
    }

    QScopedPointer<KoPathShape> clipShape2(KoPathShape::createShapeFromPainterPath(clipPath2));
    KoClipPath *koClipPath2 = new KoClipPath({clipShape2.take()}, KoFlake::ObjectBoundingBox);
    koClipPath2->setClipRule(Qt::WindingFill);
    group->setClipPath(koClipPath2);

    SvgRenderTester::testRender(group.take(), "load", "relative_clip_render_test", QSize(30,30));
}

void TestSvgParser::testRenderClipPath_User()
{
    const QString data =
            "<svg width=\"30px\" height=\"30px\""
            "    xmlns=\"http://www.w3.org/2000/svg\" version=\"1.1\">"

            "<clipPath id=\"clip1\" clipPathUnits=\"userSpaceOnUse\">"
            "    <rect id=\"clipRect1\" x=\"10\" y=\"0\" width=\"10\" height=\"30\""
            "            fill=\"red\" stroke=\"none\" />"
            "    <rect id=\"clipRect1\" x=\"10\" y=\"0\" width=\"10\" height=\"30\""
            "            fill=\"yellow\" stroke=\"none\" />"
            "</clipPath>"

            "<clipPath id=\"clip2\" clipPathUnits=\"userSpaceOnUse\">"
            "    <path id=\"clipRect1\" d=\"M 0 7 L 30 7 15 30 0 7 z\""
            "            fill=\"red\" stroke=\"none\" />"
            "</clipPath>"

            "<g id=\"testRect\" clip-path=\"url(#clip2)\">"
            "    <rect id=\"testRect1\" x=\"5\" y=\"5\" width=\"15\" height=\"15\""
            "        fill=\"blue\" stroke=\"none\" clip-path=\"url(#clip1)\"/>"

            "    <rect id=\"testRect2\" x=\"10\" y=\"10\" width=\"15\" height=\"15\""
            "        fill=\"red\" stroke=\"none\"/>"
            "</g>"

            "</svg>";

    SvgRenderTester t (data);

    t.test_standard_30px_72ppi("clip_render_test", false);
}

void TestSvgParser::testRenderClipPath_Obb()
{
    const QString data =
            "<svg width=\"30px\" height=\"30px\""
            "    xmlns=\"http://www.w3.org/2000/svg\" version=\"1.1\">"

            "<clipPath id=\"clip1\" clipPathUnits=\"userSpaceOnUse\">"
            "    <rect id=\"clipRect1\" x=\"10\" y=\"0\" width=\"10\" height=\"30\""
            "            fill=\"red\" stroke=\"none\" />"
            "    <rect id=\"clipRect1\" x=\"10\" y=\"0\" width=\"10\" height=\"30\""
            "            fill=\"yellow\" stroke=\"none\" />"
            "</clipPath>"

            "<clipPath id=\"clip2\" clipPathUnits=\"objectBoundingBox\">"
            "    <path id=\"clipRect1\" d=\"M 0 0 L 1 0 0.5 1 0 0 z\""
            "            fill=\"red\" stroke=\"none\" />"
            "</clipPath>"

            "<g id=\"testRect\" clip-path=\"url(#clip2)\">"
            "    <rect id=\"testRect1\" x=\"5\" y=\"5\" width=\"15\" height=\"15\""
            "        fill=\"blue\" stroke=\"none\" clip-path=\"url(#clip1)\"/>"

            "    <rect id=\"testRect2\" x=\"10\" y=\"10\" width=\"15\" height=\"15\""
            "        fill=\"red\" stroke=\"none\"/>"
            "</g>"

            "</svg>";

    SvgRenderTester t (data);

    t.test_standard_30px_72ppi("relative_clip_render_test", false);
}

void TestSvgParser::testRenderClipPath_Obb_Transform()
{
    const QString data =
            "<svg width=\"30px\" height=\"30px\""
            "    xmlns=\"http://www.w3.org/2000/svg\" version=\"1.1\">"

            "<clipPath id=\"clip1\" clipPathUnits=\"userSpaceOnUse\""
            "    transform=\"rotate(90,15,15)\">"
            "    <rect id=\"clipRect1\" x=\"10\" y=\"0\" width=\"10\" height=\"30\""
            "            fill=\"red\" stroke=\"none\" />"
            "    <rect id=\"clipRect1\" x=\"10\" y=\"0\" width=\"10\" height=\"30\""
            "            fill=\"yellow\" stroke=\"none\" />"
            "</clipPath>"

            "<clipPath id=\"clip2\" clipPathUnits=\"objectBoundingBox\""
            "    transform=\"rotate(90 0.5 0.5)\">"
            "    <path id=\"clipRect1\" d=\"M 0 0 L 1 0 0.5 1 0 0 z\""
            "            fill=\"red\" stroke=\"none\" />"
            "</clipPath>"

            "<g id=\"testRect\" clip-path=\"url(#clip2)\">"
            "    <rect id=\"testRect1\" x=\"5\" y=\"5\" width=\"15\" height=\"15\""
            "        fill=\"blue\" stroke=\"none\" clip-path=\"url(#clip1)\"/>"

            "    <rect id=\"testRect2\" x=\"10\" y=\"10\" width=\"15\" height=\"15\""
            "        fill=\"red\" stroke=\"none\"/>"
            "</g>"

            "</svg>";

    SvgRenderTester t (data);

    t.test_standard_30px_72ppi("clip_render_test_rotated", false);
}

void TestSvgParser::testRenderClipMask_Obb()
{
    const QString data =
            "<svg width=\"30px\" height=\"30px\""
            "    xmlns=\"http://www.w3.org/2000/svg\" version=\"1.1\">"

            //"<defs>"

            "    <linearGradient id=\"Gradient\" gradientUnits=\"objectBoundingBox\""
            "        x1=\"0\" y1=\"0\" x2=\"1\" y2=\"0\">"

            "        <stop offset=\"0\" stop-color=\"white\" stop-opacity=\"0\" />"
            "        <stop offset=\"1\" stop-color=\"white\" stop-opacity=\"1\" />"

            "    </linearGradient>"

            "    <mask id=\"Mask\" maskUnits=\"objectBoundingBox\""
            "        maskContentUnits=\"objectBoundingBox\""
            "        x=\"0.2\" y=\"0.2\" width=\"0.6\" height=\"0.6\">"

            "        <rect x=\"0\" y=\"0\" width=\"1\" height=\"1\" fill=\"url(#Gradient)\" />"

            "    </mask>"

            //"</defs>"


            "<g id=\"testRect\">"
            "    <rect id=\"testRect1\" x=\"5\" y=\"5\" width=\"15\" height=\"15\""
            "        fill=\"blue\" stroke=\"none\"/>"

            "    <rect id=\"testRect2\" x=\"10\" y=\"10\" width=\"15\" height=\"15\""
            "        fill=\"red\" stroke=\"none\" mask=\"url(#Mask)\" />"
            "</g>"

            "</svg>";

    SvgRenderTester t (data);

    t.test_standard_30px_72ppi("clip_mask_obb", false);
}

void TestSvgParser::testRenderClipMask_User_Clip_Obb()
{
    const QString data =
            "<svg width=\"30px\" height=\"30px\""
            "    xmlns=\"http://www.w3.org/2000/svg\" version=\"1.1\">"

            //"<defs>"

            "    <linearGradient id=\"Gradient\" gradientUnits=\"objectBoundingBox\""
            "        x1=\"0\" y1=\"0\" x2=\"1\" y2=\"0\">"

            "        <stop offset=\"0\" stop-color=\"white\" stop-opacity=\"0\" />"
            "        <stop offset=\"1\" stop-color=\"white\" stop-opacity=\"1\" />"

            "    </linearGradient>"

            "    <mask id=\"Mask\" maskUnits=\"objectBoundingBox\""
            "        maskContentUnits=\"userSpaceOnUse\""
            "        x=\"0.2\" y=\"0.2\" width=\"0.6\" height=\"0.6\">"

            "        <rect x=\"10\" y=\"10\" width=\"15\" height=\"15\" fill=\"url(#Gradient)\" />"

            "    </mask>"

            //"</defs>"


            "<g id=\"testRect\">"
            "    <rect id=\"testRect1\" x=\"5\" y=\"5\" width=\"15\" height=\"15\""
            "        fill=\"blue\" stroke=\"none\"/>"

            "    <rect id=\"testRect2\" x=\"10\" y=\"10\" width=\"15\" height=\"15\""
            "        fill=\"red\" stroke=\"none\" mask=\"url(#Mask)\" />"
            "</g>"

            "</svg>";

    SvgRenderTester t (data);

    t.test_standard_30px_72ppi("clip_mask_obb", false);
}

void TestSvgParser::testRenderClipMask_User_Clip_User()
{
    const QString data =
            "<svg width=\"30px\" height=\"30px\""
            "    xmlns=\"http://www.w3.org/2000/svg\" version=\"1.1\">"

            //"<defs>"

            "    <linearGradient id=\"Gradient\" gradientUnits=\"objectBoundingBox\""
            "        x1=\"0\" y1=\"0\" x2=\"1\" y2=\"0\">"

            "        <stop offset=\"0\" stop-color=\"white\" stop-opacity=\"0\" />"
            "        <stop offset=\"1\" stop-color=\"white\" stop-opacity=\"1\" />"

            "    </linearGradient>"

            "    <mask id=\"Mask\" maskUnits=\"userSpaceOnUse\""
            "        maskContentUnits=\"userSpaceOnUse\""
            "        x=\"13\" y=\"13\" width=\"9\" height=\"9\">"

            "        <rect x=\"10\" y=\"10\" width=\"15\" height=\"15\" fill=\"url(#Gradient)\" />"

            "    </mask>"

            //"</defs>"


            "<g id=\"testRect\">"
            "    <rect id=\"testRect1\" x=\"5\" y=\"5\" width=\"15\" height=\"15\""
            "        fill=\"blue\" stroke=\"none\"/>"

            "    <rect id=\"testRect2\" x=\"10\" y=\"10\" width=\"15\" height=\"15\""
            "        fill=\"red\" stroke=\"none\" mask=\"url(#Mask)\" />"
            "</g>"

            "</svg>";

    SvgRenderTester t (data);

    t.test_standard_30px_72ppi("clip_mask_obb", false);
}

QByteArray fileFetcherFunc(const QString &name)
{
    const QString fileName = TestUtil::fetchDataFileLazy(name);
    QFile file(fileName);
    KIS_ASSERT(file.exists());
    file.open(QIODevice::ReadOnly);
    return file.readAll();
}

void TestSvgParser::testRenderImage_AspectDefault()
{
    const QString data =
            "<svg width=\"30px\" height=\"30px\""
            "    xmlns=\"http://www.w3.org/2000/svg\" version=\"1.1\">"

            "<g id=\"testRect\">"
            "    <rect id=\"testRect1\" x=\"2\" y=\"2\" width=\"26\" height=\"26\""
            "        fill=\"green\" stroke=\"none\"/>"

            "    <rect id=\"testRect1\" x=\"5\" y=\"5\" width=\"15\" height=\"10\""
            "        fill=\"white\" stroke=\"none\"/>"


            "    <image x=\"5\" y=\"5\" width=\"15\" height=\"10\""
            "        xlink:href=\"svg_render/testing_ref_image.png\">"

            "        <title>My image</title>"

            "    </image>"

            "</g>"

            "</svg>";

    SvgRenderTester t (data);
    t.parser.setFileFetcher(fileFetcherFunc);

    t.test_standard_30px_72ppi("image_aspect_default", false);
}

void TestSvgParser::testRenderImage_AspectNone()
{
    const QString data =
            "<svg width=\"30px\" height=\"30px\""
            "    xmlns=\"http://www.w3.org/2000/svg\" version=\"1.1\">"

            "<g id=\"testRect\">"
            "    <rect id=\"testRect1\" x=\"2\" y=\"2\" width=\"26\" height=\"26\""
            "        fill=\"green\" stroke=\"none\"/>"

            "    <rect id=\"testRect1\" x=\"5\" y=\"5\" width=\"15\" height=\"10\""
            "        fill=\"white\" stroke=\"none\"/>"


            "    <image x=\"5\" y=\"5\" width=\"15\" height=\"10\""
            "        preserveAspectRatio=\"none\""
            "        xlink:href=\"svg_render/testing_ref_image.png\">"

            "        <title>My image</title>"

            "    </image>"

            "</g>"

            "</svg>";

    SvgRenderTester t (data);
    t.parser.setFileFetcher(fileFetcherFunc);

    t.test_standard_30px_72ppi("image_aspect_none", false);
}

void TestSvgParser::testRenderImage_AspectMeet()
{
    const QString data =
            "<svg width=\"30px\" height=\"30px\""
            "    xmlns=\"http://www.w3.org/2000/svg\" version=\"1.1\">"

            "<g id=\"testRect\">"
            "    <rect id=\"testRect1\" x=\"2\" y=\"2\" width=\"26\" height=\"26\""
            "        fill=\"green\" stroke=\"none\"/>"

            "    <rect id=\"testRect1\" x=\"5\" y=\"5\" width=\"15\" height=\"10\""
            "        fill=\"white\" stroke=\"none\"/>"


            "    <image x=\"5\" y=\"5\" width=\"15\" height=\"10\""
            "        preserveAspectRatio=\"xMinYMin meet\""
            "        xlink:href=\"svg_render/testing_ref_image.png\">"

            "        <title>My image</title>"

            "    </image>"

            "</g>"

            "</svg>";

    SvgRenderTester t (data);
    t.parser.setFileFetcher(fileFetcherFunc);

    t.test_standard_30px_72ppi("image_aspect_meet", false);
}

void TestSvgParser::testRectShapeRoundUniformX()
{
    const QString data =
            "<svg width=\"30px\" height=\"30px\""
            "    xmlns=\"http://www.w3.org/2000/svg\" version=\"1.1\">"

            "    <rect id=\"testRect\" x=\"5\" y=\"5\" width=\"20\" height=\"20\""
            "        rx=\"5\""
            "        fill=\"blue\" stroke=\"none\"/>"

            "</svg>";

    SvgRenderTester t (data);

    t.test_standard_30px_72ppi("rect_5_5", false);
}

void TestSvgParser::testRectShapeRoundUniformY()
{
    const QString data =
            "<svg width=\"30px\" height=\"30px\""
            "    xmlns=\"http://www.w3.org/2000/svg\" version=\"1.1\">"

            "    <rect id=\"testRect\" x=\"5\" y=\"5\" width=\"20\" height=\"20\""
            "        rx=\"5\""
            "        fill=\"blue\" stroke=\"none\"/>"

            "</svg>";

    SvgRenderTester t (data);

    t.test_standard_30px_72ppi("rect_5_5", false);
}

void TestSvgParser::testRectShapeRoundXY()
{
    const QString data =
            "<svg width=\"30px\" height=\"30px\""
            "    xmlns=\"http://www.w3.org/2000/svg\" version=\"1.1\">"

            "    <rect id=\"testRect\" x=\"5\" y=\"5\" width=\"20\" height=\"20\""
            "        rx=\"5\" ry=\"10\""
            "        fill=\"blue\" stroke=\"none\"/>"

            "</svg>";

    SvgRenderTester t (data);

    t.test_standard_30px_72ppi("rect_5_10", false);
}

void TestSvgParser::testRectShapeRoundXYOverflow()
{
    const QString data =
            "<svg width=\"30px\" height=\"30px\""
            "    xmlns=\"http://www.w3.org/2000/svg\" version=\"1.1\">"

            "    <rect id=\"testRect\" x=\"5\" y=\"5\" width=\"20\" height=\"20\""
            "        rx=\"5\" ry=\"25\""
            "        fill=\"blue\" stroke=\"none\"/>"

            "</svg>";

    SvgRenderTester t (data);

    t.test_standard_30px_72ppi("rect_5_10", false);
}

void TestSvgParser::testCircleShape()
{
    const QString data =
            "<svg width=\"30px\" height=\"30px\""
            "    xmlns=\"http://www.w3.org/2000/svg\" version=\"1.1\">"

            "    <circle id=\"testRect\" cx=\"15\" cy=\"15\" r=\"10\""
            "        fill=\"blue\" stroke=\"white\"/>"

            "</svg>";

    SvgRenderTester t (data);

    t.test_standard_30px_72ppi("circle", false);
}

void TestSvgParser::testEllipseShape()
{
    const QString data =
            "<svg width=\"30px\" height=\"30px\""
            "    xmlns=\"http://www.w3.org/2000/svg\" version=\"1.1\">"

            "    <ellipse id=\"testRect\" cx=\"15\" cy=\"15\" rx=\"10\" ry=\"5\""
            "        fill=\"blue\" stroke=\"white\"/>"

            "</svg>";

    SvgRenderTester t (data);

    t.test_standard_30px_72ppi("ellipse", false);
}

void TestSvgParser::testLineShape()
{
    const QString data =
            "<svg width=\"30px\" height=\"30px\""
            "    xmlns=\"http://www.w3.org/2000/svg\" version=\"1.1\">"

            "    <line id=\"testRect\" x1=\"5\" y1=\"5\" x2=\"25\" y2=\"15\""
            "        fill=\"blue\" stroke=\"white\"/>"

            "</svg>";

    SvgRenderTester t (data);

    t.test_standard_30px_72ppi("line", false);
}

void TestSvgParser::testPolylineShape()
{
    const QString data =
            "<svg width=\"30px\" height=\"30px\""
            "    xmlns=\"http://www.w3.org/2000/svg\" version=\"1.1\">"

            "    <polyline id=\"testRect\" points=\"5,5 10, 5 10,10 5,10 \n"
            "        5 ,15 15 , 15 15,20 20,20 20,10 25,10 25,25 5,25\""
            "        fill=\"red\" stroke=\"white\"/>"

            "</svg>";

    SvgRenderTester t (data);

    t.test_standard_30px_72ppi("polyline", false);
}

void TestSvgParser::testPolygonShape()
{
    const QString data =
            "<svg width=\"30px\" height=\"30px\""
            "    xmlns=\"http://www.w3.org/2000/svg\" version=\"1.1\">"

            "    <polygon id=\"testRect\" points=\"5,5 10, 5 10,10 5,10 \n"
            "        5 ,15 15 , 15 15,20 20,20 20,10 25,10 25,25 5,25\""
            "        fill=\"red\" stroke=\"white\"/>"

            "</svg>";

    SvgRenderTester t (data);

    t.test_standard_30px_72ppi("polygon", false);
}

void TestSvgParser::testPathShape()
{
    const QString data =
            "<svg width=\"30px\" height=\"30px\""
            "    xmlns=\"http://www.w3.org/2000/svg\" version=\"1.1\">"

            "    <path id=\"testRect\""
            "        d=\"M 5,5 h 5 l 0,5 L5,10 l 0,5 l10,0 v5 l 5, 0 L20, 10 l 5,0 L 25,25 L 5,25 z\""
            "        fill=\"red\" stroke=\"white\"/>"

            "</svg>";

    SvgRenderTester t (data);

    t.test_standard_30px_72ppi("polygon", false);
}

void TestSvgParser::testDefsHidden()
{
    const QString data =
            "<svg width=\"30px\" height=\"30px\""
            "    xmlns=\"http://www.w3.org/2000/svg\" version=\"1.1\">"

            "<g id=\"testRect\">"
            "    <defs>"
            "        <rect id=\"testRect1\" x=\"5\" y=\"5\" width=\"15\" height=\"15\""
            "            fill=\"blue\" stroke=\"none\"/>"
            "    </defs>"

            "    <rect id=\"testRect2\" x=\"10\" y=\"10\" width=\"15\" height=\"15\""
            "        fill=\"red\" stroke=\"none\"/>"
            "</g>"

            "</svg>";

    SvgRenderTester t (data);

    t.test_standard_30px_72ppi("test_defs_hidden", false);
}

void TestSvgParser::testDefsUseInheritance()
{
    const QString data =
            "<svg width=\"30px\" height=\"30px\""
            "    xmlns=\"http://www.w3.org/2000/svg\" version=\"1.1\">"



            "<g id=\"unrenderedRect\" fill=\"green\" >"
            "    <defs>"
            "        <rect id=\"testRect1\" x=\"1\" y=\"1\" width=\"15\" height=\"15\""
            "            stroke=\"none\"/>"
            "    </defs>"
            "</g>"


            /**
             * NOTES:
             * 1) width/height attributes for <use> are not implemented yet
             * 2) x and y are summed up
             * 3) stroke="white" is overridden by the original templated object
             * 4) fill="green" attribute from <defs> is not inherited
             */

            "<g id=\"testRect\" fill=\"blue\" >"
            "    <use x=\"4\" y=\"4\" xlink:href=\"#testRect1\""
            "        stroke=\"white\" stroke-width=\"1\" />"

            "    <rect id=\"testRect2\" x=\"10\" y=\"10\" width=\"15\" height=\"15\""
            "        fill=\"red\" stroke=\"none\"/>"
            "</g>"

            "</svg>";

    SvgRenderTester t (data);

    t.test_standard_30px_72ppi("defs_use_inheritance", false);
}

void TestSvgParser::testUseWithoutDefs()
{
    const QString data =
            "<svg width=\"30px\" height=\"30px\""
            "    xmlns=\"http://www.w3.org/2000/svg\" version=\"1.1\">"

            // technical rect for rendering
            "<g id=\"testRect\">"

            "<g id=\"renderedRect1\" fill=\"green\" >"
            "    <rect id=\"testRect1\" x=\"1\" y=\"1\" width=\"15\" height=\"15\""
            "        stroke=\"none\"/>"
            "</g>"


            /**
             * NOTES:
             * 1) width/height attributes for <use> are not implemented yet
             * 2) x and y are summed up
             * 3) stroke="white" is overridden by the original templated object
             * 4) fill="green" attribute from <defs> is not inherited
             */

            "<g id=\"renderedRect2\" fill=\"blue\" >"
            "    <use x=\"4\" y=\"4\" xlink:href=\"#testRect1\""
            "        stroke=\"white\" stroke-width=\"1\" />"

            "    <rect id=\"testRect2\" x=\"10\" y=\"10\" width=\"15\" height=\"15\""
            "        fill=\"red\" stroke=\"none\"/>"
            "</g>"

            "</g>"

            "</svg>";

    SvgRenderTester t (data);

    t.test_standard_30px_72ppi("use_without_defs", false);
}

void TestSvgParser::testMarkersAutoOrientation()
{
    const QString data =
            "<svg width=\"30px\" height=\"30px\""
            "    xmlns=\"http://www.w3.org/2000/svg\" version=\"1.1\">"

            "<marker id=\"SimpleRectMarker\""
            "    orient=\"auto\" refY=\"12.5\" refX=\"12.5\" >"

            "    <rect id=\"markerRect\" x=\"10\" y=\"10\" width=\"5\" height=\"5\""
            "        fill=\"red\" stroke=\"none\"/>"
            "    <rect id=\"markerRect\" x=\"14\" y=\"12\" width=\"1\" height=\"1\""
            "        fill=\"yellow\" stroke=\"none\"/>"
            "    <rect id=\"markerRect\" x=\"12\" y=\"12\" width=\"1\" height=\"1\""
            "        fill=\"white\" stroke=\"none\"/>"
            "</marker>"

            "<path id=\"testRect\""
            "    style=\"fill:none;stroke:#000000;stroke-width:1px;marker-start:url(#SimpleRectMarker);marker-end:url(#SimpleRectMarker);marker-mid:url(#SimpleRectMarker)\""
            "    d=\"M5,15 C5,5 25,5 25,15 L15,25\"/>"

            "</svg>";

    SvgRenderTester t (data);

    t.test_standard_30px_72ppi("markers", false);
}

void TestSvgParser::testMarkersAutoOrientationScaled()
{
    const QString data =
            "<svg width=\"30px\" height=\"30px\""
            "    xmlns=\"http://www.w3.org/2000/svg\" version=\"1.1\">"

            "<marker id=\"SimpleRectMarker\""
            "    orient=\"auto\" refY=\"12.5\" refX=\"12.5\" >"

            "    <rect id=\"markerRect\" x=\"10\" y=\"10\" width=\"5\" height=\"5\""
            "        fill=\"red\" stroke=\"none\"/>"
            "    <rect id=\"markerRect\" x=\"14\" y=\"12\" width=\"1\" height=\"1\""
            "        fill=\"yellow\" stroke=\"none\"/>"
            "    <rect id=\"markerRect\" x=\"12\" y=\"12\" width=\"1\" height=\"1\""
            "        fill=\"white\" stroke=\"none\"/>"
            "</marker>"

            "<path id=\"testRect\""
            "    style=\"fill:none;stroke:#000000;stroke-width:2px;marker-start:url(#SimpleRectMarker);marker-end:url(#SimpleRectMarker);marker-mid:url(#SimpleRectMarker)\""
            "    d=\"M5,15 C5,5 25,5 25,15 L15,25\"/>"

            "</svg>";

    SvgRenderTester t (data);

    t.test_standard_30px_72ppi("markers_scaled", false);
}

void TestSvgParser::testMarkersAutoOrientationScaledUserCoordinates()
{
    const QString data =
            "<svg width=\"30px\" height=\"30px\""
            "    xmlns=\"http://www.w3.org/2000/svg\" version=\"1.1\">"

            "<marker id=\"SimpleRectMarker\""
            "    markerUnits = \"userSpaceOnUse\""
            "    orient=\"auto\" refY=\"12.5\" refX=\"12.5\" >"

            "    <rect id=\"markerRect\" x=\"10\" y=\"10\" width=\"5\" height=\"5\""
            "        fill=\"red\" stroke=\"none\"/>"
            "    <rect id=\"markerRect\" x=\"14\" y=\"12\" width=\"1\" height=\"1\""
            "        fill=\"yellow\" stroke=\"none\"/>"
            "    <rect id=\"markerRect\" x=\"12\" y=\"12\" width=\"1\" height=\"1\""
            "        fill=\"white\" stroke=\"none\"/>"
            "</marker>"

            "<path id=\"testRect\""
            "    style=\"fill:none;stroke:#000000;stroke-width:2px;marker-start:url(#SimpleRectMarker);marker-end:url(#SimpleRectMarker);marker-mid:url(#SimpleRectMarker)\""
            "    d=\"M5,15 C5,5 25,5 25,15 L15,25\"/>"

            "</svg>";

    SvgRenderTester t (data);

    t.test_standard_30px_72ppi("markers_user_coordinates", false);
}

void TestSvgParser::testMarkersCustomOrientation()
{
    const QString data =
            "<svg width=\"30px\" height=\"30px\""
            "    xmlns=\"http://www.w3.org/2000/svg\" version=\"1.1\">"

            "<marker id=\"SimpleRectMarker\""
            "    orient=\"45\" refY=\"12.5\" refX=\"12.5\" >"

            "    <rect id=\"markerRect\" x=\"10\" y=\"10\" width=\"5\" height=\"5\""
            "        fill=\"red\" stroke=\"none\"/>"
            "    <rect id=\"markerRect\" x=\"14\" y=\"12\" width=\"1\" height=\"1\""
            "        fill=\"yellow\" stroke=\"none\"/>"
            "    <rect id=\"markerRect\" x=\"12\" y=\"12\" width=\"1\" height=\"1\""
            "        fill=\"white\" stroke=\"none\"/>"
            "</marker>"

            "<path id=\"testRect\""
            "    style=\"fill:none;stroke:#000000;stroke-width:1px;marker-start:url(#SimpleRectMarker);marker-end:url(#SimpleRectMarker);marker-mid:url(#SimpleRectMarker)\""
            "    d=\"M5,15 C5,5 25,5 25,15 L15,25\"/>"

            "</svg>";

    SvgRenderTester t (data);

    t.test_standard_30px_72ppi("markers_custom_orientation", false);
}

void TestSvgParser::testMarkersDifferent()
{
    const QString data =
            "<svg width=\"30px\" height=\"30px\""
            "    xmlns=\"http://www.w3.org/2000/svg\" version=\"1.1\">"

            "<marker id=\"SimpleRectMarker1\""
            "    orient=\"auto\" refY=\"12.5\" refX=\"12.5\" >"

            "    <rect id=\"markerRect\" x=\"10\" y=\"10\" width=\"5\" height=\"5\""
            "        fill=\"red\" stroke=\"none\"/>"
            "    <rect id=\"markerRect\" x=\"14\" y=\"12\" width=\"1\" height=\"1\""
            "        fill=\"yellow\" stroke=\"none\"/>"
            "    <rect id=\"markerRect\" x=\"12\" y=\"12\" width=\"1\" height=\"1\""
            "        fill=\"white\" stroke=\"none\"/>"
            "</marker>"

            "<marker id=\"SimpleRectMarker2\""
            "    orient=\"auto\" refY=\"12.5\" refX=\"12.5\" >"

            "    <rect id=\"markerRect\" x=\"10\" y=\"10\" width=\"5\" height=\"5\""
            "        fill=\"green\" stroke=\"none\"/>"
            "    <rect id=\"markerRect\" x=\"14\" y=\"12\" width=\"1\" height=\"1\""
            "        fill=\"yellow\" stroke=\"none\"/>"
            "    <rect id=\"markerRect\" x=\"12\" y=\"12\" width=\"1\" height=\"1\""
            "        fill=\"white\" stroke=\"none\"/>"
            "</marker>"

            "<marker id=\"SimpleRectMarker3\""
            "    orient=\"auto\" refY=\"12.5\" refX=\"12.5\" >"

            "    <rect id=\"markerRect\" x=\"10\" y=\"10\" width=\"5\" height=\"5\""
            "        fill=\"blue\" stroke=\"none\"/>"
            "    <rect id=\"markerRect\" x=\"14\" y=\"12\" width=\"1\" height=\"1\""
            "        fill=\"yellow\" stroke=\"none\"/>"
            "    <rect id=\"markerRect\" x=\"12\" y=\"12\" width=\"1\" height=\"1\""
            "        fill=\"white\" stroke=\"none\"/>"
            "</marker>"

            "<path id=\"testRect\""
            "    style=\"fill:none;stroke:#000000;stroke-width:1px;marker-start:url(#SimpleRectMarker1);marker-end:url(#SimpleRectMarker2);marker-mid:url(#SimpleRectMarker3)\""
            "    d=\"M5,15 C5,5 25,5 25,15 L15,25\"/>"

            "</svg>";

    SvgRenderTester t (data);

    t.test_standard_30px_72ppi("markers_different", false);
}

void TestSvgParser::testMarkersFillAsShape()
{
    const QString data =
            "<svg width=\"30px\" height=\"30px\""
            "    xmlns=\"http://www.w3.org/2000/svg\" version=\"1.1\">"

            "<defs>"
            "    <linearGradient id=\"testGrad\" x1=\"0%\" y1=\"50%\" x2=\"100%\" y2=\"50%\">"
            "        <stop offset=\"5%\" stop-color=\"#F60\" />"
            "        <stop offset=\"80%\" stop-color=\"#FF6\" />"
            "    </linearGradient>"

            "    <marker id=\"SimpleRectMarker\""
            "        orient=\"auto\" refY=\"12.5\" refX=\"12.5\" >"

            "        <rect id=\"markerRect\" x=\"10\" y=\"10\" width=\"5\" height=\"5\""
            "            fill=\"red\" stroke=\"none\"/>"
            "        <rect id=\"markerRect\" x=\"14\" y=\"12\" width=\"1\" height=\"1\""
            "            fill=\"yellow\" stroke=\"none\"/>"
            "        <rect id=\"markerRect\" x=\"12\" y=\"12\" width=\"1\" height=\"1\""
            "            fill=\"white\" stroke=\"none\"/>"
            "    </marker>"

            "</defs>"

            "<path id=\"testRect\""
            "    style=\"fill:none;stroke:url(#testGrad) magenta;stroke-width:2px;marker-start:url(#SimpleRectMarker);marker-end:url(#SimpleRectMarker);marker-mid:url(#SimpleRectMarker);krita|marker-fill-method:auto\""
            "    d=\"M5,15 C5,5 25,5 25,15 L15,25\"/>"
            //"    d=\"M5,15 L25,15\"/>"

            "</svg>";

    SvgRenderTester t (data);

    t.test_standard_30px_72ppi("markers_scaled_fill_as_shape", false);
}

void TestSvgParser::testMarkersOnClosedPath()
{
    const QString data =
            "<svg width=\"30px\" height=\"30px\""
            "    xmlns=\"http://www.w3.org/2000/svg\" version=\"1.1\">"

            "<marker id=\"SimpleRectMarker1\""
            "    orient=\"auto\" refY=\"12.5\" refX=\"12.5\" >"

            "    <rect id=\"markerRect\" x=\"9\" y=\"9\" width=\"7\" height=\"7\""
            "        fill=\"red\" stroke=\"none\"/>"
            "    <rect id=\"markerRect\" x=\"14\" y=\"12\" width=\"1\" height=\"1\""
            "        fill=\"yellow\" stroke=\"none\"/>"
            "    <rect id=\"markerRect\" x=\"12\" y=\"12\" width=\"1\" height=\"1\""
            "        fill=\"white\" stroke=\"none\"/>"
            "</marker>"

            "<marker id=\"SimpleRectMarker2\""
            "    orient=\"auto\" refY=\"12.5\" refX=\"12.5\" >"

            "    <rect id=\"markerRect\" x=\"10\" y=\"10\" width=\"5\" height=\"5\""
            "        fill=\"green\" stroke=\"none\"/>"
            "    <rect id=\"markerRect\" x=\"14\" y=\"12\" width=\"1\" height=\"1\""
            "        fill=\"yellow\" stroke=\"none\"/>"
            "    <rect id=\"markerRect\" x=\"12\" y=\"12\" width=\"1\" height=\"1\""
            "        fill=\"white\" stroke=\"none\"/>"
            "</marker>"

            "<marker id=\"SimpleRectMarker3\""
            "    orient=\"auto\" refY=\"12.5\" refX=\"12.5\" >"

            "    <rect id=\"markerRect\" x=\"10\" y=\"10\" width=\"5\" height=\"5\""
            "        fill=\"blue\" stroke=\"none\"/>"
            "    <rect id=\"markerRect\" x=\"14\" y=\"12\" width=\"1\" height=\"1\""
            "        fill=\"yellow\" stroke=\"none\"/>"
            "    <rect id=\"markerRect\" x=\"12\" y=\"12\" width=\"1\" height=\"1\""
            "        fill=\"white\" stroke=\"none\"/>"
            "</marker>"

            "<path id=\"testRect\""
            "    style=\"fill:none;stroke:#000000;stroke-width:1px;marker-start:url(#SimpleRectMarker1);marker-end:url(#SimpleRectMarker2);marker-mid:url(#SimpleRectMarker3)\""
            "    d=\"M5,15 C5,5 25,5 25,15 L15,25 z\"/>"

            "</svg>";

    SvgRenderTester t (data);

    t.test_standard_30px_72ppi("markers_on_closed_path", false);
}


void TestSvgParser::testGradientRecoveringTrasnform()
{
    // used for experimenting purposes only!

    QImage image(100,100,QImage::Format_ARGB32);
    image.fill(0);
    QPainter painter(&image);

    painter.setPen(QPen(Qt::black, 0));


    QLinearGradient gradient(0, 0.5, 1, 0.5);
    gradient.setCoordinateMode(QGradient::ObjectBoundingMode);

    //QLinearGradient gradient(0, 50, 100, 50);
    //gradient.setCoordinateMode(QGradient::LogicalMode);

    gradient.setColorAt(0.0, Qt::red);
    gradient.setColorAt(1.0, Qt::blue);

    QTransform gradientTrasnform;
    gradientTrasnform.shear(0.2, 0);

    {
        QBrush brush(gradient);
        brush.setTransform(gradientTrasnform);
        painter.setBrush(brush);
    }

    QRect mainShape(3,3,94,94);
    painter.drawRect(mainShape);

    QTransform gradientToUser(mainShape.width(), 0, 0, mainShape.height(),
                              mainShape.x(), mainShape.y());

    QRect smallShape(0,0,20,20);
    QTransform smallShapeTransform;

    {
        smallShapeTransform =
            QTransform::fromTranslate(-smallShape.center().x(), -smallShape.center().y());

        QTransform r; r.rotate(90);
        smallShapeTransform *= r;

        smallShapeTransform *=
            QTransform::fromTranslate(mainShape.center().x(), mainShape.center().y());
    }


    {
        gradient.setCoordinateMode(QGradient::LogicalMode);
        QBrush brush(gradient);
        brush.setTransform(gradientTrasnform * gradientToUser * smallShapeTransform.inverted());
        painter.setBrush(brush);
        painter.setPen(Qt::NoPen);
    }

    painter.setTransform(smallShapeTransform);
    painter.drawRect(smallShape);

    //image.save("gradient_recovering_transform.png");
}

void TestSvgParser::testMarkersAngularUnits()
{
    const QString data =
            "<svg width=\"30px\" height=\"30px\""
            "    xmlns=\"http://www.w3.org/2000/svg\" version=\"1.1\">"

            // start
            "<marker id=\"SimpleRectMarker1\""
            "    orient=\"45deg\" refY=\"12.5\" refX=\"12.5\" >"

            "    <rect id=\"markerRect\" x=\"10\" y=\"10\" width=\"5\" height=\"5\""
            "        fill=\"red\" stroke=\"none\"/>"
            "    <rect id=\"markerRect\" x=\"14\" y=\"12\" width=\"1\" height=\"1\""
            "        fill=\"yellow\" stroke=\"none\"/>"
            "    <rect id=\"markerRect\" x=\"12\" y=\"12\" width=\"1\" height=\"1\""
            "        fill=\"white\" stroke=\"none\"/>"
            "</marker>"

            // end
            "<marker id=\"SimpleRectMarker2\""
            "    orient=\"200grad\" refY=\"12.5\" refX=\"12.5\" >"

            "    <rect id=\"markerRect\" x=\"10\" y=\"10\" width=\"5\" height=\"5\""
            "        fill=\"green\" stroke=\"none\"/>"
            "    <rect id=\"markerRect\" x=\"14\" y=\"12\" width=\"1\" height=\"1\""
            "        fill=\"yellow\" stroke=\"none\"/>"
            "    <rect id=\"markerRect\" x=\"12\" y=\"12\" width=\"1\" height=\"1\""
            "        fill=\"white\" stroke=\"none\"/>"
            "</marker>"

            // mid
            "<marker id=\"SimpleRectMarker3\""
            "    orient=\"-1.57rad\" refY=\"12.5\" refX=\"12.5\" >"

            "    <rect id=\"markerRect\" x=\"10\" y=\"10\" width=\"5\" height=\"5\""
            "        fill=\"blue\" stroke=\"none\"/>"
            "    <rect id=\"markerRect\" x=\"14\" y=\"12\" width=\"1\" height=\"1\""
            "        fill=\"yellow\" stroke=\"none\"/>"
            "    <rect id=\"markerRect\" x=\"12\" y=\"12\" width=\"1\" height=\"1\""
            "        fill=\"white\" stroke=\"none\"/>"
            "</marker>"

            "<path id=\"testRect\""
            "    style=\"fill:none;stroke:#000000;stroke-width:1px;marker-start:url(#SimpleRectMarker1);marker-end:url(#SimpleRectMarker2);marker-mid:url(#SimpleRectMarker3)\""
            "    d=\"M5,15 C5,5 25,5 25,15 L15,25\"/>"

            "</svg>";

    SvgRenderTester t (data);

    t.test_standard_30px_72ppi("markers_angular_units", false);
}

#include "KoParameterShape.h"

void TestSvgParser::testSodipodiArcShape()
{
    const QString data =
            "<svg width=\"30px\" height=\"30px\""
            "    xmlns=\"http://www.w3.org/2000/svg\" version=\"1.1\""
            "    xmlns:sodipodi=\"http://sodipodi.sourceforge.net/DTD/sodipodi-0.dtd\""
            ">"

            "<path"
            "    fill=\"red\" stroke=\"black\""
            "    id=\"testRect\""

            "    sodipodi:type=\"arc\""
            "    sodipodi:cx=\"15.464287\""
            "    sodipodi:cy=\"14.517863\""
            "    sodipodi:rx=\"6.25\""
            "    sodipodi:ry=\"8.5\""
            "    sodipodi:start=\"5.5346039\""
            "    sodipodi:end=\"4.0381334\""
            //"    d=\"m 20.043381,8.7327624 a 6.25,8.5 0 0 1 1.053863,9.4677386 6.25,8.5 0 0 1 -6.094908,4.794113 6.25,8.5 0 0 1 -5.5086474,-5.963709 6.25,8.5 0 0 1 2.0686234,-9.1530031 l 3.901975,6.6399611 z\" />"
            "    d=\" some weird unparsable text \" />"

            "</svg>";

    SvgRenderTester t (data);

    t.test_standard_30px_72ppi("sodipodi_closed_arc", false);

    KoShape *shape = t.findShape("testRect");
    QVERIFY(dynamic_cast<KoParameterShape*>(shape));
}

void TestSvgParser::testSodipodiArcShapeOpen()
{
    const QString data =
            "<svg width=\"30px\" height=\"30px\""
            "    xmlns=\"http://www.w3.org/2000/svg\" version=\"1.1\""
            "    xmlns:sodipodi=\"http://sodipodi.sourceforge.net/DTD/sodipodi-0.dtd\""
            ">"

            "<path"
            "    fill=\"red\" stroke=\"black\""
            "    id=\"testRect\""

            "    sodipodi:type=\"arc\""
            "    sodipodi:open=\"true\""
            "    sodipodi:cx=\"15.464287\""
            "    sodipodi:cy=\"14.517863\""
            "    sodipodi:rx=\"6.25\""
            "    sodipodi:ry=\"8.5\""
            "    sodipodi:start=\"5.5346039\""
            "    sodipodi:end=\"4.0381334\""
            //"    d=\"m 20.043381,8.7327624 a 6.25,8.5 0 0 1 1.053863,9.4677386 6.25,8.5 0 0 1 -6.094908,4.794113 6.25,8.5 0 0 1 -5.5086474,-5.963709 6.25,8.5 0 0 1 2.0686234,-9.1530031 l 3.901975,6.6399611 z\" />"
            "    d=\" some weird unparsable text \" />"

            "</svg>";

    SvgRenderTester t (data);

    t.test_standard_30px_72ppi("sodipodi_open_arc", false);

    KoShape *shape = t.findShape("testRect");
    QVERIFY(dynamic_cast<KoParameterShape*>(shape));
}

void TestSvgParser::testKritaChordShape()
{
    const QString data =
            "<svg width=\"30px\" height=\"30px\""
            "    xmlns=\"http://www.w3.org/2000/svg\" version=\"1.1\""
            "    xmlns:sodipodi=\"http://sodipodi.sourceforge.net/DTD/sodipodi-0.dtd\""
            ">"

            "<path"
            "    fill=\"red\" stroke=\"black\""
            "    id=\"testRect\""

            "    krita:type=\"arc\""
            "    krita:arcType=\"chord\""
            "    krita:cx=\"15.464287\""
            "    krita:cy=\"14.517863\""
            "    krita:rx=\"6.25\""
            "    krita:ry=\"8.5\""
            "    krita:start=\"5.5346039\""
            "    krita:end=\"4.0381334\""
            //"    d=\"m 20.043381,8.7327624 a 6.25,8.5 0 0 1 1.053863,9.4677386 6.25,8.5 0 0 1 -6.094908,4.794113 6.25,8.5 0 0 1 -5.5086474,-5.963709 6.25,8.5 0 0 1 2.0686234,-9.1530031 l 3.901975,6.6399611 z\" />"
            "    d=\" some weird unparsable text \" />"

            "</svg>";

    SvgRenderTester t (data);

    t.test_standard_30px_72ppi("sodipodi_chord_arc", false);

    KoShape *shape = t.findShape("testRect");
    QVERIFY(dynamic_cast<KoParameterShape*>(shape));
}

void TestSvgParser::testSodipodiChordShape()
{
    const QString data =
            "<svg width=\"30px\" height=\"30px\""
            "    xmlns=\"http://www.w3.org/2000/svg\" version=\"1.1\""
            "    xmlns:sodipodi=\"http://sodipodi.sourceforge.net/DTD/sodipodi-0.dtd\""
            ">"

            "<path"
            "    fill=\"red\" stroke=\"black\""
            "    id=\"testRect\""

            "    sodipodi:type=\"arc\""
            "    sodipodi:arc-type=\"chord\""
            "    sodipodi:open=\"true\""
            "    sodipodi:cx=\"15.464287\""
            "    sodipodi:cy=\"14.517863\""
            "    sodipodi:rx=\"6.25\""
            "    sodipodi:ry=\"8.5\""
            "    sodipodi:start=\"5.5346039\""
            "    sodipodi:end=\"4.0381334\""
            //"    d=\"m 20.043381,8.7327624 a 6.25,8.5 0 0 1 1.053863,9.4677386 6.25,8.5 0 0 1 -6.094908,4.794113 6.25,8.5 0 0 1 -5.5086474,-5.963709 6.25,8.5 0 0 1 2.0686234,-9.1530031 l 3.901975,6.6399611 z\" />"
            "    d=\" some weird unparsable text \" />"

            "</svg>";

    SvgRenderTester t (data);

    t.test_standard_30px_72ppi("sodipodi_chord_arc", false);

    KoShape *shape = t.findShape("testRect");
    QVERIFY(dynamic_cast<KoParameterShape*>(shape));
}


QTEST_MAIN(TestSvgParser)<|MERGE_RESOLUTION|>--- conflicted
+++ resolved
@@ -26,6 +26,13 @@
 
 #include "SvgParserTestingUtils.h"
 
+#include "../../sdk/tests/qimage_test_util.h"
+
+#ifdef USE_ROUND_TRIP
+#include "SvgWriter.h"
+#include <QBuffer>
+#include <QDomDocument>
+#endif
 
 
 void TestSvgParser::testUnitPx()
@@ -616,109 +623,8 @@
     QCOMPARE(shape->absolutePosition(KoFlake::BottomRight), QPointF(25,5));
 }
 
-<<<<<<< HEAD
-=======
-#include "../../sdk/tests/qimage_test_util.h"
-
-#ifdef USE_ROUND_TRIP
-#include "SvgWriter.h"
-#include <QBuffer>
-#include <QDomDocument>
-#endif
-
-struct SvgRenderTester : public SvgTester
-{
-    SvgRenderTester(const QString &data)
-        : SvgTester(data),
-          m_fuzzyThreshold(0)
-    {
-    }
-
-    void setFuzzyThreshold(int fuzzyThreshold) {
-        m_fuzzyThreshold = fuzzyThreshold;
-    }
-
-    static void testRender(KoShape *shape, const QString &prefix, const QString &testName, const QSize canvasSize, int fuzzyThreshold = 0) {
-        QImage canvas(canvasSize, QImage::Format_ARGB32);
-        canvas.fill(0);
-        KoViewConverter converter;
-        QPainter painter(&canvas);
-
-        KoShapePainter p;
-        p.setShapes({shape});
-        painter.setClipRect(canvas.rect());
-        p.paint(painter, converter);
-
-        QVERIFY(TestUtil::checkQImage(canvas, "svg_render", prefix, testName, fuzzyThreshold));
-    }
-
-    void test_standard_30px_72ppi(const QString &testName, bool verifyGeometry = true, const QSize &canvasSize = QSize(30,30)) {
-        parser.setResolution(QRectF(0, 0, 30, 30) /* px */, 72 /* ppi */);
-        run();
-
-#ifdef USE_CLONED_SHAPES
-        {
-            QList<KoShape*> newShapes;
-            Q_FOREACH (KoShape *shape, shapes) {
-                KoShape *clonedShape = shape->cloneShape();
-                KIS_ASSERT(clonedShape);
-
-                newShapes << clonedShape;
-            }
-
-            qDeleteAll(shapes);
-            shapes = newShapes;
-        }
-
-#endif /* USE_CLONED_SHAPES */
-
-#ifdef USE_ROUND_TRIP
-
-        const QSizeF sizeInPt(30,30);
-        QBuffer writeBuf;
-        writeBuf.open(QIODevice::WriteOnly);
-
-        {
-            SvgWriter writer(shapes);
-            writer.save(writeBuf, sizeInPt);
-        }
-
-        QDomDocument prettyDoc;
-        prettyDoc.setContent(savedData);
-
-
-        qDebug();
-        printf("\n=== Original: ===\n\n%s\n", prettyDoc.toByteArray(4).data());
-        printf("\n=== Saved: ===\n\n%s\n", writeBuf.data().data());
-        qDebug();
-
-        QVERIFY(doc.setContent(writeBuf.data()));
-        root = doc.documentElement();
-        run();
-#endif /* USE_ROUND_TRIP */
-
-        KoShape *shape = findShape("testRect");
-        KIS_ASSERT(shape);
-
-        if (verifyGeometry) {
-            QCOMPARE(shape->absolutePosition(KoFlake::TopLeft), QPointF(5,5));
-
-            const QPointF bottomRight= shape->absolutePosition(KoFlake::BottomRight);
-            const QPointF expectedBottomRight(15,25);
-
-            if (KisAlgebra2D::norm(bottomRight - expectedBottomRight) > 0.0001 ) {
-                QCOMPARE(bottomRight, expectedBottomRight);
-            }
-        }
-
-        testRender(shape, "load", testName, canvasSize, m_fuzzyThreshold);
-    }
-
-private:
-    int m_fuzzyThreshold;
-};
-
->>>>>>> cebd11ea
+
+
 void TestSvgParser::testRenderStrokeNone()
 {
     const QString data =
