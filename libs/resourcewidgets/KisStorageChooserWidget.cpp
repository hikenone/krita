/* This file is part of the KDE project
 * Copyright (C) 2019 Wolthera van Hövell tot Westerflier<griffinvalley@gmail.com>
 *
 * This library is free software; you can redistribute it and/or
 * modify it under the terms of the GNU Library General Public
 * License as published by the Free Software Foundation; either
 * version 2 of the License, or (at your option) any later version.
 *
 * This library is distributed in the hope that it will be useful,
 * but WITHOUT ANY WARRANTY; without even the implied warranty of
 * MERCHANTABILITY or FITNESS FOR A PARTICULAR PURPOSE.  See the GNU
 * Library General Public License for more details.
 *
 * You should have received a copy of the GNU Library General Public License
 * along with this library; see the file COPYING.LIB.  If not, write to
 * the Free Software Foundation, Inc., 51 Franklin Street, Fifth Floor,
 * Boston, MA 02110-1301, USA.
 */

#include <QAbstractItemView>
#include <QPainter>
#include <QApplication>
#include <QStyle>
#include <QDebug>

#include <QListView>

#include "KisStorageChooserWidget.h"
#include "KisStorageModel.h"
#include <KoIcon.h>


KisStorageChooserDelegate::KisStorageChooserDelegate(QObject *parent)
    : QAbstractItemDelegate(parent)
{
}

void KisStorageChooserDelegate::paint(QPainter *painter, const QStyleOptionViewItem &option, const QModelIndex &index) const
{
    if (!index.isValid()) return;

    painter->save();

    QString name = index.siblingAtColumn(KisStorageModel::DisplayName).data(Qt::DisplayRole).value<QString>();
    QString location = index.siblingAtColumn(KisStorageModel::Location).data(Qt::DisplayRole).value<QString>();
    bool active = index.data(Qt::UserRole + KisStorageModel::Active).value<bool>();
    QString storageType = index.data(Qt::UserRole + KisStorageModel::StorageType).value<QString>();

    QImage thumbnail = index.data(Qt::UserRole +  + KisStorageModel::Thumbnail).value<QImage>();

    if (thumbnail.isNull()) {
        //fallback on cute icons.
        thumbnail = koIcon("warning").pixmap(option.decorationSize).toImage();
        if (storageType == "Folder") {
            thumbnail = koIcon("document-open").pixmap(option.decorationSize).toImage();
        }
        else if (storageType == "Adobe Style Library") {
            thumbnail = koIcon("layer-style-enabled").pixmap(option.decorationSize).toImage();
            thumbnail = thumbnail.scaled(option.decorationSize, Qt::KeepAspectRatio, Qt::FastTransformation);
        }
        else if (storageType == "Adobe Brush Library") {
            thumbnail = koIcon("select-all").pixmap(option.decorationSize).toImage();
        }
        else if (storageType == "Memory") {
            if (location != "memory") {
                thumbnail = koIcon("document-new").pixmap(option.decorationSize).toImage();
            } else {
                thumbnail = koIcon("drive-harddisk").pixmap(option.decorationSize).toImage();
            }

        }
        else if (storageType == "Bundle") {
            thumbnail = koIcon("bundle_archive").pixmap(option.decorationSize).toImage();
        }

    } else {
        thumbnail = thumbnail.scaled(option.decorationSize, Qt::KeepAspectRatio, Qt::SmoothTransformation);
    }

    QColor penColor(option.palette.text().color());

    QStyleOptionViewItem opt = option;

    if (active) {
        opt.state = QStyle::State_Sunken;
    }

    QApplication::style()->drawPrimitive(QStyle::PE_PanelButtonTool, &opt, painter);

    painter->setPen(penColor);
    painter->drawImage(option.rect.topLeft()+QPoint(4, 4), thumbnail, thumbnail.rect());
    QRect text = option.rect;
    text.setLeft(text.left()+option.decorationSize.width()+8);
    text.setTop(text.top()+4);
    painter->drawText(text, Qt::TextWordWrap, name.split("_").join(" "));

    painter->restore();
}

QSize KisStorageChooserDelegate::sizeHint(const QStyleOptionViewItem &option, const QModelIndex &index) const
{
<<<<<<< HEAD
    int w = 200;
=======
    Q_UNUSED(index);

    int w = 400;
>>>>>>> a4f457d6
    int h = option.decorationSize.height()+8;
    return QSize(w, h);
}

KisStorageChooserWidget::KisStorageChooserWidget(QWidget *parent) : KisPopupButton(parent)
{
    QListView *view = new QListView(this);
    view->setModel(KisStorageModel::instance());
    view->setIconSize(QSize(64, 64));
    view->setItemDelegate(new KisStorageChooserDelegate(this));
    view->setSelectionMode(QAbstractItemView::SingleSelection);
    connect(view, SIGNAL(clicked(QModelIndex)), this, SLOT(activated(QModelIndex)));
    this->setPopupWidget(view);
}

void KisStorageChooserWidget::activated(const QModelIndex &index)
{
    if (!index.isValid()) return;

    bool active = index.data(Qt::UserRole + KisStorageModel::Active).value<bool>();
    KisStorageModel::instance()->setData(index, !active, Qt::CheckStateRole);
}

KisStorageChooserWidget::~KisStorageChooserWidget()
{

}

<|MERGE_RESOLUTION|>--- conflicted
+++ resolved
@@ -99,13 +99,8 @@
 
 QSize KisStorageChooserDelegate::sizeHint(const QStyleOptionViewItem &option, const QModelIndex &index) const
 {
-<<<<<<< HEAD
+    Q_UNUSED(index);
     int w = 200;
-=======
-    Q_UNUSED(index);
-
-    int w = 400;
->>>>>>> a4f457d6
     int h = option.decorationSize.height()+8;
     return QSize(w, h);
 }
