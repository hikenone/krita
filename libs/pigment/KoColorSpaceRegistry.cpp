/*
 *  Copyright (c) 2003 Patrick Julien  <freak@codepimps.org>
 *  Copyright (c) 2004,2010 Cyrille Berger <cberger@cberger.net>
 *
 * This library is free software; you can redistribute it and/or
 * modify it under the terms of the GNU Lesser General Public
 * License as published by the Free Software Foundation; either
 * version 2.1 of the License, or (at your option) any later version.
 *
 * This library is distributed in the hope that it will be useful,
 * but WITHOUT ANY WARRANTY; without even the implied warranty of
 * MERCHANTABILITY or FITNESS FOR A PARTICULAR PURPOSE.  See the GNU
 * Lesser General Public License for more details.
 *
 * You should have received a copy of the GNU Lesser General Public License
 * along with this library; see the file COPYING.LIB.  If not, write to
 * the Free Software Foundation, Inc., 51 Franklin Street, Fifth Floor,
 * Boston, MA 02110-1301, USA.
*/

#include "KoColorSpaceRegistry.h"

#include <QHash>

#include <QReadWriteLock>
#include <QStringList>
#include <QDir>
#include <QGlobalStatic>

#include "KoPluginLoader.h"
#include "KoGenericRegistry.h"
#include "DebugPigment.h"
#include "KoBasicHistogramProducers.h"
#include "KoColorSpace.h"
#include "KoColorProfile.h"
#include "KoColorConversionCache.h"
#include "KoColorConversionSystem.h"

#include <KoConfig.h>
#ifdef HAVE_OPENEXR
#include <half.h>
#include "colorspaces/KoAlphaF16ColorSpace.h"
#endif

#include "colorspaces/KoAlphaColorSpace.h"
#include "colorspaces/KoAlphaU16ColorSpace.h"
#include "colorspaces/KoAlphaF32ColorSpace.h"
#include "colorspaces/KoLabColorSpace.h"
#include "colorspaces/KoRgbU16ColorSpace.h"
#include "colorspaces/KoRgbU8ColorSpace.h"
#include "colorspaces/KoSimpleColorSpaceEngine.h"
#include "KoColorSpace_p.h"

Q_GLOBAL_STATIC(KoColorSpaceRegistry, s_instance)


struct Q_DECL_HIDDEN KoColorSpaceRegistry::Private {
    KoGenericRegistry<KoColorSpaceFactory *> colorSpaceFactoryRegistry;
    QList<KoColorSpaceFactory *> localFactories;
<<<<<<< HEAD
    QHash<QString, KoColorProfile * > profileMap;
    QHash<QByteArray, KoColorProfile * > profileUniqueIdMap;
=======
    QHash<QString, KoColorProfile *> profileMap;
>>>>>>> f3c1e9b8
    QHash<QString, QString> profileAlias;
    QHash<QString, const KoColorSpace *> csMap;
    KoColorConversionSystem *colorConversionSystem;
    KoColorConversionCache* colorConversionCache;
    const KoColorSpace *rgbU8sRGB;
    const KoColorSpace *lab16sLAB;
    const KoColorSpace *alphaCs;
    const KoColorSpace *alphaU16Cs;
#ifdef HAVE_OPENEXR
    const KoColorSpace *alphaF16Cs;
#endif
    const KoColorSpace *alphaF32Cs;
    QReadWriteLock registrylock;

    void populateUniqueIdMap();
};

KoColorSpaceRegistry* KoColorSpaceRegistry::instance()
{
    if (!s_instance.exists()) {
        s_instance->init();
    }
    return s_instance;
}


void KoColorSpaceRegistry::init()
{
    d->rgbU8sRGB = 0;
    d->lab16sLAB = 0;
    d->alphaCs = 0;
    d->alphaU16Cs = 0;
#ifdef HAVE_OPENEXR
    d->alphaF16Cs = 0;
#endif
    d->alphaF32Cs = 0;

    d->colorConversionSystem = new KoColorConversionSystem;
    d->colorConversionCache = new KoColorConversionCache;

    KoColorSpaceEngineRegistry::instance()->add(new KoSimpleColorSpaceEngine());

    addProfile(new KoDummyColorProfile);

    // Create the built-in colorspaces
    d->localFactories << new KoLabColorSpaceFactory()
            << new KoRgbU8ColorSpaceFactory()
            << new KoRgbU16ColorSpaceFactory();
    Q_FOREACH (KoColorSpaceFactory *factory, d->localFactories) {
        add(factory);
    }

    d->alphaCs = new KoAlphaColorSpace();
    d->alphaCs->d->deletability = OwnedByRegistryRegistryDeletes;

    d->alphaU16Cs = new KoAlphaU16ColorSpace();
    d->alphaU16Cs->d->deletability = OwnedByRegistryRegistryDeletes;

    d->alphaF16Cs = new KoAlphaF16ColorSpace();
    d->alphaF16Cs->d->deletability = OwnedByRegistryRegistryDeletes;

    d->alphaF32Cs = new KoAlphaF32ColorSpace();
    d->alphaF32Cs->d->deletability = OwnedByRegistryRegistryDeletes;


    KoPluginLoader::PluginsConfig config;
    config.whiteList = "ColorSpacePlugins";
    config.blacklist = "ColorSpacePluginsDisabled";
    config.group = "calligra";
    KoPluginLoader::instance()->load("Calligra/ColorSpace", "[X-Pigment-PluginVersion] == 28", config);

    KoPluginLoader::PluginsConfig configExtensions;
    configExtensions.whiteList = "ColorSpaceExtensionsPlugins";
    configExtensions.blacklist = "ColorSpaceExtensionsPluginsDisabled";
    configExtensions.group = "calligra";
    KoPluginLoader::instance()->load("Calligra/ColorSpaceExtension", "[X-Pigment-PluginVersion] == 28", configExtensions);


    dbgPigment << "Loaded the following colorspaces:";
    Q_FOREACH (const KoID& id, listKeys()) {
        dbgPigment << "\t" << id.id() << "," << id.name();
    }
}

KoColorSpaceRegistry::KoColorSpaceRegistry() : d(new Private())
{
    d->colorConversionSystem = 0;
    d->colorConversionCache = 0;
}

KoColorSpaceRegistry::~KoColorSpaceRegistry()
{
    // Just leak on exit... It's faster.
//    delete d->colorConversionSystem;
//    Q_FOREACH (KoColorProfile* profile, d->profileMap) {
//        delete profile;
//    }
//    d->profileMap.clear();

//    Q_FOREACH (const KoColorSpace * cs, d->csMap) {
//        cs->d->deletability = OwnedByRegistryRegistryDeletes;
//    }
//    d->csMap.clear();

//    // deleting colorspaces calls a function in the cache
//    delete d->colorConversionCache;
//    d->colorConversionCache = 0;

//    // Delete the colorspace factories
//    qDeleteAll(d->localFactories);

    delete d;
}

void KoColorSpaceRegistry::add(KoColorSpaceFactory* item)
{
    {
        QWriteLocker l(&d->registrylock);
        d->colorSpaceFactoryRegistry.add(item);
    }
    d->colorConversionSystem->insertColorSpace(item);
}

void KoColorSpaceRegistry::remove(KoColorSpaceFactory* item)
{
    d->registrylock.lockForRead();
    QList<QString> toremove;
    Q_FOREACH (const KoColorSpace * cs, d->csMap) {
        if (cs->id() == item->id()) {
            toremove.push_back(idsToCacheName(cs->id(), cs->profile()->name()));
            cs->d->deletability = OwnedByRegistryRegistryDeletes;
        }
    }
    d->registrylock.unlock();
    d->registrylock.lockForWrite();
    Q_FOREACH (const QString& id, toremove) {
        d->csMap.remove(id);
        // TODO: should not it delete the color space when removing it from the map ?
    }
    d->colorSpaceFactoryRegistry.remove(item->id());
    d->registrylock.unlock();
}

void KoColorSpaceRegistry::addProfileAlias(const QString& name, const QString& to)
{
    QWriteLocker l(&d->registrylock);
    d->profileAlias[name] = to;
}

QString KoColorSpaceRegistry::profileAlias(const QString& _name) const
{
    QReadLocker l(&d->registrylock);
    return d->profileAlias.value(_name, _name);
}

const KoColorProfile *  KoColorSpaceRegistry::profileByName(const QString & _name) const
{
    QReadLocker l(&d->registrylock);
    return d->profileMap.value( profileAlias(_name), 0);
}

void KoColorSpaceRegistry::Private::populateUniqueIdMap()
{
    QWriteLocker l(&registrylock);
    profileUniqueIdMap.clear();

    for (auto it = profileMap.constBegin();
         it != profileMap.constEnd();
         ++it) {

        KoColorProfile *profile = it.value();
        QByteArray id = profile->uniqueId();

        if (!id.isEmpty()) {
            profileUniqueIdMap.insert(id, profile);
        }
    }
}

const KoColorProfile *  KoColorSpaceRegistry::profileByUniqueId(const QByteArray &id) const
{
    {
        QReadLocker l(&d->registrylock);
        if (d->profileUniqueIdMap.isEmpty()) {
            l.unlock();
            d->populateUniqueIdMap();
            l.relock();
        }
        return d->profileUniqueIdMap.value(id, 0);
    }
}


QList<const KoColorProfile *>  KoColorSpaceRegistry::profilesFor(const QString &id) const
{
    return profilesFor(d->colorSpaceFactoryRegistry.value(id));
}

const KoColorSpace *  KoColorSpaceRegistry::colorSpace(const KoID &csID, const QString & profileName)
{
    return colorSpace(csID.id(), profileName);
}

const KoColorSpace * KoColorSpaceRegistry::colorSpace(const QString & colorModelId, const QString & colorDepthId, const KoColorProfile *profile)
{
    return colorSpace(colorSpaceId(colorModelId, colorDepthId), profile);
}

const KoColorSpace * KoColorSpaceRegistry::colorSpace(const QString & colorModelId, const QString & colorDepthId, const QString &profileName)
{
    return colorSpace(colorSpaceId(colorModelId, colorDepthId), profileName);
}

QList<const KoColorProfile *>  KoColorSpaceRegistry::profilesFor(const KoColorSpaceFactory * csf) const
{
    QReadLocker l(&d->registrylock);
    QList<const KoColorProfile *>  profiles;
    if (csf == 0)
        return profiles;

    QHash<QString, KoColorProfile * >::Iterator it;
    for (it = d->profileMap.begin(); it != d->profileMap.end(); ++it) {
        KoColorProfile *  profile = it.value();
        if (csf->profileIsCompatible(profile)) {
            Q_ASSERT(profile);
            //         if (profile->colorSpaceSignature() == csf->colorSpaceSignature()) {
            profiles.push_back(profile);
        }
    }
    return profiles;
}

QList<const KoColorSpaceFactory*> KoColorSpaceRegistry::colorSpacesFor(const KoColorProfile* _profile) const
{
    QReadLocker l(&d->registrylock);
    QList<const KoColorSpaceFactory*> csfs;
    Q_FOREACH (KoColorSpaceFactory* csf, d->colorSpaceFactoryRegistry.values()) {
        if (csf->profileIsCompatible(_profile)) {
            csfs.push_back(csf);
        }
    }
    return csfs;
}

QList<const KoColorProfile *>  KoColorSpaceRegistry::profilesFor(const KoID& id) const
{
    return profilesFor(id.id());
}

void KoColorSpaceRegistry::addProfileToMap(KoColorProfile *p)
{
    Q_ASSERT(p);
    if (p->valid()) {
        d->profileMap[p->name()] = p;
        if (!d->profileUniqueIdMap.isEmpty()) {
            d->profileUniqueIdMap.insert(p->uniqueId(), p);
        }
    }
}

void KoColorSpaceRegistry::addProfile(KoColorProfile *p)
{
    Q_ASSERT(p);
    if (p->valid()) {
        addProfileToMap(p);
        d->colorConversionSystem->insertColorProfile(p);
    }
}

void KoColorSpaceRegistry::addProfile(const KoColorProfile* profile)
{
    addProfile(profile->clone());
}

void KoColorSpaceRegistry::removeProfile(KoColorProfile* profile)
{
    d->profileMap.remove(profile->name());
    if (!d->profileUniqueIdMap.isEmpty()) {
        d->profileUniqueIdMap.remove(profile->uniqueId());
    }
}

const KoColorSpace* KoColorSpaceRegistry::getCachedColorSpace(const QString & csID, const QString & profileName) const
{
    auto it = d->csMap.find(idsToCacheName(csID, profileName));

    if (it != d->csMap.end()) {
            return it.value();
    }

    return 0;
}

QString KoColorSpaceRegistry::idsToCacheName(const QString & csID, const QString & profileName) const
{
    return csID + "<comb>" + profileName;
}

const KoColorSpaceFactory* KoColorSpaceRegistry::colorSpaceFactory(const QString &colorSpaceId) const
{
    QReadLocker l(&d->registrylock);
    return d->colorSpaceFactoryRegistry.get(colorSpaceId);
}

const KoColorSpace * KoColorSpaceRegistry::colorSpace(const QString &csID, const QString &pName)
{
    QString profileName = pName;

    if (profileName.isEmpty()) {
        QReadLocker l(&d->registrylock);
        KoColorSpaceFactory *csf = d->colorSpaceFactoryRegistry.value(csID);

        if (!csf) {
            dbgPigmentCSRegistry << "Unknown color space type : " << csID;
            return 0;
        }

        profileName = csf->defaultProfile();
    }

    if (profileName.isEmpty()) {
        return 0;
    }

    const KoColorSpace *cs = 0;
    {
        QReadLocker l(&d->registrylock);
        cs = getCachedColorSpace(csID, profileName);
    }

    if (!cs) {
        KoColorSpaceFactory *csf = d->colorSpaceFactoryRegistry.value(csID);

        if (!csf) {
            dbgPigmentCSRegistry << "Unknown color space type :" << csf;
            return 0;
        }

        // last attempt at getting a profile, sometimes the default profile, like adobe cmyk isn't available.
        const KoColorProfile *p = profileByName(profileName);
        if (!p) {
            dbgPigmentCSRegistry << "Profile not found :" << profileName;

            /**
             * If the requested profile is not available, try fetching the
             * default one
             */
            profileName = csf->defaultProfile();
            p = profileByName(profileName);

            /**
             * If there is no luck, try to fetch the first one
             */
            if (!p) {
                QList<const KoColorProfile *> profiles = profilesFor(csID);
                if (!profiles.isEmpty()) {
                    p = profiles[0];
                    Q_ASSERT(p);
                }
            }
        }

        // We did our best, but still have no profile: and since csf->grabColorSpace
        // needs the profile to find the colorspace, we have to give up.
        if (!p) {
            return 0;
        }
        profileName = p->name();

        QWriteLocker l(&d->registrylock);
        /*
         * We need to check again here, a thread requesting the same colorspace could've added it
         * already, in between the read unlock and write lock.
         * TODO: We also potentially changed profileName content, which means we maybe are going to
         * create a colorspace that's actually in the space registry cache, but currently this might
         * not be an issue because the colorspace should be cached also by the factory, so it won't
         * create a new instance. That being said, having two caches with the same stuff doesn't make
         * much sense.
         */
        cs = getCachedColorSpace(csID, profileName);
        if (!cs) {
            cs = csf->grabColorSpace(p);
            if (!cs) {
                dbgPigmentCSRegistry << "Unable to create color space";
                return 0;
            }

            dbgPigmentCSRegistry << "colorspace count: " << d->csMap.count()
                                 << ", adding name: " << idsToCacheName(cs->id(), cs->profile()->name())
                                 << "\n\tcsID" << csID
                                 << "\n\tprofileName" << profileName
                                 << "\n\tcs->id()" << cs->id()
                                 << "\n\tcs->profile()->name()" << cs->profile()->name()
                                 << "\n\tpName" << pName;
            Q_ASSERT(cs->id() == csID);
            Q_ASSERT(cs->profile()->name() == profileName);
            d->csMap[idsToCacheName(cs->id(), cs->profile()->name())] = cs;
            cs->d->deletability = OwnedByRegistryDoNotDelete;
        }
    }
    else {
        Q_ASSERT(cs->id() == csID);
        Q_ASSERT(cs->profile()->name() == profileName);
    }

    return cs;
}


const KoColorSpace * KoColorSpaceRegistry::colorSpace(const QString &csID, const KoColorProfile *profile)
{
    if (csID.isEmpty()) {
        return 0;
    }
    if (profile) {
        d->registrylock.lockForRead();
        const KoColorSpace *cs = getCachedColorSpace(csID, profile->name());
        d->registrylock.unlock();

        if (!d->profileMap.contains(profile->name())) {
            addProfile(profile);
        }

        if (!cs) {
            // The profile was not stored and thus not the combination either
            d->registrylock.lockForRead();
            KoColorSpaceFactory *csf = d->colorSpaceFactoryRegistry.value(csID);
            d->registrylock.unlock();
            if (!csf) {
                dbgPigmentCSRegistry << "Unknown color space type :" << csf;
                return 0;
            }
            if (!csf->profileIsCompatible(profile ) ) {
                return 0;
            }

            QWriteLocker l(&d->registrylock);
            // Check again, anything could've happened between the unlock and the write lock
            cs = getCachedColorSpace(csID, profile->name());
            if (!cs) {
                cs = csf->grabColorSpace(profile);
                if (!cs)
                    return 0;

                QString name = idsToCacheName(csID, profile->name());
                d->csMap[name] = cs;
                cs->d->deletability = OwnedByRegistryDoNotDelete;
                dbgPigmentCSRegistry << "colorspace count: " << d->csMap.count() << ", adding name: " << name;
            }
        }

        return cs;
    } else {
        return colorSpace(csID);
    }
}

const KoColorSpace * KoColorSpaceRegistry::alpha8()
{
    if (!d->alphaCs) {
        d->alphaCs = colorSpace(KoAlphaColorSpace::colorSpaceId());
    }
    Q_ASSERT(d->alphaCs);
    return d->alphaCs;
}

const KoColorSpace * KoColorSpaceRegistry::alpha16()
{
    if (!d->alphaU16Cs) {
        d->alphaU16Cs = colorSpace(KoAlphaU16ColorSpace::colorSpaceId());
    }
    Q_ASSERT(d->alphaU16Cs);
    return d->alphaU16Cs;
}

#ifdef HAVE_OPENEXR
const KoColorSpace * KoColorSpaceRegistry::alpha16f()
{
    if (!d->alphaF16Cs) {
        d->alphaF16Cs = colorSpace(KoAlphaF16ColorSpace::colorSpaceId());
    }
    Q_ASSERT(d->alphaF16Cs);
    return d->alphaF16Cs;
}
#endif

const KoColorSpace * KoColorSpaceRegistry::alpha32f()
{
    if (!d->alphaF32Cs) {
        d->alphaF32Cs = colorSpace(KoAlphaF32ColorSpace::colorSpaceId());
    }
    Q_ASSERT(d->alphaF32Cs);
    return d->alphaF32Cs;
}


const KoColorSpace * KoColorSpaceRegistry::rgb8(const QString &profileName)
{
    if (profileName.isEmpty()) {
        if (!d->rgbU8sRGB) {
            d->rgbU8sRGB = colorSpace(KoRgbU8ColorSpace::colorSpaceId());
        }
        Q_ASSERT(d->rgbU8sRGB);
        return d->rgbU8sRGB;
    }
    return colorSpace(KoRgbU8ColorSpace::colorSpaceId(), profileName);
}

const KoColorSpace * KoColorSpaceRegistry::rgb8(const KoColorProfile * profile)
{
    if (profile == 0) {
        if (!d->rgbU8sRGB) {
            d->rgbU8sRGB = colorSpace(KoRgbU8ColorSpace::colorSpaceId());
        }
        Q_ASSERT(d->rgbU8sRGB);
        return d->rgbU8sRGB;
    }
    return colorSpace(KoRgbU8ColorSpace::colorSpaceId(), profile);
}

const KoColorSpace * KoColorSpaceRegistry::rgb16(const QString &profileName)
{
    return colorSpace(KoRgbU16ColorSpace::colorSpaceId(), profileName);
}

const KoColorSpace * KoColorSpaceRegistry::rgb16(const KoColorProfile * profile)
{
    return colorSpace(KoRgbU16ColorSpace::colorSpaceId(), profile);
}

const KoColorSpace * KoColorSpaceRegistry::lab16(const QString &profileName)
{
    if (profileName.isEmpty()) {
        if (!d->lab16sLAB) {
            d->lab16sLAB = colorSpace(KoLabColorSpace::colorSpaceId(), profileName);
        }
        return d->lab16sLAB;
    }
    return colorSpace(KoLabColorSpace::colorSpaceId(), profileName);
}

const KoColorSpace * KoColorSpaceRegistry::lab16(const KoColorProfile * profile)
{
    if (profile == 0) {
        if (!d->lab16sLAB) {
            d->lab16sLAB = colorSpace(KoLabColorSpace::colorSpaceId(), profile);
        }
        Q_ASSERT(d->lab16sLAB);
        return d->lab16sLAB;
    }
    return colorSpace(KoLabColorSpace::colorSpaceId(), profile);
}

QList<KoID> KoColorSpaceRegistry::colorModelsList(ColorSpaceListVisibility option) const
{
    QReadLocker l(&d->registrylock);
    QList<KoID> ids;
    QList<KoColorSpaceFactory*> factories = d->colorSpaceFactoryRegistry.values();
    Q_FOREACH (KoColorSpaceFactory* factory, factories) {
        if (!ids.contains(factory->colorModelId())
                && (option == AllColorSpaces || factory->userVisible())) {
            ids << factory->colorModelId();
        }
    }
    return ids;
}
QList<KoID> KoColorSpaceRegistry::colorDepthList(const KoID& colorModelId, ColorSpaceListVisibility option) const
{
    return colorDepthList(colorModelId.id(), option);
}


QList<KoID> KoColorSpaceRegistry::colorDepthList(const QString & colorModelId, ColorSpaceListVisibility option) const
{
    QReadLocker l(&d->registrylock);
    QList<KoID> ids;
    QList<KoColorSpaceFactory*> factories = d->colorSpaceFactoryRegistry.values();
    Q_FOREACH (KoColorSpaceFactory* factory, factories) {
        if (!ids.contains(KoID(factory->colorDepthId()))
                && factory->colorModelId().id() == colorModelId
                && (option == AllColorSpaces || factory->userVisible())) {
            ids << factory->colorDepthId();
        }
    }
    return ids;
}

QString KoColorSpaceRegistry::colorSpaceId(const QString & colorModelId, const QString & colorDepthId) const
{
    QReadLocker l(&d->registrylock);
    QList<KoColorSpaceFactory*> factories = d->colorSpaceFactoryRegistry.values();
    Q_FOREACH (KoColorSpaceFactory* factory, factories) {
        if (factory->colorModelId().id() == colorModelId && factory->colorDepthId().id() == colorDepthId) {
            return factory->id();
        }
    }
    return "";
}

QString KoColorSpaceRegistry::colorSpaceId(const KoID& colorModelId, const KoID& colorDepthId) const
{
    return colorSpaceId(colorModelId.id(), colorDepthId.id());
}

KoID KoColorSpaceRegistry::colorSpaceColorModelId(const QString & _colorSpaceId) const
{
    QReadLocker l(&d->registrylock);
    KoColorSpaceFactory* factory = d->colorSpaceFactoryRegistry.get(_colorSpaceId);
    if (factory) {
        return factory->colorModelId();
    } else {
        return KoID();
    }
}

KoID KoColorSpaceRegistry::colorSpaceColorDepthId(const QString & _colorSpaceId) const
{
    QReadLocker l(&d->registrylock);
    KoColorSpaceFactory* factory = d->colorSpaceFactoryRegistry.get(_colorSpaceId);
    if (factory) {
        return factory->colorDepthId();
    } else {
        return KoID();
    }
}

const KoColorConversionSystem* KoColorSpaceRegistry::colorConversionSystem() const
{
    return d->colorConversionSystem;
}

KoColorConversionCache* KoColorSpaceRegistry::colorConversionCache() const
{
    return d->colorConversionCache;
}

const KoColorSpace* KoColorSpaceRegistry::permanentColorspace(const KoColorSpace* _colorSpace)
{
    if (_colorSpace->d->deletability != NotOwnedByRegistry) {
        return _colorSpace;
    } else if (*_colorSpace == *d->alphaCs) {
        return d->alphaCs;
    } else {
        const KoColorSpace* cs = colorSpace(_colorSpace->id(), _colorSpace->profile());
        Q_ASSERT(cs);
        Q_ASSERT(*cs == *_colorSpace);
        return cs;
    }
}

QList<KoID> KoColorSpaceRegistry::listKeys() const
{
    QReadLocker l(&d->registrylock);
    QList<KoID> answer;
    Q_FOREACH (const QString& key, d->colorSpaceFactoryRegistry.keys()) {
        answer.append(KoID(key, d->colorSpaceFactoryRegistry.get(key)->name()));
    }

    return answer;
}

const KoColorProfile* KoColorSpaceRegistry::createColorProfile(const QString& colorModelId, const QString& colorDepthId, const QByteArray& rawData)
{
    QReadLocker l(&d->registrylock);
    KoColorSpaceFactory* factory_ = d->colorSpaceFactoryRegistry.get(colorSpaceId(colorModelId, colorDepthId));
    return factory_->colorProfile(rawData);
}

QList<const KoColorSpace*> KoColorSpaceRegistry::allColorSpaces(ColorSpaceListVisibility visibility, ColorSpaceListProfilesSelection pSelection)
{
    QList<const KoColorSpace*> colorSpaces;

    d->registrylock.lockForRead();
    QList<KoColorSpaceFactory*> factories = d->colorSpaceFactoryRegistry.values();
    d->registrylock.unlock();

    Q_FOREACH (KoColorSpaceFactory* factory, factories) {
        // Don't test with ycbcr for now, since we don't have a default profile for it.
        if (factory->colorModelId().id().startsWith("Y")) continue;
        if (visibility == AllColorSpaces || factory->userVisible()) {
            if (pSelection == OnlyDefaultProfile) {
                const KoColorSpace *cs = colorSpace(factory->id());
                if (cs) {
                    colorSpaces.append(cs);
                }
                else {
                    warnPigment << "Could not create colorspace for id" << factory->id() << "since there is no working default profile";
                }
            } else {
                QList<const KoColorProfile*> profiles = KoColorSpaceRegistry::instance()->profilesFor(factory->id());
                Q_FOREACH (const KoColorProfile * profile, profiles) {
                    const KoColorSpace *cs = colorSpace(factory->id(), profile);
                    if (cs) {
                        colorSpaces.append(cs);
                    }
                    else {
                        warnPigment << "Could not create colorspace for id" << factory->id() << "and profile" << profile->name();
                    }
                }
            }
        }
    }

    return colorSpaces;
}<|MERGE_RESOLUTION|>--- conflicted
+++ resolved
@@ -57,12 +57,8 @@
 struct Q_DECL_HIDDEN KoColorSpaceRegistry::Private {
     KoGenericRegistry<KoColorSpaceFactory *> colorSpaceFactoryRegistry;
     QList<KoColorSpaceFactory *> localFactories;
-<<<<<<< HEAD
     QHash<QString, KoColorProfile * > profileMap;
     QHash<QByteArray, KoColorProfile * > profileUniqueIdMap;
-=======
-    QHash<QString, KoColorProfile *> profileMap;
->>>>>>> f3c1e9b8
     QHash<QString, QString> profileAlias;
     QHash<QString, const KoColorSpace *> csMap;
     KoColorConversionSystem *colorConversionSystem;
