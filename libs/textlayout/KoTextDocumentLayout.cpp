--- conflicted
+++ resolved
@@ -297,10 +297,6 @@
         qDebug() << "positionInlineObject called";
     //We are called before layout so that we can position objects
     Q_ASSERT(format.isCharFormat());
-<<<<<<< HEAD
-=======
-//     Q_ASSERT(false);
->>>>>>> e7f367ac
     if (d->inlineTextObjectManager == 0)
         return;
     QTextCharFormat cf = format.toCharFormat();
